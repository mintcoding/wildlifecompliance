from django.http import Http404, HttpResponse, HttpResponseRedirect, JsonResponse
from django.core.urlresolvers import reverse
from django.contrib.auth.decorators import login_required
from django.shortcuts import render, get_object_or_404, redirect
from django.views.generic import ListView, DetailView, CreateView, UpdateView, DeleteView, FormView
from django.views.generic.base import View, TemplateView
from django.conf import settings
from django.contrib.auth.mixins import UserPassesTestMixin, LoginRequiredMixin
from django.views.decorators.csrf import csrf_protect
from django.core.exceptions import ValidationError
from django.db import transaction

from datetime import datetime, timedelta

from commercialoperator.components.proposals.models import Proposal
from commercialoperator.components.compliances.models import Compliance
from commercialoperator.components.main.models import Park
from commercialoperator.components.bookings.context_processors import commercialoperator_url, template_context
from commercialoperator.components.bookings.invoice_pdf import create_invoice_pdf_bytes
from commercialoperator.components.bookings.confirmation_pdf import create_confirmation_pdf_bytes
from commercialoperator.components.bookings.email import (
    send_invoice_tclass_email_notification,
    send_confirmation_tclass_email_notification,
    send_application_fee_invoice_tclass_email_notification,
    send_application_fee_confirmation_tclass_email_notification,
)
from commercialoperator.components.bookings.utils import (
    create_booking,
    get_session_booking,
    set_session_booking,
    delete_session_booking,
    create_lines,
    checkout,
    create_fee_lines,
    get_session_application_invoice,
    set_session_application_invoice,
    delete_session_application_invoice
)

from commercialoperator.components.proposals.serializers import ProposalSerializer

from ledger.checkout.utils import create_basket_session, create_checkout_session, place_order_submission, get_cookie_basket
from ledger.payments.utils import oracle_parser_on_invoice,update_payments
import json
from decimal import Decimal

from commercialoperator.components.bookings.models import Booking, ParkBooking, BookingInvoice, ApplicationFee, ApplicationFeeInvoice
from ledger.payments.models import Invoice
from ledger.basket.models import Basket
from ledger.payments.mixins import InvoiceOwnerMixin
from oscar.apps.order.models import Order

import logging
logger = logging.getLogger('payment_checkout')


class ApplicationFeeView(TemplateView):
    template_name = 'commercialoperator/booking/success.html'

    def get_object(self):
        return get_object_or_404(Proposal, id=self.kwargs['proposal_pk'])

    def post(self, request, *args, **kwargs):

        #proposal_id = int(kwargs['proposal_pk'])
        #proposal = Proposal.objects.get(id=proposal_id)

        proposal = self.get_object()
        application_fee = ApplicationFee.objects.create(proposal=proposal, created_by=request.user, payment_type=3)
<<<<<<< HEAD
        #import ipdb; ipdb.set_trace()
=======
>>>>>>> ab6e2cc7

        try:
            with transaction.atomic():
                set_session_application_invoice(request.session, application_fee)
                lines = create_fee_lines(proposal)
                checkout_response = checkout(
                    request,
                    proposal,
                    lines,
                    return_url_ns='fee_success',
                    return_preload_url_ns='fee_success',
                    invoice_text='Application Fee'
                )

                logger.info('{} built payment line item {} for Application Fee and handing over to payment gateway'.format('User {} with id {}'.format(proposal.submitter.get_full_name(),proposal.submitter.id), proposal.id))
                return checkout_response

        except Exception, e:
            logger.error('Error Creating Application Fee: {}'.format(e))
            if application_fee:
                application_fee.delete()
            raise


class MakePaymentView(TemplateView):
    #template_name = 'mooring/booking/make_booking.html'
    template_name = 'commercialoperator/booking/success.html'

    def post(self, request, *args, **kwargs):

        proposal_id = int(kwargs['proposal_pk'])
        proposal = Proposal.objects.get(id=proposal_id)

        try:
            booking = create_booking(request, proposal_id)
            with transaction.atomic():
                set_session_booking(request.session,booking)
                lines = create_lines(request)
                checkout_response = checkout(
                    request,
                    proposal,
                    lines,
                    return_url_ns='public_booking_success',
                    return_preload_url_ns='public_booking_success',
                    invoice_text='Payment Invoice'
                )

                logger.info('{} built payment line items {} for Park Bookings and handing over to payment gateway'.format('User {} with id {}'.format(proposal.submitter.get_full_name(),proposal.submitter.id), proposal.id))
                return checkout_response

        except Exception, e:
            logger.error('Error Creating booking: {}'.format(e))
            if booking:
                booking.delete()
            raise

from commercialoperator.components.proposals.utils import proposal_submit
class ApplicationFeeSuccessView(TemplateView):
    template_name = 'commercialoperator/booking/success_fee.html'

    def get(self, request, *args, **kwargs):
        print (" APPLICATION FEE SUCCESS ")
#        for ss in request.session.keys():
#            print (ss)
#            print (request.session[ss])
<<<<<<< HEAD

        proposal = None
        submitter = None
        invoice = None
        try:
            print '0a Session: {}'.format(request.session['cols_app_invoice'] if 'cols_app_invoice' in request.session else '')
            print '0b Last Session: {}'.format(request.session['cols_last_app_invoice'] if 'cols_last_app_invoice' in request.session else '')
            #import ipdb; ipdb.set_trace()
            context = template_context(self.request)
            basket = None
            application_fee = get_session_application_invoice(request.session)
            print (" Session (App Fee) {}".format(application_fee))
            print (" 1 ")
            proposal = application_fee.proposal
            print (" 2 ")
            #proposal = get_session_application_invoice(request.session)

            try:
                recipient = proposal.applicant.email
                submitter = proposal.applicant
            except:
                recipient = proposal.submitter.email
                submitter = proposal.submitter

            print (" 3 ")
            if self.request.user.is_authenticated():
                basket = Basket.objects.filter(status='Submitted', owner=request.user).order_by('-id')[:1]
                #basket_open = Basket.objects.filter(status='Open', owner=request.user).order_by('-id')[:1]
                #print '3a - Basket ID: {}, Status: {}'.format(basket_open[0].id, basket_open[0].status)
                print (" 3a ")
            else:
                basket = Basket.objects.filter(status='Submitted', owner=booking.proposal.submitter).order_by('-id')[:1]
                print (" 3b ")

            print (" 4 ")
            order = Order.objects.get(basket=basket[0])
            print (" 5 ")
            invoice = Invoice.objects.get(order_number=order.number)
            print (" 6 ")
            invoice_ref = invoice.reference
            print (" 7 ")
            #book_inv, created = BookingInvoice.objects.get_or_create(booking=booking, invoice_reference=invoice_ref)
            fee_inv, created = ApplicationFeeInvoice.objects.get_or_create(application_fee=application_fee, invoice_reference=invoice_ref)

            #import ipdb; ipdb.set_trace()
            print 'Basket ID: {}, Status: {}, Order: {}, Invoice: {}'.format(basket[0].id, basket[0].status, order, invoice_ref)
            if application_fee.payment_type == 3:
                try:
                    inv = Invoice.objects.get(reference=invoice_ref)
                    order = Order.objects.get(number=inv.order_number)
                    order.user = submitter
                    order.save()
                    print (" 8 ")
                except Invoice.DoesNotExist:
                    print ("INVOICE ERROR")
                    logger.error('{} tried paying an application fee with an incorrect invoice'.format('User {} with id {}'.format(proposal.submitter.get_full_name(), proposal.submitter.id) if proposal.submitter else 'An anonymous user'))
                    return redirect('external-proposal-detail', args=(proposal.id,))
                #if inv.system not in ['S557']:
                print ("INVOICE SYSTEM {}, settings.PS_PAYMENT_SYSTEM_ID {}".format(inv.system, settings.PS_PAYMENT_SYSTEM_ID))
                if inv.system not in ['0557']:
                    print ("SYSTEM ERROR")
                    logger.error('{} tried paying an application fee with an invoice from another system with reference number {}'.format('User {} with id {}'.format(proposal.submitter.get_full_name(), proposal.submitter.id) if proposal.submitter else 'An anonymous user',inv.reference))
                    return redirect('external-proposal-detail', args=(proposal.id,))

                if fee_inv:
                    application_fee.payment_type = 1  # internet booking
                    application_fee.expiry_time = None
                    update_payments(invoice_ref)

                    print (" 9 ")
                    proposal = proposal_submit(proposal, request)
                    if proposal and (invoice.payment_status == 'paid' or invoice.payment_status == 'over_paid'):
                        proposal.fee_invoice_reference = invoice_ref
                        proposal.save()
                        print (" 10 ")
                    else:
                        logger.error('Invoice payment status is {}'.format(invoice.payment_status))
                        raise

                    application_fee.save()
                    print (" 11 ")
                    request.session['cols_last_app_invoice'] = application_fee.id
                    delete_session_application_invoice(request.session)
                    print '11a Session: {}'.format(request.session['cols_app_invoice'] if 'cols_app_invoice' in request.session else '')
                    print '11b Last Session: {}'.format(request.session['cols_last_app_invoice'] if 'cols_last_app_invoice' in request.session else '')

                    send_application_fee_invoice_tclass_email_notification(request, proposal, invoice, recipients=[recipient])
                    send_application_fee_confirmation_tclass_email_notification(request, proposal, invoice, recipients=[recipient])
                    print (" 12 ")

                    context = {
                        'proposal': proposal,
                        'submitter': submitter,
                        'fee_invoice': invoice
                    }
                    print (" 13 ")
                    return render(request, self.template_name, context)

        except Exception as e:
            print 'My Exception: {}'.format(e)
            if ('cols_last_app_invoice' in request.session) and ApplicationFee.objects.filter(id=request.session['cols_last_app_invoice']).exists():
                application_fee = ApplicationFee.objects.get(id=request.session['cols_last_app_invoice'])
                proposal = application_fee.proposal

                try:
                    recipient = proposal.applicant.email
                    submitter = proposal.applicant
                except:
                    recipient = proposal.submitter.email
                    submitter = proposal.submitter

                if ApplicationFeeInvoice.objects.filter(application_fee=application_fee).count() > 0:
                    afi = ApplicationFeeInvoice.objects.filter(application_fee=application_fee)
                    #invoice = afi[0].invoice_reference
                    invoice = afi[0]
                    print (" 13a: {} ".format(invoice))
#                    book_inv = BookingInvoice.objects.get(booking=booking).invoice_reference
            else:
                #import ipdb; ipdb.set_trace()
                print (" 14 ")
                return redirect('home')

        context = {
            #'booking': booking,
            #'book_inv': [app_inv]
            'proposal': proposal,
            'submitter': submitter,
            'fee_invoice': invoice
        }
        print (" 15 ")
        return render(request, self.template_name, context)


class _ApplicationFeeSuccessView(TemplateView):
    template_name = 'commercialoperator/booking/success_fee.html'

    def get(self, request, *args, **kwargs):
=======
>>>>>>> ab6e2cc7

        proposal = None
        submitter = None
        invoice = None
        try:
            context = template_context(self.request)
            basket = None
            application_fee = get_session_application_invoice(request.session)
            proposal = application_fee.proposal

            try:
                recipient = proposal.applicant.email
                submitter = proposal.applicant
            except:
                recipient = proposal.submitter.email
                submitter = proposal.submitter

            if self.request.user.is_authenticated():
                basket = Basket.objects.filter(status='Submitted', owner=request.user).order_by('-id')[:1]
            else:
                basket = Basket.objects.filter(status='Submitted', owner=booking.proposal.submitter).order_by('-id')[:1]

            order = Order.objects.get(basket=basket[0])
            invoice = Invoice.objects.get(order_number=order.number)
            invoice_ref = invoice.reference
            fee_inv, created = ApplicationFeeInvoice.objects.get_or_create(application_fee=application_fee, invoice_reference=invoice_ref)

            if application_fee.payment_type == 3:
                try:
                    inv = Invoice.objects.get(reference=invoice_ref)
                    order = Order.objects.get(number=inv.order_number)
                    order.user = submitter
                    order.save()
                except Invoice.DoesNotExist:
                    logger.error('{} tried paying an application fee with an incorrect invoice'.format('User {} with id {}'.format(proposal.submitter.get_full_name(), proposal.submitter.id) if proposal.submitter else 'An anonymous user'))
                    return redirect('external-proposal-detail', args=(proposal.id,))
                if inv.system not in ['0557']:
                    logger.error('{} tried paying an application fee with an invoice from another system with reference number {}'.format('User {} with id {}'.format(proposal.submitter.get_full_name(), proposal.submitter.id) if proposal.submitter else 'An anonymous user',inv.reference))
                    return redirect('external-proposal-detail', args=(proposal.id,))

                if fee_inv:
                    application_fee.payment_type = 1  # internet booking
                    application_fee.expiry_time = None
                    update_payments(invoice_ref)

                    proposal = proposal_submit(proposal, request)
                    if proposal and (invoice.payment_status == 'paid' or invoice.payment_status == 'over_paid'):
                        proposal.fee_invoice_reference = invoice_ref
                        proposal.save()
                    else:
                        logger.error('Invoice payment status is {}'.format(invoice.payment_status))
                        raise

                    application_fee.save()
                    request.session['cols_last_app_invoice'] = application_fee.id
                    delete_session_application_invoice(request.session)

                    send_application_fee_invoice_tclass_email_notification(request, proposal, invoice, recipients=[recipient])
                    send_application_fee_confirmation_tclass_email_notification(request, application_fee, invoice, recipients=[recipient])

                    context = {
                        'proposal': proposal,
                        'submitter': submitter,
                        'fee_invoice': invoice
                    }
                    return render(request, self.template_name, context)

        except Exception as e:
            if ('cols_last_app_invoice' in request.session) and ApplicationFee.objects.filter(id=request.session['cols_last_app_invoice']).exists():
                application_fee = ApplicationFee.objects.get(id=request.session['cols_last_app_invoice'])
                proposal = application_fee.proposal

                try:
                    recipient = proposal.applicant.email
                    submitter = proposal.applicant
                except:
                    recipient = proposal.submitter.email
                    submitter = proposal.submitter

                if ApplicationFeeInvoice.objects.filter(application_fee=application_fee).count() > 0:
                    afi = ApplicationFeeInvoice.objects.filter(application_fee=application_fee)
                    invoice = afi[0]
            else:
                return redirect('home')

        context = {
            'proposal': proposal,
            'submitter': submitter,
            'fee_invoice': invoice
        }
        return render(request, self.template_name, context)

class BookingSuccessView(TemplateView):
    template_name = 'commercialoperator/booking/success.html'

    def get(self, request, *args, **kwargs):
        print (" BOOKING SUCCESS ")

        booking = None
        submitter = None
        invoice = None
        try:
            context = template_context(self.request)
            basket = None
            booking = get_session_booking(request.session)
            proposal = booking.proposal

            try:
                recipient = proposal.applicant.email
                submitter = proposal.applicant
            except:
                recipient = proposal.submitter.email
                submitter = proposal.submitter

            if self.request.user.is_authenticated():
                basket = Basket.objects.filter(status='Submitted', owner=request.user).order_by('-id')[:1]
            else:
                basket = Basket.objects.filter(status='Submitted', owner=booking.proposal.submitter).order_by('-id')[:1]

            order = Order.objects.get(basket=basket[0])
            invoice = Invoice.objects.get(order_number=order.number)
            invoice_ref = invoice.reference
            book_inv, created = BookingInvoice.objects.get_or_create(booking=booking, invoice_reference=invoice_ref)

            if booking.booking_type == 3:
                try:
                    inv = Invoice.objects.get(reference=invoice_ref)
                    order = Order.objects.get(number=inv.order_number)
                    order.user = submitter
                    order.save()
                except Invoice.DoesNotExist:
                    logger.error('{} tried paying an admission fee with an incorrect invoice'.format('User {} with id {}'.format(proposal.submitter.get_full_name(), proposal.submitter.id) if proposal.submitter else 'An anonymous user'))
                    return redirect('external-proposal-detail', args=(proposal.id,))
                if inv.system not in ['0557']:
                    logger.error('{} tried paying an admission fee with an invoice from another system with reference number {}'.format('User {} with id {}'.format(proposal.submitter.get_full_name(), proposal.submitter.id) if proposal.submitter else 'An anonymous user',inv.reference))
                    return redirect('external-proposal-detail', args=(proposal.id,))

                if book_inv:
                    booking.booking_type = 1  # internet booking
                    booking.expiry_time = None
                    update_payments(invoice_ref)

                    if not (invoice.payment_status == 'paid' or invoice.payment_status == 'over_paid'):
                        logger.error('Admission Fee Invoice payment status is {}'.format(invoice.payment_status))
                        raise

                    booking.save()
                    request.session['cols_last_booking'] = booking.id
                    delete_session_booking(request.session)

                    send_invoice_tclass_email_notification(request, booking, invoice, recipients=[recipient])
                    send_confirmation_tclass_email_notification(request, booking, invoice, recipients=[recipient])

                    context.update({
                        'booking_id': booking.id,
                        'submitter': submitter,
                        'invoice_reference': invoice.reference
                    })
                    return render(request, self.template_name, context)

        except Exception as e:
            #logger.error('{}'.format(e))
            if ('cols_last_booking' in request.session) and Booking.objects.filter(id=request.session['cols_last_booking']).exists():
                booking = Booking.objects.get(id=request.session['cols_last_booking'])
                proposal = booking.proposal

                try:
                    recipient = proposal.applicant.email
                    submitter = proposal.applicant
                except:
                    recipient = proposal.submitter.email
                    submitter = proposal.submitter

                if BookingInvoice.objects.filter(booking=booking).count() > 0:
                    bi = BookingInvoice.objects.filter(booking=booking)
                    invoice = bi[0]
            else:
                return redirect('home')

        context.update({
            'booking_id': booking.id,
            'submitter': submitter,
            'invoice_reference': invoice.invoice_reference
        })
        return render(request, self.template_name, context)


class InvoicePDFView(InvoiceOwnerMixin,View):
    def get(self, request, *args, **kwargs):
        invoice = get_object_or_404(Invoice, reference=self.kwargs['reference'])
        bi=BookingInvoice.objects.filter(invoice_reference=invoice.reference).last()
        if bi:
            proposal = bi.booking.proposal
        else:
            proposal = Proposal.objects.get(fee_invoice_reference=invoice.reference)

        response = HttpResponse(content_type='application/pdf')
        response.write(create_invoice_pdf_bytes('invoice.pdf', invoice, proposal))
        return response

    def get_object(self):
        invoice = get_object_or_404(Invoice, reference=self.kwargs['reference'])
        return invoice


class ConfirmationPDFView(InvoiceOwnerMixin,View):
    def get(self, request, *args, **kwargs):
        invoice = get_object_or_404(Invoice, reference=self.kwargs['reference'])
        bi=BookingInvoice.objects.filter(invoice_reference=invoice.reference).last()

        # GST ignored here because GST amount is not included on the confirmation PDF
        response = HttpResponse(content_type='application/pdf')
        response.write(create_confirmation_pdf_bytes('confirmation.pdf',invoice, bi.booking))
        return response

    def get_object(self):
        invoice = get_object_or_404(Invoice, reference=self.kwargs['reference'])
        return invoice
<|MERGE_RESOLUTION|>--- conflicted
+++ resolved
@@ -67,10 +67,6 @@
 
         proposal = self.get_object()
         application_fee = ApplicationFee.objects.create(proposal=proposal, created_by=request.user, payment_type=3)
-<<<<<<< HEAD
-        #import ipdb; ipdb.set_trace()
-=======
->>>>>>> ab6e2cc7
 
         try:
             with transaction.atomic():
@@ -136,146 +132,6 @@
 #        for ss in request.session.keys():
 #            print (ss)
 #            print (request.session[ss])
-<<<<<<< HEAD
-
-        proposal = None
-        submitter = None
-        invoice = None
-        try:
-            print '0a Session: {}'.format(request.session['cols_app_invoice'] if 'cols_app_invoice' in request.session else '')
-            print '0b Last Session: {}'.format(request.session['cols_last_app_invoice'] if 'cols_last_app_invoice' in request.session else '')
-            #import ipdb; ipdb.set_trace()
-            context = template_context(self.request)
-            basket = None
-            application_fee = get_session_application_invoice(request.session)
-            print (" Session (App Fee) {}".format(application_fee))
-            print (" 1 ")
-            proposal = application_fee.proposal
-            print (" 2 ")
-            #proposal = get_session_application_invoice(request.session)
-
-            try:
-                recipient = proposal.applicant.email
-                submitter = proposal.applicant
-            except:
-                recipient = proposal.submitter.email
-                submitter = proposal.submitter
-
-            print (" 3 ")
-            if self.request.user.is_authenticated():
-                basket = Basket.objects.filter(status='Submitted', owner=request.user).order_by('-id')[:1]
-                #basket_open = Basket.objects.filter(status='Open', owner=request.user).order_by('-id')[:1]
-                #print '3a - Basket ID: {}, Status: {}'.format(basket_open[0].id, basket_open[0].status)
-                print (" 3a ")
-            else:
-                basket = Basket.objects.filter(status='Submitted', owner=booking.proposal.submitter).order_by('-id')[:1]
-                print (" 3b ")
-
-            print (" 4 ")
-            order = Order.objects.get(basket=basket[0])
-            print (" 5 ")
-            invoice = Invoice.objects.get(order_number=order.number)
-            print (" 6 ")
-            invoice_ref = invoice.reference
-            print (" 7 ")
-            #book_inv, created = BookingInvoice.objects.get_or_create(booking=booking, invoice_reference=invoice_ref)
-            fee_inv, created = ApplicationFeeInvoice.objects.get_or_create(application_fee=application_fee, invoice_reference=invoice_ref)
-
-            #import ipdb; ipdb.set_trace()
-            print 'Basket ID: {}, Status: {}, Order: {}, Invoice: {}'.format(basket[0].id, basket[0].status, order, invoice_ref)
-            if application_fee.payment_type == 3:
-                try:
-                    inv = Invoice.objects.get(reference=invoice_ref)
-                    order = Order.objects.get(number=inv.order_number)
-                    order.user = submitter
-                    order.save()
-                    print (" 8 ")
-                except Invoice.DoesNotExist:
-                    print ("INVOICE ERROR")
-                    logger.error('{} tried paying an application fee with an incorrect invoice'.format('User {} with id {}'.format(proposal.submitter.get_full_name(), proposal.submitter.id) if proposal.submitter else 'An anonymous user'))
-                    return redirect('external-proposal-detail', args=(proposal.id,))
-                #if inv.system not in ['S557']:
-                print ("INVOICE SYSTEM {}, settings.PS_PAYMENT_SYSTEM_ID {}".format(inv.system, settings.PS_PAYMENT_SYSTEM_ID))
-                if inv.system not in ['0557']:
-                    print ("SYSTEM ERROR")
-                    logger.error('{} tried paying an application fee with an invoice from another system with reference number {}'.format('User {} with id {}'.format(proposal.submitter.get_full_name(), proposal.submitter.id) if proposal.submitter else 'An anonymous user',inv.reference))
-                    return redirect('external-proposal-detail', args=(proposal.id,))
-
-                if fee_inv:
-                    application_fee.payment_type = 1  # internet booking
-                    application_fee.expiry_time = None
-                    update_payments(invoice_ref)
-
-                    print (" 9 ")
-                    proposal = proposal_submit(proposal, request)
-                    if proposal and (invoice.payment_status == 'paid' or invoice.payment_status == 'over_paid'):
-                        proposal.fee_invoice_reference = invoice_ref
-                        proposal.save()
-                        print (" 10 ")
-                    else:
-                        logger.error('Invoice payment status is {}'.format(invoice.payment_status))
-                        raise
-
-                    application_fee.save()
-                    print (" 11 ")
-                    request.session['cols_last_app_invoice'] = application_fee.id
-                    delete_session_application_invoice(request.session)
-                    print '11a Session: {}'.format(request.session['cols_app_invoice'] if 'cols_app_invoice' in request.session else '')
-                    print '11b Last Session: {}'.format(request.session['cols_last_app_invoice'] if 'cols_last_app_invoice' in request.session else '')
-
-                    send_application_fee_invoice_tclass_email_notification(request, proposal, invoice, recipients=[recipient])
-                    send_application_fee_confirmation_tclass_email_notification(request, proposal, invoice, recipients=[recipient])
-                    print (" 12 ")
-
-                    context = {
-                        'proposal': proposal,
-                        'submitter': submitter,
-                        'fee_invoice': invoice
-                    }
-                    print (" 13 ")
-                    return render(request, self.template_name, context)
-
-        except Exception as e:
-            print 'My Exception: {}'.format(e)
-            if ('cols_last_app_invoice' in request.session) and ApplicationFee.objects.filter(id=request.session['cols_last_app_invoice']).exists():
-                application_fee = ApplicationFee.objects.get(id=request.session['cols_last_app_invoice'])
-                proposal = application_fee.proposal
-
-                try:
-                    recipient = proposal.applicant.email
-                    submitter = proposal.applicant
-                except:
-                    recipient = proposal.submitter.email
-                    submitter = proposal.submitter
-
-                if ApplicationFeeInvoice.objects.filter(application_fee=application_fee).count() > 0:
-                    afi = ApplicationFeeInvoice.objects.filter(application_fee=application_fee)
-                    #invoice = afi[0].invoice_reference
-                    invoice = afi[0]
-                    print (" 13a: {} ".format(invoice))
-#                    book_inv = BookingInvoice.objects.get(booking=booking).invoice_reference
-            else:
-                #import ipdb; ipdb.set_trace()
-                print (" 14 ")
-                return redirect('home')
-
-        context = {
-            #'booking': booking,
-            #'book_inv': [app_inv]
-            'proposal': proposal,
-            'submitter': submitter,
-            'fee_invoice': invoice
-        }
-        print (" 15 ")
-        return render(request, self.template_name, context)
-
-
-class _ApplicationFeeSuccessView(TemplateView):
-    template_name = 'commercialoperator/booking/success_fee.html'
-
-    def get(self, request, *args, **kwargs):
-=======
->>>>>>> ab6e2cc7
 
         proposal = None
         submitter = None
