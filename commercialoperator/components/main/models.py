from __future__ import unicode_literals
import os

from django.db import models
from django.dispatch import receiver
from django.db.models.signals import pre_delete
from django.utils.encoding import python_2_unicode_compatible
from django.core.exceptions import ValidationError
from ledger.accounts.models import EmailUser, Document, RevisionedMixin
from django.contrib.postgres.fields.jsonb import JSONField
#from commercialoperator.components.proposals.models import Proposal

@python_2_unicode_compatible
class Region(models.Model):
    name = models.CharField(max_length=200, unique=True)
    forest_region = models.BooleanField(default=False)

    class Meta:
        ordering = ['name']
        app_label = 'commercialoperator'

    def __str__(self):
        return self.name

    # @property
    # def districts(self):
    #     return District.objects.filter(region=self)



@python_2_unicode_compatible
class District(models.Model):
    region = models.ForeignKey(Region, related_name='districts')
    name = models.CharField(max_length=200, unique=True)
    code = models.CharField(max_length=3)
    archive_date = models.DateField(null=True, blank=True)

    class Meta:
        ordering = ['name']
        app_label = 'commercialoperator'

    def __str__(self):
        return self.name

    @property
    def parks(self):
        return Parks.objects.filter(district=self)

    @property
    def land_parks(self):
        return Park.objects.filter(district=self, park_type='land')

    @property
    def marine_parks(self):
        return Park.objects.filter(district=self, park_type='marine')
    


@python_2_unicode_compatible
class AccessType(models.Model):
    name = models.CharField(max_length=200, blank=True)
    visible = models.BooleanField(default=True)

    class Meta:
        ordering = ['name']
        app_label = 'commercialoperator'

    def __str__(self):
        return self.name

# @python_2_unicode_compatible
# class Vehicle(models.Model):
#     capacity = models.CharField(max_length=200, blank=True)
#     rego = models.CharField(max_length=200, blank=True)
#     license = models.CharField(max_length=200, blank=True)
#     access_type= models.ForeignKey(AccessType,null=True, related_name='vehicles')
#     rego_expiry= models.DateField(blank=True, null=True)

#     class Meta:
#         app_label = 'commercialoperator'

#     def __str__(self):
#         return self.rego

<<<<<<< HEAD
@python_2_unicode_compatible
class Park(models.Model):
    district = models.ForeignKey(District, related_name='parks')
    name = models.CharField(max_length=200, unique=True)
    code = models.CharField(max_length=10, blank=True)
    #proposal = models.ForeignKey(Proposal, related_name='parks')

=======
# @python_2_unicode_compatible
# class Park(models.Model):
#     PARK_TYPE_CHOICES = (
#         ('land', 'Land'),
#         ('marine', 'Marine'),
#         ('Film', 'Film'),
#     )
#     district = models.ForeignKey(District, related_name='parks')
#     name = models.CharField(max_length=200, unique=True)
#     code = models.CharField(max_length=10, blank=True)
#     park_type = models.CharField('Park Type', max_length=40, choices=PARK_TYPE_CHOICES,
#                                         default=PARK_TYPE_CHOICES[0][0])
#     allowed_activities = models.ManyToManyField(Activity)
#     #proposal = models.ForeignKey(Proposal, related_name='parks')
    
>>>>>>> 935503ff

#     class Meta:
#         ordering = ['name']
#         app_label = 'commercialoperator'
#         #unique_together = ('id', 'proposal',)

#     def __str__(self):
#         return self.name

<<<<<<< HEAD
@python_2_unicode_compatible
class Trail(models.Model):
    name = models.CharField(max_length=200, unique=True)
    code = models.CharField(max_length=10, blank=True)

=======
# @python_2_unicode_compatible
# class Trail(models.Model):
#     name = models.CharField(max_length=200, unique=True)
#     code = models.CharField(max_length=10, blank=True)
#     allowed_activities = models.ManyToManyField(Activity, blank=True)
>>>>>>> 935503ff

#     class Meta:
#         ordering = ['name']
#         app_label = 'commercialoperator'
#         #unique_together = ('id', 'proposal',)

#     def __str__(self):
#         return self.name

#     @property
#     def section_ids(self):
#         return [i.id for i in self.sections.all()]

# @python_2_unicode_compatible
# class Section(models.Model):
#     name = models.CharField(max_length=200, blank=True)
#     visible = models.BooleanField(default=True)
#     trail = models.ForeignKey(Trail, related_name='sections')

#     class Meta:
#         ordering = ['name']
#         app_label = 'commercialoperator'

#     def __str__(self):
#         return self.name

@python_2_unicode_compatible
class ActivityType(models.Model):
    ACTIVITY_TYPE_CHOICES = (
        ('land', 'Land'),
        ('marine', 'Marine'),
        ('Film', 'Film'),
    )
    type_name = models.CharField('Activity Type', max_length=40, choices=ACTIVITY_TYPE_CHOICES,
                                        default=ACTIVITY_TYPE_CHOICES[0][0])
    visible = models.BooleanField(default=True)

    class Meta:
        ordering = ['type_name']
        app_label = 'commercialoperator'

    def __str__(self):
        return self.type_name

@python_2_unicode_compatible
class ActivityCategory(models.Model):
    ACTIVITY_TYPE_CHOICES = (
        ('land', 'Land'),
        ('marine', 'Marine'),
        ('Film', 'Film'),
    )
    name = models.CharField(max_length=200, blank=True)
    visible = models.BooleanField(default=True)
    activity_type = models.CharField('Activity Type', max_length=40, choices=ACTIVITY_TYPE_CHOICES,
                                        default=ACTIVITY_TYPE_CHOICES[0][0])

    class Meta:
        ordering = ['name']
        app_label = 'commercialoperator'

    def __str__(self):
        return self.name

@python_2_unicode_compatible
class Activity(models.Model):
    name = models.CharField(max_length=200, blank=True)
    visible = models.BooleanField(default=True)
    activity_category = models.ForeignKey(ActivityCategory, related_name='activities')

    class Meta:
        ordering = ['name']
        app_label = 'commercialoperator'

    def __str__(self):
        return self.name

@python_2_unicode_compatible
class Park(models.Model):
    PARK_TYPE_CHOICES = (
        ('land', 'Land'),
        ('marine', 'Marine'),
        ('Film', 'Film'),
    )
    district = models.ForeignKey(District, related_name='parks')
    name = models.CharField(max_length=200, unique=True)
    code = models.CharField(max_length=10, blank=True)
    park_type = models.CharField('Park Type', max_length=40, choices=PARK_TYPE_CHOICES,
                                        default=PARK_TYPE_CHOICES[0][0])
    allowed_activities = models.ManyToManyField(Activity, blank=True)
    #proposal = models.ForeignKey(Proposal, related_name='parks')
    

    class Meta:
        ordering = ['name']
        app_label = 'commercialoperator'
        #unique_together = ('id', 'proposal',)

    def __str__(self):
        return self.name

    @property
    def allowed_activities_ids(self):
        return [i.id for i in self.allowed_activities.all()]

    @property
    def zone_ids(self):
        return [i.id for i in self.zones.all()]


# class ParkActivity(models.Model):
#     park = models.ForeignKey(Park, blank=True, null=True, related_name='activities')
#     activity = models.ForeignKey(Activity, blank=True, null=True, related_name='parks')

#     class Meta:
#         app_label = 'commercialoperator' 
#         unique_together = ('park', 'activity')

@python_2_unicode_compatible
class Zone(models.Model):
    name = models.CharField(max_length=200, blank=True)
    visible = models.BooleanField(default=True)
    park = models.ForeignKey(Park, related_name='zones')
    allowed_activities = models.ManyToManyField(Activity, blank=True)


    class Meta:
        ordering = ['name']
        app_label = 'commercialoperator'

    def __str__(self):
        return self.name

    @property
    def allowed_activities_ids(self):
        return [i.id for i in self.allowed_activities.all()]

    
@python_2_unicode_compatible
class Trail(models.Model):
    name = models.CharField(max_length=200, unique=True)
    code = models.CharField(max_length=10, blank=True)
    allowed_activities = models.ManyToManyField(Activity, blank=True)

    class Meta:
        ordering = ['name']
        app_label = 'commercialoperator'
        #unique_together = ('id', 'proposal',)

    def __str__(self):
        return self.name

    @property
    def section_ids(self):
        return [i.id for i in self.sections.all()]

    @property
    def allowed_activities_ids(self):
        return [i.id for i in self.allowed_activities.all()]

@python_2_unicode_compatible
class Section(models.Model):
    name = models.CharField(max_length=200, blank=True)
    visible = models.BooleanField(default=True)
    trail = models.ForeignKey(Trail, related_name='sections')

    class Meta:
        ordering = ['name']
        app_label = 'commercialoperator'

    def __str__(self):
        return self.name

@python_2_unicode_compatible
class RequiredDocument(models.Model):
    question = models.TextField(blank=False)
    activity = models.ForeignKey(Activity,null=True, blank=True)
    park= models.ForeignKey(Park,null=True, blank=True)

    class Meta:
        app_label = 'commercialoperator'

    def __str__(self):
        return self.question

@python_2_unicode_compatible
class ApplicationType(models.Model):
    name = models.CharField(max_length=64, unique=True)
    order = models.PositiveSmallIntegerField(default=0)
    visible = models.BooleanField(default=True)

    class Meta:
        ordering = ['order', 'name']
        app_label = 'commercialoperator'

    def __str__(self):
        return self.name

@python_2_unicode_compatible
class ActivityMatrix(models.Model):
    name = models.CharField(verbose_name='Activity matrix name', max_length=24, choices=[('Commercial Operator', u'Commercial Operator')], default='Commercial Operator')
    description = models.CharField(max_length=256, blank=True, null=True)
    schema = JSONField()
    replaced_by = models.ForeignKey('self', on_delete=models.PROTECT, blank=True, null=True)
    version = models.SmallIntegerField(default=1, blank=False, null=False)
    ordered = models.BooleanField('Activities Ordered Alphabetically', default=False)

    class Meta:
        app_label = 'commercialoperator'
        unique_together = ('name', 'version')
        verbose_name_plural = "Activity matrix"

    def __str__(self):
        return '{} - v{}'.format(self.name, self.version)


@python_2_unicode_compatible
class Tenure(models.Model):
    name = models.CharField(max_length=255, unique=True)
    order = models.PositiveSmallIntegerField(default=0)
    application_type = models.ForeignKey(ApplicationType, related_name='tenure_app_types')

    class Meta:
        ordering = ['order', 'name']
        app_label = 'commercialoperator'

    def __str__(self):
        return '{}: {}'.format(self.name, self.application_type)

@python_2_unicode_compatible
class Question(models.Model):
    CORRECT_ANSWER_CHOICES = (
        ('answer_one', 'Answer one'), ('answer_two', 'Answer two'), ('answer_three', 'Answer three'),
        ('answer_four', 'Answer four'))
    question_text = models.TextField(blank=False)
    answer_one = models.CharField(max_length=200, blank=True)
    answer_two = models.CharField(max_length=200, blank=True)
    answer_three = models.CharField(max_length=200, blank=True)
    answer_four = models.CharField(max_length=200, blank=True)
    #answer_five = models.CharField(max_length=200, blank=True)
    correct_answer = models.CharField('Correct Answer', max_length=40, choices=CORRECT_ANSWER_CHOICES,
                                       default=CORRECT_ANSWER_CHOICES[0][0])
    


    class Meta:
        #ordering = ['name']
        app_label = 'commercialoperator'

    def __str__(self):
        return self.question_text

    @property
    def correct_answer_value(self):
        return getattr(self, self.correct_answer)


@python_2_unicode_compatible
class UserAction(models.Model):
    who = models.ForeignKey(EmailUser, null=False, blank=False)
    when = models.DateTimeField(null=False, blank=False, auto_now_add=True)
    what = models.TextField(blank=False)

    def __str__(self):
        return "{what} ({who} at {when})".format(
            what=self.what,
            who=self.who,
            when=self.when
        )

    class Meta:
        abstract = True
        app_label = 'commercialoperator'


class CommunicationsLogEntry(models.Model):
    TYPE_CHOICES = [
        ('email', 'Email'), 
        ('phone', 'Phone Call'), 
        ('mail', 'Mail'), 
        ('person', 'In Person'), 
        ('onhold', 'On Hold'), 
        ('onhold_remove', 'Remove On Hold'),
        ('with_qaofficer', 'With QA Officer'), 
        ('with_qaofficer_completed', 'QA Officer Completed'),
    ]
    DEFAULT_TYPE = TYPE_CHOICES[0][0]

    #to = models.CharField(max_length=200, blank=True, verbose_name="To")
    to = models.TextField(blank=True, verbose_name="To")
    fromm = models.CharField(max_length=200, blank=True, verbose_name="From")
    #cc = models.CharField(max_length=200, blank=True, verbose_name="cc")
    cc = models.TextField(blank=True, verbose_name="cc")

    type = models.CharField(max_length=35, choices=TYPE_CHOICES, default=DEFAULT_TYPE)
    reference = models.CharField(max_length=100, blank=True)
    subject = models.CharField(max_length=200, blank=True, verbose_name="Subject / Description")
    text = models.TextField(blank=True)

    customer = models.ForeignKey(EmailUser, null=True, related_name='+')
    staff = models.ForeignKey(EmailUser, null=True, related_name='+')

    created = models.DateTimeField(auto_now_add=True, null=False, blank=False)

    class Meta:
        app_label = 'commercialoperator'


@python_2_unicode_compatible
class Document(models.Model):
    name = models.CharField(max_length=100, blank=True,
                            verbose_name='name', help_text='')
    description = models.TextField(blank=True,
                                   verbose_name='description', help_text='')
    uploaded_date = models.DateTimeField(auto_now_add=True)

    class Meta:
        app_label = 'commercialoperator'
        abstract = True

    @property
    def path(self):
        #return self.file.path
        return self._file.path

    @property
    def filename(self):
        return os.path.basename(self.path)

    def __str__(self):
        return self.name or self.filename


@python_2_unicode_compatible
class SystemMaintenance(models.Model):
    name = models.CharField(max_length=100)
    description = models.TextField()
    start_date = models.DateTimeField()
    end_date = models.DateTimeField()

    def duration(self):
        """ Duration of system maintenance (in mins) """
        return int( (self.end_date - self.start_date).total_seconds()/60.) if self.end_date and self.start_date else ''
        #return (datetime.now(tz=tz) - self.start_date).total_seconds()/60.
    duration.short_description = 'Duration (mins)'

    class Meta:
        app_label = 'commercialoperator'
        verbose_name_plural = "System maintenance"

    def __str__(self):
        return 'System Maintenance: {} ({}) - starting {}, ending {}'.format(self.name, self.description, self.start_date, self.end_date)
<|MERGE_RESOLUTION|>--- conflicted
+++ resolved
@@ -10,6 +10,7 @@
 from django.contrib.postgres.fields.jsonb import JSONField
 #from commercialoperator.components.proposals.models import Proposal
 
+
 @python_2_unicode_compatible
 class Region(models.Model):
     name = models.CharField(max_length=200, unique=True)
@@ -25,7 +26,6 @@
     # @property
     # def districts(self):
     #     return District.objects.filter(region=self)
-
 
 
 @python_2_unicode_compatible
@@ -53,7 +53,7 @@
     @property
     def marine_parks(self):
         return Park.objects.filter(district=self, park_type='marine')
-    
+
 
 
 @python_2_unicode_compatible
@@ -82,15 +82,6 @@
 #     def __str__(self):
 #         return self.rego
 
-<<<<<<< HEAD
-@python_2_unicode_compatible
-class Park(models.Model):
-    district = models.ForeignKey(District, related_name='parks')
-    name = models.CharField(max_length=200, unique=True)
-    code = models.CharField(max_length=10, blank=True)
-    #proposal = models.ForeignKey(Proposal, related_name='parks')
-
-=======
 # @python_2_unicode_compatible
 # class Park(models.Model):
 #     PARK_TYPE_CHOICES = (
@@ -105,8 +96,7 @@
 #                                         default=PARK_TYPE_CHOICES[0][0])
 #     allowed_activities = models.ManyToManyField(Activity)
 #     #proposal = models.ForeignKey(Proposal, related_name='parks')
-    
->>>>>>> 935503ff
+
 
 #     class Meta:
 #         ordering = ['name']
@@ -116,19 +106,20 @@
 #     def __str__(self):
 #         return self.name
 
-<<<<<<< HEAD
 @python_2_unicode_compatible
 class Trail(models.Model):
     name = models.CharField(max_length=200, unique=True)
     code = models.CharField(max_length=10, blank=True)
 
-=======
+    def __str__(self):
+        return self.name
+
+#
 # @python_2_unicode_compatible
 # class Trail(models.Model):
 #     name = models.CharField(max_length=200, unique=True)
 #     code = models.CharField(max_length=10, blank=True)
 #     allowed_activities = models.ManyToManyField(Activity, blank=True)
->>>>>>> 935503ff
 
 #     class Meta:
 #         ordering = ['name']
@@ -219,7 +210,7 @@
                                         default=PARK_TYPE_CHOICES[0][0])
     allowed_activities = models.ManyToManyField(Activity, blank=True)
     #proposal = models.ForeignKey(Proposal, related_name='parks')
-    
+
 
     class Meta:
         ordering = ['name']
@@ -243,7 +234,7 @@
 #     activity = models.ForeignKey(Activity, blank=True, null=True, related_name='parks')
 
 #     class Meta:
-#         app_label = 'commercialoperator' 
+#         app_label = 'commercialoperator'
 #         unique_together = ('park', 'activity')
 
 @python_2_unicode_compatible
@@ -265,7 +256,7 @@
     def allowed_activities_ids(self):
         return [i.id for i in self.allowed_activities.all()]
 
-    
+
 @python_2_unicode_compatible
 class Trail(models.Model):
     name = models.CharField(max_length=200, unique=True)
@@ -370,7 +361,7 @@
     #answer_five = models.CharField(max_length=200, blank=True)
     correct_answer = models.CharField('Correct Answer', max_length=40, choices=CORRECT_ANSWER_CHOICES,
                                        default=CORRECT_ANSWER_CHOICES[0][0])
-    
+
 
 
     class Meta:
@@ -405,13 +396,13 @@
 
 class CommunicationsLogEntry(models.Model):
     TYPE_CHOICES = [
-        ('email', 'Email'), 
-        ('phone', 'Phone Call'), 
-        ('mail', 'Mail'), 
-        ('person', 'In Person'), 
-        ('onhold', 'On Hold'), 
+        ('email', 'Email'),
+        ('phone', 'Phone Call'),
+        ('mail', 'Mail'),
+        ('person', 'In Person'),
+        ('onhold', 'On Hold'),
         ('onhold_remove', 'Remove On Hold'),
-        ('with_qaofficer', 'With QA Officer'), 
+        ('with_qaofficer', 'With QA Officer'),
         ('with_qaofficer_completed', 'QA Officer Completed'),
     ]
     DEFAULT_TYPE = TYPE_CHOICES[0][0]
