--- conflicted
+++ resolved
@@ -161,7 +161,6 @@
 
 @admin.register(AccessType)
 class VehicleAdmin(admin.ModelAdmin):
-<<<<<<< HEAD
     list_display = ['id','name','visible']
     ordering = ('id',)
 
@@ -182,7 +181,7 @@
     #    return True if models.ReferralRecipientGroup.objects.count() == 0 else False
 
     #def has_delete_permission(self, request, obj=None):
-    #    return False 
+    #    return False
 
 @admin.register(models.QAOfficerGroup)
 class QAOfficerGroupAdmin(admin.ModelAdmin):
@@ -197,8 +196,8 @@
             kwargs["queryset"] = EmailUser.objects.filter(is_staff=True)
         return super(QAOfficerGroupAdmin, self).formfield_for_manytomany(db_field, request, **kwargs)
 
-=======
-    list_display = ['id','name', 'visible']
+    #list_display = ['id','name', 'visible']
+    list_display = ['id','name']
     ordering = ('id',)
 
 # @admin.register(ParkActivity)
@@ -209,5 +208,4 @@
 @admin.register(Question)
 class QuestionAdmin(admin.ModelAdmin):
     list_display = ['question_text', 'answer_one', 'answer_two', 'answer_three', 'answer_four',]
-    ordering = ('question_text',)
->>>>>>> 935503ff
+    ordering = ('question_text',)