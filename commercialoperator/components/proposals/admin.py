--- conflicted
+++ resolved
@@ -2,7 +2,6 @@
 from ledger.accounts.models import EmailUser
 from commercialoperator.components.proposals import models
 from commercialoperator.components.proposals import forms
-<<<<<<< HEAD
 from commercialoperator.components.main.models import (
     ActivityMatrix,
     SystemMaintenance,
@@ -19,9 +18,6 @@
     RequiredDocument,
     Question
 )
-=======
-from commercialoperator.components.main.models import SystemMaintenance, ApplicationType, Park, Trail, ActivityType, ActivityCategory, Activity, AccessType, Section, Zone,RequiredDocument, Question
->>>>>>> 972fd8ea
 #from commercialoperator.components.main.models import Activity, SubActivityLevel1, SubActivityLevel2, SubCategory
 from reversion.admin import VersionAdmin
 from django.conf.urls import url
@@ -153,13 +149,8 @@
 @admin.register(Park)
 class ParkAdmin(admin.ModelAdmin):
     list_display = ['name', 'district']
-<<<<<<< HEAD
-    #list_display = ['name', 'district', 'park_prices']
-    #list_display_links = ['name', 'park_prices']
     filter_horizontal = ('allowed_activities',)
-=======
-    filter_horizontal = ('allowed_activities', 'allowed_access')
->>>>>>> 972fd8ea
+    #filter_horizontal = ('allowed_activities', 'allowed_access')
     ordering = ('name',)
 
 @admin.register(Trail)
