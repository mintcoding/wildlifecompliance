--- conflicted
+++ resolved
@@ -76,12 +76,9 @@
     SaveVehicleSerializer,
     VehicleSerializer,
     VesselSerializer,
-<<<<<<< HEAD
     OnHoldSerializer,
-=======
     ProposalOtherDetailsSerializer,
     SaveProposalOtherDetailsSerializer,
->>>>>>> 935503ff
 )
 from commercialoperator.components.approvals.models import Approval
 from commercialoperator.components.approvals.serializers import ApprovalSerializer
@@ -1403,7 +1400,7 @@
                 'approval_level': approval_level,
                 #'other_details': {},
                 #'tenure': tenure,
-                'data': [                                           
+                'data': [
                     {
                         u'regionActivitySection': [{
                             'Region': Region.objects.get(id=region).name if region else None,
