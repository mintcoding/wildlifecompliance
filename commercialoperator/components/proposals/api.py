import traceback
import os
import base64
import geojson
import json
from six.moves.urllib.parse import urlparse
from wsgiref.util import FileWrapper
from django.db.models import Q, Min
from django.db import transaction
from django.http import HttpResponse
from django.core.files.base import ContentFile
from django.core.exceptions import ValidationError
from django.conf import settings
from django.contrib import messages
from django.views.decorators.http import require_http_methods
from django.views.decorators.csrf import csrf_exempt
from django.utils import timezone
from rest_framework import viewsets, serializers, status, generics, views
from rest_framework.decorators import detail_route, list_route, renderer_classes, parser_classes
from rest_framework.response import Response
from rest_framework.renderers import JSONRenderer
from rest_framework.permissions import IsAuthenticated, AllowAny, IsAdminUser, BasePermission
from rest_framework.pagination import PageNumberPagination
from collections import OrderedDict
from django.core.cache import cache
from ledger.accounts.models import EmailUser, Address
from ledger.address.models import Country
from datetime import datetime, timedelta, date
from commercialoperator.components.proposals.utils import save_proponent_data,save_assessor_data
from commercialoperator.components.proposals.models import searchKeyWords, search_reference, ProposalUserAction
from commercialoperator.utils import missing_required_fields, search_tenure

from django.urls import reverse
from django.shortcuts import render, redirect, get_object_or_404
from commercialoperator.components.main.models import Document, Region, District, Tenure, ApplicationType, RequiredDocument
from commercialoperator.components.proposals.models import (
    ProposalType,
    Proposal,
    ProposalDocument,
    Referral,
    ReferralRecipientGroup,
    QAOfficerGroup,
    QAOfficerReferral,
    ProposalRequirement,
    ProposalStandardRequirement,
    AmendmentRequest,
    AmendmentReason,
    Vehicle,
    Vessel,
    ProposalOtherDetails,
    ProposalAccreditation,
    ChecklistQuestion,
    ProposalAssessment,
    ProposalAssessmentAnswer
)
from commercialoperator.components.proposals.serializers import (
    SendReferralSerializer,
    ProposalTypeSerializer,
    ProposalSerializer,
    InternalProposalSerializer,
    SaveProposalSerializer,
    DTProposalSerializer,
    ProposalUserActionSerializer,
    ProposalLogEntrySerializer,
    DTReferralSerializer,
    ReferralSerializer,
    QAOfficerReferralSerializer,
    ReferralProposalSerializer,
    ProposalRequirementSerializer,
    ProposalStandardRequirementSerializer,
    ProposedApprovalSerializer,
    PropedDeclineSerializer,
    AmendmentRequestSerializer,
    SearchReferenceSerializer,
    SearchKeywordSerializer,
    ListProposalSerializer,
    ProposalReferralSerializer,
    AmendmentRequestDisplaySerializer,
    SaveVehicleSerializer,
    VehicleSerializer,
    VesselSerializer,
    OnHoldSerializer,
    ProposalOtherDetailsSerializer,
    SaveProposalOtherDetailsSerializer,
<<<<<<< HEAD
    ProposalParkSerializer,
=======
    ChecklistQuestionSerializer,
    ProposalAssessmentSerializer,
    ProposalAssessmentAnswerSerializer

>>>>>>> 972fd8ea
)
from commercialoperator.components.approvals.models import Approval
from commercialoperator.components.approvals.serializers import ApprovalSerializer
from commercialoperator.components.compliances.models import Compliance
from commercialoperator.components.compliances.serializers import ComplianceSerializer

from commercialoperator.helpers import is_customer, is_internal
from django.core.files.base import ContentFile
from django.core.files.storage import default_storage
from rest_framework.pagination import PageNumberPagination, LimitOffsetPagination
from rest_framework_datatables.pagination import DatatablesPageNumberPagination
from rest_framework_datatables.filters import DatatablesFilterBackend
from rest_framework_datatables.renderers import DatatablesRenderer
from rest_framework.filters import BaseFilterBackend
import reversion
from reversion.models import Version

import logging
logger = logging.getLogger(__name__)


class GetProposalType(views.APIView):
    renderer_classes = [JSONRenderer, ]

    def get(self, request, format=None):
        _type = ProposalType.objects.first()
        if _type:
            serializer = ProposalTypeSerializer(_type)
            return Response(serializer.data)
        else:
            return Response({'error': 'There is currently no proposal type.'}, status=status.HTTP_404_NOT_FOUND)

class GetEmptyList(views.APIView):
    renderer_classes = [JSONRenderer, ]

    def get(self, request, format=None):
        return Response([])

#class DatatablesFilterBackend(BaseFilterBackend):
#
#	def filter_queryset(self, request, queryset, view):
#		queryset = super(DatatablesFilterBackend, self).filter_queryset(request, queryset, view)
#		import ipdb; ipdb.set_trace()
#		return queryset

class ProposalFilterBackend(DatatablesFilterBackend):
    """
    Custom filters
    """

    def filter_queryset(self, request, queryset, view):
        total_count = queryset.count()

        def get_choice(status, choices=Proposal.PROCESSING_STATUS_CHOICES):
            for i in choices:
                if i[1]==status:
                    return i[0]
            return None

        #import ipdb; ipdb.set_trace()
        # on the internal dashboard, the Region filter is multi-select - have to use the custom filter below
        regions = request.GET.get('regions')
        if regions:
            if queryset.model is Proposal:
                queryset = queryset.filter(region__name__iregex=regions.replace(',', '|'))
            elif queryset.model is Referral or queryset.model is Compliance:
                queryset = queryset.filter(proposal__region__name__iregex=regions.replace(',', '|'))
            #elif queryset.model is Approval:
            #    queryset = queryset.filter(region__iregex=regions.replace(',', '|'))

        # since in proposal_datatables.vue, the 'region' data field is declared 'searchable=false'
        #global_search = request.GET.get('search[value]')
        #if global_search:
        #    queryset = queryset.filter(region__name__iregex=global_search)


        # on the internal dashboard, the Referral 'Status' filter - have to use the custom filter below
        #import ipdb; ipdb.set_trace()
#        processing_status = request.GET.get('processing_status')
#        processing_status = get_choice(processing_status, Proposal.PROCESSING_STATUS_CHOICES)
#        if processing_status:
#            if queryset.model is Referral:
#                #processing_status_id = [i for i in Proposal.PROCESSING_STATUS_CHOICES if i[1]==processing_status][0][0]
#                queryset = queryset.filter(processing_status=processing_status)

        date_from = request.GET.get('date_from')
        date_to = request.GET.get('date_to')
        #import ipdb; ipdb.set_trace()
        if queryset.model is Proposal:
            if date_from:
                queryset = queryset.filter(lodgement_date__gte=date_from)

            if date_to:
                queryset = queryset.filter(lodgement_date__lte=date_to)
        elif queryset.model is Approval:
            if date_from:
                queryset = queryset.filter(start_date__gte=date_from)

            if date_to:
                queryset = queryset.filter(expiry_date__lte=date_to)
        elif queryset.model is Compliance:
            if date_from:
                queryset = queryset.filter(due_date__gte=date_from)

            if date_to:
                queryset = queryset.filter(due_date__lte=date_to)
        elif queryset.model is Referral:
            if date_from:
                queryset = queryset.filter(proposal__lodgement_date__gte=date_from)

            if date_to:
                queryset = queryset.filter(proposal__lodgement_date__lte=date_to)


        queryset = super(ProposalFilterBackend, self).filter_queryset(request, queryset, view)
        setattr(view, '_datatables_total_count', total_count)
        return queryset

class ProposalRenderer(DatatablesRenderer):
    def render(self, data, accepted_media_type=None, renderer_context=None):
        #import ipdb; ipdb.set_trace()
        if 'view' in renderer_context and hasattr(renderer_context['view'], '_datatables_total_count'):
            data['recordsTotal'] = renderer_context['view']._datatables_total_count
            #data.pop('recordsTotal')
            #data.pop('recordsFiltered')
        return super(ProposalRenderer, self).render(data, accepted_media_type, renderer_context)



#from django.utils.decorators import method_decorator
#from django.views.decorators.cache import cache_page
class ProposalPaginatedViewSet(viewsets.ModelViewSet):
    #import ipdb; ipdb.set_trace()
    #queryset = Proposal.objects.all()
    #filter_backends = (DatatablesFilterBackend,)
    filter_backends = (ProposalFilterBackend,)
    pagination_class = DatatablesPageNumberPagination
    renderer_classes = (ProposalRenderer,)
    queryset = Proposal.objects.none()
    serializer_class = ListProposalSerializer
    page_size = 10

#    @method_decorator(cache_page(60))
#    def dispatch(self, *args, **kwargs):
#        return super(ListProposalViewSet, self).dispatch(*args, **kwargs)

    @property
    def excluded_type(self):
        try:
            return ApplicationType.objects.get(name='E Class')
        except:
            return ApplicationType.objects.none()

    def get_queryset(self):
        user = self.request.user
        #import ipdb; ipdb.set_trace()
        if is_internal(self.request): #user.is_authenticated():
            return Proposal.objects.all().exclude(application_type=self.excluded_type)
        elif is_customer(self.request):
            user_orgs = [org.id for org in user.commercialoperator_organisations.all()]
            return  Proposal.objects.filter( Q(applicant_id__in = user_orgs) | Q(submitter = user) ).exclude(application_type=excluded_type)
        return Proposal.objects.none()

#    def filter_queryset(self, request, queryset, view):
#        return self.filter_backends[0]().filter_queryset(self.request, queryset, view)
        #return super(ProposalPaginatedViewSet, self).filter_queryset(request, queryset, view)

#    def list(self, request, *args, **kwargs):
#        response = super(ProposalPaginatedViewSet, self).list(request, args, kwargs)
#
#        # Add extra data to response.data
#        #response.data['regions'] = self.get_queryset().filter(region__isnull=False).values_list('region__name', flat=True).distinct()
#        return response

    @list_route(methods=['GET',])
    def proposals_internal(self, request, *args, **kwargs):
        """
        Used by the internal dashboard

        http://localhost:8499/api/proposal_paginated/proposal_paginated_internal/?format=datatables&draw=1&length=2
        """
        #import ipdb; ipdb.set_trace()
        qs = self.get_queryset()
        #qs = self.filter_queryset(self.request, qs, self)
        qs = self.filter_queryset(qs)

        # on the internal organisations dashboard, filter the Proposal/Approval/Compliance datatables by applicant/organisation
        applicant_id = request.GET.get('org_id')
        if applicant_id:
            qs = qs.filter(applicant_id=applicant_id)

        self.paginator.page_size = qs.count()
        result_page = self.paginator.paginate_queryset(qs, request)
        serializer = ListProposalSerializer(result_page, context={'request':request}, many=True)
        return self.paginator.get_paginated_response(serializer.data)

    @list_route(methods=['GET',])
    def referrals_internal(self, request, *args, **kwargs):
        """
        Used by the internal dashboard

        http://localhost:8499/api/proposal_paginated/referrals_internal/?format=datatables&draw=1&length=2
        """
        #import ipdb; ipdb.set_trace()
        self.serializer_class = ReferralSerializer
        #qs = Referral.objects.filter(referral=request.user) if is_internal(self.request) else Referral.objects.none()
        qs = Referral.objects.filter(referral_group__in=request.user.referralrecipientgroup_set.all()) if is_internal(self.request) else Referral.objects.none()
        #qs = self.filter_queryset(self.request, qs, self)
        qs = self.filter_queryset(qs)

        self.paginator.page_size = qs.count()
        result_page = self.paginator.paginate_queryset(qs, request)
        serializer = DTReferralSerializer(result_page, context={'request':request}, many=True)
        return self.paginator.get_paginated_response(serializer.data)

    @list_route(methods=['GET',])
    def qaofficer_info(self, request, *args, **kwargs):
        """
        Used by the internal dashboard

        http://localhost:8499/api/proposal_paginated/qaofficer_internal/?format=datatables&draw=1&length=2
        """
        #import ipdb; ipdb.set_trace()
        qa_officers = QAOfficerGroup.objects.get(default=True).members.all().values_list('email', flat=True)
        if request.user.email in qa_officers:
            return Response({'QA_Officer': True})
        else:
            return Response({'QA_Officer': False})


    @list_route(methods=['GET',])
    def qaofficer_internal(self, request, *args, **kwargs):
        """
        Used by the internal dashboard

        http://localhost:8499/api/proposal_paginated/qaofficer_internal/?format=datatables&draw=1&length=2
        """
        #import ipdb; ipdb.set_trace()
        qa_officers = QAOfficerGroup.objects.get(default=True).members.all().values_list('email', flat=True)
        if request.user.email not in qa_officers:
            return self.paginator.get_paginated_response([])

        qs = self.get_queryset()
        qs = qs.filter(qaofficer_referrals__gt=0)
        #qs = self.filter_queryset(self.request, qs, self)
        qs = self.filter_queryset(qs)

        # on the internal organisations dashboard, filter the Proposal/Approval/Compliance datatables by applicant/organisation
        applicant_id = request.GET.get('org_id')
        if applicant_id:
            qs = qs.filter(applicant_id=applicant_id)

        self.paginator.page_size = qs.count()
        result_page = self.paginator.paginate_queryset(qs, request)
        serializer = ListProposalSerializer(result_page, context={'request':request}, many=True)
        return self.paginator.get_paginated_response(serializer.data)


    @list_route(methods=['GET',])
    def proposals_external(self, request, *args, **kwargs):
        """
        Used by the external dashboard

        http://localhost:8499/api/proposal_paginated/proposal_paginated_external/?format=datatables&draw=1&length=2
        """
        qs = self.get_queryset().exclude(processing_status='discarded')
        #qs = self.filter_queryset(self.request, qs, self)
        qs = self.filter_queryset(qs)

        # on the internal organisations dashboard, filter the Proposal/Approval/Compliance datatables by applicant/organisation
        applicant_id = request.GET.get('org_id')
        if applicant_id:
            qs = qs.filter(applicant_id=applicant_id)

        #import ipdb; ipdb.set_trace()
        self.paginator.page_size = qs.count()
        result_page = self.paginator.paginate_queryset(qs, request)
        serializer = ListProposalSerializer(result_page, context={'request':request}, many=True)
        return self.paginator.get_paginated_response(serializer.data)


class VersionableModelViewSetMixin(viewsets.ModelViewSet):
    #@detail_route()
    #def history(self, request, pk=None):
    @detail_route(methods=['GET',])
    def _history(self, request, *args, **kwargs):
        _object = self.get_object()
        _versions = reversion.get_for_object(_object)

        _context = {
            'request': request
        }

        _version_serializer = VersionSerializer(_versions, many=True, context=_context)
        # TODO
        # check pagination
        return Response(_version_serializer.data)

    @detail_route(methods=['GET',])
    def history(self, request, *args, **kwargs):
        #import ipdb; ipdb.set_trace()
        _object = self.get_object()
        #_versions = reversion.get_for_object(_object)
        _versions = Version.objects.get_for_object(_object)

        _context = {
            'request': request
        }

        #_version_serializer = VersionSerializer(_versions, many=True, context=_context)
        _version_serializer = ProposalSerializer([v.object for v in _versions], many=True, context=_context)
        # TODO
        # check pagination
        return Response(_version_serializer.data)



class ProposalViewSet(viewsets.ModelViewSet):
#class ProposalViewSet(VersionableModelViewSetMixin):
    #import ipdb; ipdb.set_trace()
    #queryset = Proposal.objects.all()
    queryset = Proposal.objects.none()
    serializer_class = ProposalSerializer
    lookup_field = 'id'

    @property
    def excluded_type(self):
        try:
            return ApplicationType.objects.get(name='E Class')
        except:
            return ApplicationType.objects.none()

    def get_queryset(self):
        user = self.request.user
        #import ipdb; ipdb.set_trace()
        if is_internal(self.request): #user.is_authenticated():
            return Proposal.objects.all().exclude(application_type=self.excluded_type)
            #return Proposal.objects.filter(region__isnull=False)
        elif is_customer(self.request):
            user_orgs = [org.id for org in user.commercialoperator_organisations.all()]
            queryset =  Proposal.objects.filter( Q(applicant_id__in = user_orgs) | Q(submitter = user) )
            #queryset =  Proposal.objects.filter(region__isnull=False).filter( Q(applicant_id__in = user_orgs) | Q(submitter = user) )
            return queryset.exclude(application_type=self.excluded_type)
        logger.warn("User is neither customer nor internal user: {} <{}>".format(user.get_full_name(), user.email))
        return Proposal.objects.none()

    @list_route(methods=['GET',])
    def filter_list(self, request, *args, **kwargs):
        """ Used by the internal/external dashboard filters """
        region_qs =  self.get_queryset().filter(region__isnull=False).values_list('region__name', flat=True).distinct()
        #district_qs =  self.get_queryset().filter(district__isnull=False).values_list('district__name', flat=True).distinct()
        activity_qs =  self.get_queryset().filter(activity__isnull=False).values_list('activity', flat=True).distinct()
        submitter_qs = self.get_queryset().filter(submitter__isnull=False).distinct('submitter__email').values_list('submitter__first_name','submitter__last_name','submitter__email')
        submitters = [dict(email=i[2], search_term='{} {} ({})'.format(i[0], i[1], i[2])) for i in submitter_qs]
        data = dict(
            regions=region_qs,
            #districts=district_qs,
            activities=activity_qs,
            submitters=submitters,
            #processing_status_choices = [i[1] for i in Proposal.PROCESSING_STATUS_CHOICES],
            #processing_status_id_choices = [i[0] for i in Proposal.PROCESSING_STATUS_CHOICES],
            #customer_status_choices = [i[1] for i in Proposal.CUSTOMER_STATUS_CHOICES],
            approval_status_choices = [i[1] for i in Approval.STATUS_CHOICES],
        )
        return Response(data)

    @detail_route(methods=['GET',])
    def compare_list(self, request, *args, **kwargs):
        """ Returns the reversion-compare urls --> list"""
        current_revision_id = Version.objects.get_for_object(self.get_object()).first().revision_id
        versions = Version.objects.get_for_object(self.get_object()).select_related("revision__user").filter(Q(revision__comment__icontains='status') | Q(revision_id=current_revision_id))
        version_ids = [i.id for i in versions]
        urls = ['?version_id2={}&version_id1={}'.format(version_ids[0], version_ids[i+1]) for i in range(len(version_ids)-1)]
        return Response(urls)


    @detail_route(methods=['POST'])
    @renderer_classes((JSONRenderer,))
    def process_document(self, request, *args, **kwargs):
        try:
            #import ipdb; ipdb.set_trace()
            instance = self.get_object()
            action = request.POST.get('action')
            section = request.POST.get('input_name')
            if action == 'list' and 'input_name' in request.POST:
                pass

            elif action == 'delete' and 'document_id' in request.POST:
                document_id = request.POST.get('document_id')
                document = instance.documents.get(id=document_id)

                if document._file and os.path.isfile(document._file.path) and document.can_delete:
                    os.remove(document._file.path)

                document.delete()
                instance.save(version_comment='Approval File Deleted: {}'.format(document.name)) # to allow revision to be added to reversion history
                #instance.current_proposal.save(version_comment='File Deleted: {}'.format(document.name)) # to allow revision to be added to reversion history

            elif action == 'save' and 'input_name' in request.POST and 'filename' in request.POST:
                proposal_id = request.POST.get('proposal_id')
                filename = request.POST.get('filename')
                _file = request.POST.get('_file')
                if not _file:
                    _file = request.FILES.get('_file')

                document = instance.documents.get_or_create(input_name=section, name=filename)[0]
                path = default_storage.save('proposals/{}/documents/{}'.format(proposal_id, filename), ContentFile(_file.read()))

                document._file = path
                document.save()
                instance.save(version_comment='File Added: {}'.format(filename)) # to allow revision to be added to reversion history
                #instance.current_proposal.save(version_comment='File Added: {}'.format(filename)) # to allow revision to be added to reversion history

            return  Response( [dict(input_name=d.input_name, name=d.name,file=d._file.url, id=d.id, can_delete=d.can_delete) for d in instance.documents.filter(input_name=section) if d._file] )

        except serializers.ValidationError:
            print(traceback.print_exc())
            raise
        except ValidationError as e:
            if hasattr(e,'error_dict'):
                raise serializers.ValidationError(repr(e.error_dict))
            else:
                raise serializers.ValidationError(repr(e[0].encode('utf-8')))
        except Exception as e:
            print(traceback.print_exc())
            raise serializers.ValidationError(str(e))

    @detail_route(methods=['POST'])
    @renderer_classes((JSONRenderer,))
    def process_onhold_document(self, request, *args, **kwargs):
        try:
            #import ipdb; ipdb.set_trace()
            instance = self.get_object()
            action = request.POST.get('action')
            section = request.POST.get('input_name')
            if action == 'list' and 'input_name' in request.POST:
                pass

#            elif action == 'delete' and 'document_id' in request.POST:
#                document_id = request.POST.get('document_id')
#                document = instance.onhold_documents.get(id=document_id)
#
#                if document._file and os.path.isfile(document._file.path) and document.can_delete:
#                    os.remove(document._file.path)
#
#                document.delete()
#                instance.save(version_comment='OnHold File Deleted: {}'.format(document.name)) # to allow revision to be added to reversion history
#                #instance.current_proposal.save(version_comment='File Deleted: {}'.format(document.name)) # to allow revision to be added to reversion history

            elif action == 'delete' and 'document_id' in request.POST:
                document_id = request.POST.get('document_id')
                document = instance.onhold_documents.get(id=document_id)

                document.visible = False
                document.save()
                instance.save(version_comment='OnHold File Hidden: {}'.format(document.name)) # to allow revision to be added to reversion history
                #instance.current_proposal.save(version_comment='File Deleted: {}'.format(document.name)) # to allow revision to be added to reversion history

            elif action == 'save' and 'input_name' in request.POST and 'filename' in request.POST:
                proposal_id = request.POST.get('proposal_id')
                filename = request.POST.get('filename')
                _file = request.POST.get('_file')
                if not _file:
                    _file = request.FILES.get('_file')

                document = instance.onhold_documents.get_or_create(input_name=section, name=filename)[0]
                path = default_storage.save('proposals/{}/onhold/{}'.format(proposal_id, filename), ContentFile(_file.read()))

                document._file = path
                document.save()
                instance.save(version_comment='On Hold File Added: {}'.format(filename)) # to allow revision to be added to reversion history
                #instance.current_proposal.save(version_comment='File Added: {}'.format(filename)) # to allow revision to be added to reversion history

            return  Response( [dict(input_name=d.input_name, name=d.name,file=d._file.url, id=d.id, can_delete=d.can_delete) for d in instance.onhold_documents.filter(input_name=section, visible=True) if d._file] )

        except serializers.ValidationError:
            print(traceback.print_exc())
            raise
        except ValidationError as e:
            if hasattr(e,'error_dict'):
                raise serializers.ValidationError(repr(e.error_dict))
            else:
                raise serializers.ValidationError(repr(e[0].encode('utf-8')))
        except Exception as e:
            print(traceback.print_exc())
            raise serializers.ValidationError(str(e))

    @detail_route(methods=['POST'])
    @renderer_classes((JSONRenderer,))
    def process_qaofficer_document(self, request, *args, **kwargs):
        try:
            #import ipdb; ipdb.set_trace()
            instance = self.get_object()
            action = request.POST.get('action')
            section = request.POST.get('input_name')
            if action == 'list' and 'input_name' in request.POST:
                pass

            elif action == 'delete' and 'document_id' in request.POST:
                document_id = request.POST.get('document_id')
                document = instance.qaofficer_documents.get(id=document_id)

                document.visible = False
                document.save()
                instance.save(version_comment='QA Officer File Hidden: {}'.format(document.name)) # to allow revision to be added to reversion history

            elif action == 'save' and 'input_name' in request.POST and 'filename' in request.POST:
                proposal_id = request.POST.get('proposal_id')
                filename = request.POST.get('filename')
                _file = request.POST.get('_file')
                if not _file:
                    _file = request.FILES.get('_file')

                document = instance.qaofficer_documents.get_or_create(input_name=section, name=filename)[0]
                path = default_storage.save('proposals/{}/qaofficer/{}'.format(proposal_id, filename), ContentFile(_file.read()))

                document._file = path
                document.save()
                instance.save(version_comment='QA Officer File Added: {}'.format(filename)) # to allow revision to be added to reversion history
                #instance.current_proposal.save(version_comment='File Added: {}'.format(filename)) # to allow revision to be added to reversion history

            return  Response( [dict(input_name=d.input_name, name=d.name,file=d._file.url, id=d.id, can_delete=d.can_delete) for d in instance.qaofficer_documents.filter(input_name=section, visible=True) if d._file] )

        except serializers.ValidationError:
            print(traceback.print_exc())
            raise
        except ValidationError as e:
            if hasattr(e,'error_dict'):
                raise serializers.ValidationError(repr(e.error_dict))
            else:
                raise serializers.ValidationError(repr(e[0].encode('utf-8')))
        except Exception as e:
            print(traceback.print_exc())
            raise serializers.ValidationError(str(e))


#    def list(self, request, *args, **kwargs):
#        #import ipdb; ipdb.set_trace()
#        #queryset = self.get_queryset()
#        #serializer = DTProposalSerializer(queryset, many=True)
#        #import ipdb; ipdb.set_trace()
#        #serializer = DTProposalSerializer(self.get_queryset(), many=True)
#        serializer = ListProposalSerializer(self.get_queryset(), context={'request':request}, many=True)
#        return Response(serializer.data)

    @list_route(methods=['GET',])
    def list_paginated(self, request, *args, **kwargs):
        """
        https://stackoverflow.com/questions/29128225/django-rest-framework-3-1-breaks-pagination-paginationserializer
        """
        proposals = self.get_queryset()
        paginator = PageNumberPagination()
        #paginator = LimitOffsetPagination()
        paginator.page_size = 5
        result_page = paginator.paginate_queryset(proposals, request)
        serializer = ListProposalSerializer(result_page, context={'request':request}, many=True)
        return paginator.get_paginated_response(serializer.data)


    @detail_route(methods=['GET',])
    def action_log(self, request, *args, **kwargs):
        try:
            instance = self.get_object()
            qs = instance.action_logs.all()
            serializer = ProposalUserActionSerializer(qs,many=True)
            return Response(serializer.data)
        except serializers.ValidationError:
            print(traceback.print_exc())
            raise
        except ValidationError as e:
            print(traceback.print_exc())
            raise serializers.ValidationError(repr(e.error_dict))
        except Exception as e:
            print(traceback.print_exc())
            raise serializers.ValidationError(str(e))

    @detail_route(methods=['GET',])
    def comms_log(self, request, *args, **kwargs):
        try:
            instance = self.get_object()
            qs = instance.comms_logs.all()
            serializer = ProposalLogEntrySerializer(qs,many=True)
            return Response(serializer.data)
        except serializers.ValidationError:
            print(traceback.print_exc())
            raise
        except ValidationError as e:
            print(traceback.print_exc())
            raise serializers.ValidationError(repr(e.error_dict))
        except Exception as e:
            print(traceback.print_exc())
            raise serializers.ValidationError(str(e))

    @detail_route(methods=['POST',])
    @renderer_classes((JSONRenderer,))
    def add_comms_log(self, request, *args, **kwargs):
        try:
            with transaction.atomic():
                instance = self.get_object()
                request.data['proposal'] = u'{}'.format(instance.id)
                request.data['staff'] = u'{}'.format(request.user.id)
                serializer = ProposalLogEntrySerializer(data=request.data)
                serializer.is_valid(raise_exception=True)
                comms = serializer.save()
                # Save the files
                for f in request.FILES:
                    document = comms.documents.create()
                    document.name = str(request.FILES[f])
                    document._file = request.FILES[f]
                    document.save()
                # End Save Documents

                return Response(serializer.data)
        except serializers.ValidationError:
            print(traceback.print_exc())
            raise
        except ValidationError as e:
            print(traceback.print_exc())
            raise serializers.ValidationError(repr(e.error_dict))
        except Exception as e:
            print(traceback.print_exc())
            raise serializers.ValidationError(str(e))

    @detail_route(methods=['GET',])
    def requirements(self, request, *args, **kwargs):
        try:
            instance = self.get_object()
            #qs = instance.requirements.all()
            qs = instance.requirements.all().exclude(is_deleted=True)
            serializer = ProposalRequirementSerializer(qs,many=True, context={'request':request})
            return Response(serializer.data)
        except serializers.ValidationError:
            print(traceback.print_exc())
            raise
        except ValidationError as e:
            print(traceback.print_exc())
            raise serializers.ValidationError(repr(e.error_dict))
        except Exception as e:
            print(traceback.print_exc())
            raise serializers.ValidationError(str(e))

    @detail_route(methods=['GET',])
    def amendment_request(self, request, *args, **kwargs):
        try:
            instance = self.get_object()
            qs = instance.amendment_requests
            qs = qs.filter(status = 'requested')
            serializer = AmendmentRequestDisplaySerializer(qs,many=True)
            return Response(serializer.data)
        except serializers.ValidationError:
            print(traceback.print_exc())
            raise
        except ValidationError as e:
            print(traceback.print_exc())
            raise serializers.ValidationError(repr(e.error_dict))
        except Exception as e:
            print(traceback.print_exc())
            raise serializers.ValidationError(str(e))

    @detail_route(methods=['GET',])
    def vehicles(self, request, *args, **kwargs):
        try:
            instance = self.get_object()
            qs = instance.vehicles
            #qs = qs.filter(status = 'requested')
            serializer = VehicleSerializer(qs,many=True)
            return Response(serializer.data)
        except serializers.ValidationError:
            print(traceback.print_exc())
            raise
        except ValidationError as e:
            print(traceback.print_exc())
            raise serializers.ValidationError(repr(e.error_dict))
        except Exception as e:
            print(traceback.print_exc())
            raise serializers.ValidationError(str(e))

    @detail_route(methods=['GET',])
    def vessels(self, request, *args, **kwargs):
        try:
            instance = self.get_object()
            qs = instance.vessels
            #qs = qs.filter(status = 'requested')
            serializer = VesselSerializer(qs,many=True)
            return Response(serializer.data)
        except serializers.ValidationError:
            print(traceback.print_exc())
            raise
        except ValidationError as e:
            print(traceback.print_exc())
            raise serializers.ValidationError(repr(e.error_dict))
        except Exception as e:
            print(traceback.print_exc())
            raise serializers.ValidationError(str(e))


    @list_route(methods=['GET',])
    def user_list(self, request, *args, **kwargs):
        qs = self.get_queryset().exclude(processing_status='discarded')
        #serializer = DTProposalSerializer(qs, many=True)
        serializer = ListProposalSerializer(qs,context={'request':request}, many=True)
        return Response(serializer.data)

    @list_route(methods=['GET',])
    def user_list_paginated(self, request, *args, **kwargs):
        """
        Placing Paginator class here (instead of settings.py) allows specific method for desired behaviour),
        otherwise all serializers will use the default pagination class

        https://stackoverflow.com/questions/29128225/django-rest-framework-3-1-breaks-pagination-paginationserializer
        """
        proposals = self.get_queryset().exclude(processing_status='discarded')
        paginator = DatatablesPageNumberPagination()
        paginator.page_size = proposals.count()
        result_page = paginator.paginate_queryset(proposals, request)
        serializer = ListProposalSerializer(result_page, context={'request':request}, many=True)
        return paginator.get_paginated_response(serializer.data)

    @list_route(methods=['GET',])
    def list_paginated(self, request, *args, **kwargs):
        """
        Placing Paginator class here (instead of settings.py) allows specific method for desired behaviour),
        otherwise all serializers will use the default pagination class

        https://stackoverflow.com/questions/29128225/django-rest-framework-3-1-breaks-pagination-paginationserializer
        """
        proposals = self.get_queryset()
        paginator = DatatablesPageNumberPagination()
        paginator.page_size = proposals.count()
        result_page = paginator.paginate_queryset(proposals, request)
        serializer = ListProposalSerializer(result_page, context={'request':request}, many=True)
        return paginator.get_paginated_response(serializer.data)

    #Documents on Activities(land)and Activities(Marine) tab for T-Class related to required document questions
    @detail_route(methods=['POST'])
    @renderer_classes((JSONRenderer,))
    def process_required_document(self, request, *args, **kwargs):
        try:
            #import ipdb; ipdb.set_trace()
            instance = self.get_object()
            action = request.POST.get('action')
            section = request.POST.get('input_name')
            required_doc_id=request.POST.get('required_doc_id')
            if action == 'list' and 'required_doc_id' in request.POST:
                pass

            elif action == 'delete' and 'document_id' in request.POST:
                document_id = request.POST.get('document_id')
                document = instance.required_documents.get(id=document_id)

                if document._file and os.path.isfile(document._file.path) and document.can_delete:
                    os.remove(document._file.path)

                document.delete()
                instance.save(version_comment='Required document File Deleted: {}'.format(document.name)) # to allow revision to be added to reversion history
                #instance.current_proposal.save(version_comment='File Deleted: {}'.format(document.name)) # to allow revision to be added to reversion history

            elif action == 'save' and 'input_name' and 'required_doc_id' in request.POST and 'filename' in request.POST:
                proposal_id = request.POST.get('proposal_id')
                filename = request.POST.get('filename')
                _file = request.POST.get('_file')
                if not _file:
                    _file = request.FILES.get('_file')

                required_doc_instance=RequiredDocument.objects.get(id=required_doc_id)
                document = instance.required_documents.get_or_create(input_name=section, name=filename, required_doc=required_doc_instance)[0]
                path = default_storage.save('proposals/{}/required_documents/{}/{}'.format(proposal_id,required_doc_id, filename), ContentFile(_file.read()))

                document._file = path
                document.save()
                instance.save(version_comment='File Added: {}'.format(filename)) # to allow revision to be added to reversion history
                #instance.current_proposal.save(version_comment='File Added: {}'.format(filename)) # to allow revision to be added to reversion history

            return  Response( [dict(input_name=d.input_name, name=d.name,file=d._file.url, id=d.id, can_delete=d.can_delete) for d in instance.required_documents.filter(required_doc=required_doc_id) if d._file] )

        except serializers.ValidationError:
            print(traceback.print_exc())
            raise
        except ValidationError as e:
            if hasattr(e,'error_dict'):
                raise serializers.ValidationError(repr(e.error_dict))
            else:
                raise serializers.ValidationError(repr(e[0].encode('utf-8')))
        except Exception as e:
            print(traceback.print_exc())
            raise serializers.ValidationError(str(e))


    @detail_route(methods=['GET',])
    def internal_proposal(self, request, *args, **kwargs):
        instance = self.get_object()
        serializer = InternalProposalSerializer(instance,context={'request':request})
        return Response(serializer.data)

    @detail_route(methods=['GET',])
    def proposal_parks(self, request, *args, **kwargs):
        instance = self.get_object()
        serializer = ProposalParkSerializer(instance,context={'request':request})
        return Response(serializer.data)


#    @detail_route(methods=['post'])
#    @renderer_classes((JSONRenderer,))
#    def _submit(self, request, *args, **kwargs):
#        try:
#            #import ipdb; ipdb.set_trace()
#            instance = self.get_object()
#            save_proponent_data(instance,request,self)
#            missing_fields = missing_required_fields(instance)
#
#            if False: #missing_fields:
#            #if missing_fields:
#                return Response({'missing_fields': missing_fields})
#            else:
#                #raise serializers.ValidationError(repr({'abcde': 123, 'missing_fields':True}))
#                instance.submit(request,self)
#                serializer = self.get_serializer(instance)
#                #import ipdb; ipdb.set_trace()
#                return Response(serializer.data)
#        except serializers.ValidationError:
#            print(traceback.print_exc())
#            raise
#        except ValidationError as e:
#            if hasattr(e,'error_dict'):
#                raise serializers.ValidationError(repr(e.error_dict))
#            else:
#                raise serializers.ValidationError(repr(e[0].encode('utf-8')))
#        except Exception as e:
#            print(traceback.print_exc())
#            raise serializers.ValidationError(str(e))


    @detail_route(methods=['post'])
    @renderer_classes((JSONRenderer,))
    def submit(self, request, *args, **kwargs):
        try:
            instance = self.get_object()
            instance.submit(request,self)
            instance.tenure = search_tenure(instance)
            instance.save()
            serializer = self.get_serializer(instance)
            return Response(serializer.data)
            #return redirect(reverse('external'))
        except serializers.ValidationError:
            print(traceback.print_exc())
            raise
        except ValidationError as e:
            if hasattr(e,'error_dict'):
                raise serializers.ValidationError(repr(e.error_dict))
            else:
                raise serializers.ValidationError(repr(e[0].encode('utf-8')))
        except Exception as e:
            print(traceback.print_exc())
            raise serializers.ValidationError(str(e))

#    @detail_route(methods=['post'])
#    @renderer_classes((JSONRenderer,))
#    def update_files(self, request, *args, **kwargs):
#        try:
#            #import ipdb; ipdb.set_trace()
#            instance = self.get_object()
#            instance.update(request,self)
#            instance.save()
#            serializer = self.get_serializer(instance)
#            return Response(serializer.data)
#            #return redirect(reverse('external'))
#        except serializers.ValidationError:
#            print(traceback.print_exc())
#            raise
#        except ValidationError as e:
#            if hasattr(e,'error_dict'):
#                raise serializers.ValidationError(repr(e.error_dict))
#            else:
#                raise serializers.ValidationError(repr(e[0].encode('utf-8')))
#        except Exception as e:
#            print(traceback.print_exc())
#            raise serializers.ValidationError(str(e))


    @detail_route(methods=['GET',])
    def assign_request_user(self, request, *args, **kwargs):
        try:
            instance = self.get_object()
            instance.assign_officer(request,request.user)
            serializer = InternalProposalSerializer(instance,context={'request':request})
            return Response(serializer.data)
        except serializers.ValidationError:
            print(traceback.print_exc())
            raise
        except ValidationError as e:
            print(traceback.print_exc())
            raise serializers.ValidationError(repr(e.error_dict))
        except Exception as e:
            print(traceback.print_exc())
            raise serializers.ValidationError(str(e))

    @detail_route(methods=['POST',])
    def assign_to(self, request, *args, **kwargs):
        try:
            instance = self.get_object()
            user_id = request.data.get('assessor_id',None)
            user = None
            if not user_id:
                raise serializers.ValidationError('An assessor id is required')
            try:
                user = EmailUser.objects.get(id=user_id)
            except EmailUser.DoesNotExist:
                raise serializers.ValidationError('A user with the id passed in does not exist')
            instance.assign_officer(request,user)
            serializer = InternalProposalSerializer(instance,context={'request':request})
            return Response(serializer.data)
        except serializers.ValidationError:
            print(traceback.print_exc())
            raise
        except ValidationError as e:
            print(traceback.print_exc())
            raise serializers.ValidationError(repr(e.error_dict))
        except Exception as e:
            print(traceback.print_exc())
            raise serializers.ValidationError(str(e))

    @detail_route(methods=['GET',])
    def unassign(self, request, *args, **kwargs):
        try:
            instance = self.get_object()
            instance.unassign(request)
            serializer = InternalProposalSerializer(instance,context={'request':request})
            return Response(serializer.data)
        except serializers.ValidationError:
            print(traceback.print_exc())
            raise
        except ValidationError as e:
            print(traceback.print_exc())
            raise serializers.ValidationError(repr(e.error_dict))
        except Exception as e:
            print(traceback.print_exc())
            raise serializers.ValidationError(str(e))

    @detail_route(methods=['POST',])
    def switch_status(self, request, *args, **kwargs):
        try:
            instance = self.get_object()
            status = request.data.get('status')
            approver_comment = request.data.get('approver_comment')
            if not status:
                raise serializers.ValidationError('Status is required')
            else:
                if not status in ['with_assessor','with_assessor_requirements','with_approver']:
                    raise serializers.ValidationError('The status provided is not allowed')
            instance.move_to_status(request,status, approver_comment)
            serializer = InternalProposalSerializer(instance,context={'request':request})
            return Response(serializer.data)
        except serializers.ValidationError:
            print(traceback.print_exc())
            raise
        except ValidationError as e:
            if hasattr(e,'error_dict'):
                raise serializers.ValidationError(repr(e.error_dict))
            else:
                raise serializers.ValidationError(repr(e[0].encode('utf-8')))
        except Exception as e:
            print(traceback.print_exc())
            raise serializers.ValidationError(str(e))

    @detail_route(methods=['POST',])
    def reissue_approval(self, request, *args, **kwargs):
        try:
            instance = self.get_object()
            status = request.data.get('status')
            if not status:
                raise serializers.ValidationError('Status is required')
            else:
                if not status in ['with_approver']:
                    raise serializers.ValidationError('The status provided is not allowed')
            instance.reissue_approval(request,status)
            serializer = InternalProposalSerializer(instance,context={'request':request})
            return Response(serializer.data)
        except serializers.ValidationError:
            print(traceback.print_exc())
            raise
        except ValidationError as e:
            if hasattr(e,'error_dict'):
                raise serializers.ValidationError(repr(e.error_dict))
            else:
                raise serializers.ValidationError(repr(e[0].encode('utf-8')))
        except Exception as e:
            print(traceback.print_exc())
            raise serializers.ValidationError(str(e))

    @detail_route(methods=['GET',])
    def renew_approval(self, request, *args, **kwargs):
        try:
            instance = self.get_object()
            instance = instance.renew_approval(request)
            serializer = SaveProposalSerializer(instance,context={'request':request})
            return Response(serializer.data)
        except Exception as e:
            print(traceback.print_exc())
            raise serializers.ValidationError(repr(e[0].encode('utf-8')))

    @detail_route(methods=['GET',])
    def amend_approval(self, request, *args, **kwargs):
        try:
            instance = self.get_object()
            instance = instance.amend_approval(request)
            serializer = SaveProposalSerializer(instance,context={'request':request})
            return Response(serializer.data)
        except Exception as e:
            print(traceback.print_exc())
            raise serializers.ValidationError(repr(e[0].encode('utf-8')))


    @detail_route(methods=['POST',])
    def proposed_approval(self, request, *args, **kwargs):
        try:
            instance = self.get_object()
            serializer = ProposedApprovalSerializer(data=request.data)
            serializer.is_valid(raise_exception=True)
            instance.proposed_approval(request,serializer.validated_data)
            serializer = InternalProposalSerializer(instance,context={'request':request})
            return Response(serializer.data)
        except serializers.ValidationError:
            print(traceback.print_exc())
            raise
        except ValidationError as e:
            if hasattr(e,'error_dict'):
                raise serializers.ValidationError(repr(e.error_dict))
            else:
                raise serializers.ValidationError(repr(e[0].encode('utf-8')))
        except Exception as e:
            print(traceback.print_exc())
            raise serializers.ValidationError(str(e))

    @detail_route(methods=['POST',])
    def approval_level_document(self, request, *args, **kwargs):
        try:
            instance = self.get_object()
            instance = instance.assing_approval_level_document(request)
            serializer = InternalProposalSerializer(instance,context={'request':request})
            return Response(serializer.data)
        except serializers.ValidationError:
            print(traceback.print_exc())
            raise
        except ValidationError as e:
            if hasattr(e,'error_dict'):
                raise serializers.ValidationError(repr(e.error_dict))
            else:
                raise serializers.ValidationError(repr(e[0].encode('utf-8')))
        except Exception as e:
            print(traceback.print_exc())
            raise serializers.ValidationError(str(e))

    @detail_route(methods=['POST',])
    def final_approval(self, request, *args, **kwargs):
        try:
            instance = self.get_object()
            serializer = ProposedApprovalSerializer(data=request.data)
            serializer.is_valid(raise_exception=True)
            instance.final_approval(request,serializer.validated_data)
            serializer = InternalProposalSerializer(instance,context={'request':request})
            return Response(serializer.data)
        except serializers.ValidationError:
            print(traceback.print_exc())
            raise
        except ValidationError as e:
            if hasattr(e,'error_dict'):
                raise serializers.ValidationError(repr(e.error_dict))
            else:
                raise serializers.ValidationError(repr(e[0].encode('utf-8')))
        except Exception as e:
            print(traceback.print_exc())
            raise serializers.ValidationError(str(e))

    @detail_route(methods=['POST',])
    def proposed_decline(self, request, *args, **kwargs):
        try:
            instance = self.get_object()
            serializer = PropedDeclineSerializer(data=request.data)
            serializer.is_valid(raise_exception=True)
            instance.proposed_decline(request,serializer.validated_data)
            serializer = InternalProposalSerializer(instance,context={'request':request})
            return Response(serializer.data)
        except serializers.ValidationError:
            print(traceback.print_exc())
            raise
        except ValidationError as e:
            if hasattr(e,'error_dict'):
                raise serializers.ValidationError(repr(e.error_dict))
            else:
                raise serializers.ValidationError(repr(e[0].encode('utf-8')))
        except Exception as e:
            print(traceback.print_exc())
            raise serializers.ValidationError(str(e))

    @detail_route(methods=['POST',])
    def final_decline(self, request, *args, **kwargs):
        try:
            instance = self.get_object()
            serializer = PropedDeclineSerializer(data=request.data)
            serializer.is_valid(raise_exception=True)
            instance.final_decline(request,serializer.validated_data)
            serializer = InternalProposalSerializer(instance,context={'request':request})
            return Response(serializer.data)
        except serializers.ValidationError:
            print(traceback.print_exc())
            raise
        except ValidationError as e:
            if hasattr(e,'error_dict'):
                raise serializers.ValidationError(repr(e.error_dict))
            else:
                raise serializers.ValidationError(repr(e[0].encode('utf-8')))
        except Exception as e:
            print(traceback.print_exc())
            raise serializers.ValidationError(str(e))

    @detail_route(methods=['POST',])
    @renderer_classes((JSONRenderer,))
    def on_hold(self, request, *args, **kwargs):
        try:
            with transaction.atomic():
                #import ipdb; ipdb.set_trace()
                instance = self.get_object()
                is_onhold =  eval(request.data.get('onhold'))
                data = {}
                if is_onhold:
                    data['type'] = u'onhold'
                    instance.on_hold(request)
                else:
                    data['type'] = u'onhold_remove'
                    instance.on_hold_remove(request)

                data['proposal'] = u'{}'.format(instance.id)
                data['staff'] = u'{}'.format(request.user.id)
                data['text'] = request.user.get_full_name() + u': {}'.format(request.data['text'])
                data['subject'] = request.user.get_full_name() + u': {}'.format(request.data['text'])
                serializer = ProposalLogEntrySerializer(data=data)
                serializer.is_valid(raise_exception=True)
                comms = serializer.save()

                # Save the files
                documents_qs = instance.onhold_documents.filter(input_name='on_hold_file', visible=True)
                for f in documents_qs:
                    document = comms.documents.create()
                    document.name = f.name
                    document._file = f._file #.strip('/media')
                    document.input_name = f.input_name
                    document.can_delete = True
                    document.save()
                # End Save Documents

                return Response(serializer.data)
        except serializers.ValidationError:
            print(traceback.print_exc())
            raise
        except ValidationError as e:
            print(traceback.print_exc())
            raise serializers.ValidationError(repr(e.error_dict))
        except Exception as e:
            print(traceback.print_exc())
            raise serializers.ValidationError(str(e))

    @detail_route(methods=['POST',])
    @renderer_classes((JSONRenderer,))
    def with_qaofficer(self, request, *args, **kwargs):
        try:
            with transaction.atomic():
                #import ipdb; ipdb.set_trace()
                instance = self.get_object()
                is_with_qaofficer =  eval(request.data.get('with_qaofficer'))
                data = {}
                if is_with_qaofficer:
                    data['type'] = u'with_qaofficer'
                    instance.with_qaofficer(request)
                else:
                    data['type'] = u'with_qaofficer_completed'
                    instance.with_qaofficer_completed(request)

                data['proposal'] = u'{}'.format(instance.id)
                data['staff'] = u'{}'.format(request.user.id)
                data['text'] = request.user.get_full_name() + u': {}'.format(request.data['text'])
                data['subject'] = request.user.get_full_name() + u': {}'.format(request.data['text'])
                serializer = ProposalLogEntrySerializer(data=data)
                serializer.is_valid(raise_exception=True)
                comms = serializer.save()

                # Save the files
                documents_qs = instance.qaofficer_documents.filter(input_name='qaofficer_file', visible=True)
                for f in documents_qs:
                    document = comms.documents.create()
                    document.name = f.name
                    document._file = f._file #.strip('/media')
                    document.input_name = f.input_name
                    document.can_delete = True
                    document.save()
                # End Save Documents

                return Response(serializer.data)
        except serializers.ValidationError:
            print(traceback.print_exc())
            raise
        except ValidationError as e:
            print(traceback.print_exc())
            raise serializers.ValidationError(repr(e.error_dict))
        except Exception as e:
            print(traceback.print_exc())
            raise serializers.ValidationError(str(e))

    @detail_route(methods=['post'])
    def assesor_send_referral(self, request, *args, **kwargs):
        try:
            #import ipdb; ipdb.set_trace()
            instance = self.get_object()
            serializer = SendReferralSerializer(data=request.data)
            serializer.is_valid(raise_exception=True)
            #text=serializer.validated_data['text']
            #instance.send_referral(request,serializer.validated_data['email'])
            instance.send_referral(request,serializer.validated_data['email_group'], serializer.validated_data['text'])
            serializer = InternalProposalSerializer(instance,context={'request':request})
            return Response(serializer.data)
        except serializers.ValidationError:
            print(traceback.print_exc())
            raise
        except ValidationError as e:
            if hasattr(e,'error_dict'):
                raise serializers.ValidationError(repr(e.error_dict))
            else:
                raise serializers.ValidationError(repr(e[0].encode('utf-8')))
        except Exception as e:
            print(traceback.print_exc())
            raise serializers.ValidationError(str(e))

    @detail_route(methods=['post'])
    @renderer_classes((JSONRenderer,))
    def draft(self, request, *args, **kwargs):
        try:
            instance = self.get_object()
            # schema=request.data.get('schema')
            # import json
            # sc=json.loads(schema)
            #import ipdb; ipdb.set_trace()
            # other_details_data=sc['other_details']
            # print other_details_data
            # serializer = ProposalOtherDetailsSerializer(instance.other_details,data=other_details_data)
            # serializer.is_valid(raise_exception=True)
            # serializer.save()
            # select_parks_activities=sc['selected_parks_activities']
            # select_trails_activities=sc['selected_trails_activities']
            # marine_parks_activities=json.loads(request.data.get('marine_parks_activities'))
            #print marine_parks_activities
            #trails=list(sc['trails'])
            save_proponent_data(instance,request,self)
            # if parks:
            #     instance.save_parks(request,parks)
            return redirect(reverse('external'))
        except serializers.ValidationError:
            print(traceback.print_exc())
            raise
        except ValidationError as e:
            if hasattr(e,'error_dict'):
                raise serializers.ValidationError(repr(e.error_dict))
            else:
                raise serializers.ValidationError(repr(e[0].encode('utf-8')))
        except Exception as e:
            print(traceback.print_exc())
        raise serializers.ValidationError(str(e))

#    @detail_route(methods=['post'])
#    @renderer_classes((JSONRenderer,))
#    def save_section(self, request, *args, **kwargs):
#        try:
#            instance = self.get_object()
#            save_proponent_data(instance,request,self)
#            return redirect(reverse('external'))
#        except serializers.ValidationError:
#            print(traceback.print_exc())
#            raise
#        except ValidationError as e:
#            raise serializers.ValidationError(repr(e.error_dict))
#        except Exception as e:
#            print(traceback.print_exc())
#        raise serializers.ValidationError(str(e))
#
#
#    @detail_route(methods=['post'])
#    def _save_section(self, request, *args, **kwargs):
#        import ipdb; ipdb.set_trace()
#        try:
#            instance = self.get_object()
#
#            if request.data.has_key('upload_file'):
#                parent_section = request.data.get('upload_file')['parent_section']
#                section = request.data.get('upload_file')['section']
#                filename = request.data.get('upload_file')['filename']
#                if isinstance(instance.data, list) and instance.data[0].has_key(parent_section): #  parent_section in instance.data[0]['proposalSummarySection'][0]:
#                    if isinstance(instance.data[0].get(parent_section), list):
#                        instance.data[0][parent_section][0][section] = filename
#                    else:
#                        instance.data[0][parent_section] = [{section: filename}]
#                else:
#                    if isinstance(instance.data, list):
#                        instance.data.append( {parent_section: [{section: filename}]} )
#                    else:
#                        # instance.data == None
#                        instance.data = [ {parent_section: [{section: filename}]} ]
#                instance.save()
#                return redirect(reverse('external'))
#
#
#            elif request.data.has_key('delete_file'):
#                # TODO currently assumes only one file in instance.data section
#                parent_section = request.data.get('upload_file')['parent_section']
#                section = request.data.get('delete_file')['section']
#                filename = request.data.get('delete_file')['filename']
#                #if section in instance.data[0]['proposalSummarySection'][0]:
#                #    instance.data[0]['proposalSummarySection'][0][section] = ''
#                if section in instance.data[0][parent_section][0]:
#                    instance.data[0][parent_section][0][section] = ''
#                    instance.save()
#                    return redirect(reverse('external'))
#
#
#            return redirect(reverse('external'))
#        except serializers.ValidationError:

#            print(traceback.print_exc())
#            raise
#        except ValidationError as e:
#            raise serializers.ValidationError(repr(e.error_dict))
#        except Exception as e:
#            print(traceback.print_exc())
#        raise serializers.ValidationError(str(e))


    @detail_route(methods=['post'])
    @renderer_classes((JSONRenderer,))
    def assessor_save(self, request, *args, **kwargs):
        try:
            instance = self.get_object()
            save_assessor_data(instance,request,self)
            return redirect(reverse('external'))
        except serializers.ValidationError:
            print(traceback.print_exc())
            raise
        except ValidationError as e:
            raise serializers.ValidationError(repr(e.error_dict))
        except Exception as e:
            print(traceback.print_exc())
            raise serializers.ValidationError(str(e))

    def create(self, request, *args, **kwargs):
        #import ipdb; ipdb.set_trace()
        try:
            http_status = status.HTTP_200_OK
            application_type = request.data.get('application')
            region = request.data.get('region')
            district = request.data.get('district')
            #tenure = request.data.get('tenure')
            activity = request.data.get('activity')
            sub_activity1 = request.data.get('sub_activity1')
            sub_activity2 = request.data.get('sub_activity2')
            category = request.data.get('category')
            approval_level = request.data.get('approval_level')

            application_name = ApplicationType.objects.get(id=application_type).name
            # Get most recent versions of the Proposal Types
            qs_proposal_type = ProposalType.objects.all().order_by('name', '-version').distinct('name')
            proposal_type = qs_proposal_type.get(name=application_name)


            data = {
                #'schema': qs_proposal_type.order_by('-version').first().schema,
                'schema': proposal_type.schema,
                'submitter': request.user.id,
                'applicant': request.data.get('behalf_of'),
                'application_type': application_type,
                'region': region,
                'district': district,
                'activity': activity,
                'approval_level': approval_level,
                #'other_details': {},
                #'tenure': tenure,
                'data': [
                    {
                        u'regionActivitySection': [{
                            'Region': Region.objects.get(id=region).name if region else None,
                            'District': District.objects.get(id=district).name if district else None,
                            #'Tenure': Tenure.objects.get(id=tenure).name if tenure else None,
                            #'ApplicationType': ApplicationType.objects.get(id=application_type).name
                            'ActivityType': activity,
                            'Sub-activity level 1': sub_activity1,
                            'Sub-activity level 2': sub_activity2,
                            'Management area': category,
                        }]
                    }

                ],
            }
            serializer = SaveProposalSerializer(data=data)
            #import ipdb; ipdb.set_trace()
            serializer.is_valid(raise_exception=True)
            #serializer.save()
            instance=serializer.save()
            #Create ProposalOtherDetails instance for T Class licence
            if application_name=='T Class':
                other_details_data={
                'proposal': instance.id
                }
                serializer=SaveProposalOtherDetailsSerializer(data=other_details_data)
                serializer.is_valid(raise_exception=True)
                serializer.save()
            serializer = SaveProposalSerializer(instance)
            return Response(serializer.data)
        except Exception as e:
            print(traceback.print_exc())
            raise serializers.ValidationError(str(e))

    def update(self, request, *args, **kwargs):
        try:
            http_status = status.HTTP_200_OK
            instance = self.get_object()
            serializer = SaveProposalSerializer(instance,data=request.data)
            serializer.is_valid(raise_exception=True)
            self.perform_update(serializer)
            return Response(serializer.data)
        except Exception as e:
            print(traceback.print_exc())
            raise serializers.ValidationError(str(e))

    def destroy(self, request,*args,**kwargs):
        try:
            http_status = status.HTTP_200_OK
            instance = self.get_object()
            serializer = SaveProposalSerializer(instance,{'processing_status':'discarded', 'previous_application': None},partial=True)
            serializer.is_valid(raise_exception=True)
            self.perform_update(serializer)
            return Response(serializer.data,status=http_status)
        except Exception as e:
            print(traceback.print_exc())
            raise serializers.ValidationError(str(e))

class ReferralViewSet(viewsets.ModelViewSet):
    #queryset = Referral.objects.all()
    queryset = Referral.objects.none()
    serializer_class = ReferralSerializer

    def get_queryset(self):
        user = self.request.user
        if user.is_authenticated() and is_internal(self.request):
            #queryset =  Referral.objects.filter(referral=user)
            queryset =  Referral.objects.all()
            return queryset
        return Referral.objects.none()

    @list_route(methods=['GET',])
    def filter_list(self, request, *args, **kwargs):
        """ Used by the external dashboard filters """
        qs =  self.get_queryset().filter(referral=request.user)
        region_qs =  qs.filter(proposal__region__isnull=False).values_list('proposal__region__name', flat=True).distinct()
        #district_qs =  qs.filter(proposal__district__isnull=False).values_list('proposal__district__name', flat=True).distinct()
        activity_qs =  qs.filter(proposal__activity__isnull=False).order_by('proposal__activity').distinct('proposal__activity').values_list('proposal__activity', flat=True).distinct()
        submitter_qs = qs.filter(proposal__submitter__isnull=False).order_by('proposal__submitter').distinct('proposal__submitter').values_list('proposal__submitter__first_name','proposal__submitter__last_name','proposal__submitter__email')
        submitters = [dict(email=i[2], search_term='{} {} ({})'.format(i[0], i[1], i[2])) for i in submitter_qs]
        processing_status_qs =  qs.filter(proposal__processing_status__isnull=False).order_by('proposal__processing_status').distinct('proposal__processing_status').values_list('proposal__processing_status', flat=True)
        processing_status = [dict(value=i, name='{}'.format(' '.join(i.split('_')).capitalize())) for i in processing_status_qs]
        data = dict(
            regions=region_qs,
            #districts=district_qs,
            activities=activity_qs,
            submitters=submitters,
            processing_status_choices=processing_status,
        )
        return Response(data)


    def retrieve(self, request, *args, **kwargs):
        instance = self.get_object()
        serializer = self.get_serializer(instance, context={'request':request})
        return Response(serializer.data)

    @list_route(methods=['GET',])
    def user_list(self, request, *args, **kwargs):
        qs = self.get_queryset().filter(referral=request.user)
        serializer = DTReferralSerializer(qs, many=True)
        #serializer = DTReferralSerializer(self.get_queryset(), many=True)
        return Response(serializer.data)

    @list_route(methods=['GET',])
    def user_group_list(self, request, *args, **kwargs):
        qs = ReferralRecipientGroup.objects.filter().values_list('name', flat=True)
        return Response(qs)

    @list_route(methods=['GET',])
    def datatable_list(self, request, *args, **kwargs):
        proposal = request.GET.get('proposal',None)
        qs = self.get_queryset().all()
        if proposal:
            qs = qs.filter(proposal_id=int(proposal))
        serializer = DTReferralSerializer(qs, many=True)
        return Response(serializer.data)


    @detail_route(methods=['GET',])
    def referral_list(self, request, *args, **kwargs):
        instance = self.get_object()
        #qs = self.get_queryset().all()
        #qs=qs.filter(sent_by=instance.referral, proposal=instance.proposal)

        qs = Referral.objects.filter(referral_group__in=request.user.referralrecipientgroup_set.all(), proposal=instance.proposal)
        serializer = DTReferralSerializer(qs, many=True)
        #serializer = ProposalReferralSerializer(qs, many=True)

        return Response(serializer.data)

    @detail_route(methods=['GET', 'POST'])
    def complete(self, request, *args, **kwargs):
        try:
            instance = self.get_object()
            #import ipdb; ipdb.set_trace()
            instance.complete(request)
            serializer = self.get_serializer(instance, context={'request':request})
            return Response(serializer.data)
        except serializers.ValidationError:
            print(traceback.print_exc())
            raise
        except ValidationError as e:
            raise serializers.ValidationError(repr(e.error_dict))
        except Exception as e:
            print(traceback.print_exc())
            raise serializers.ValidationError(str(e))

    @detail_route(methods=['GET',])
    def remind(self, request, *args, **kwargs):
        try:
            instance = self.get_object()
            instance.remind(request)
            serializer = InternalProposalSerializer(instance.proposal,context={'request':request})
            return Response(serializer.data)
        except serializers.ValidationError:
            print(traceback.print_exc())
            raise
        except ValidationError as e:
            print(traceback.print_exc())
            raise serializers.ValidationError(repr(e.error_dict))
        except Exception as e:
            print(traceback.print_exc())
            raise serializers.ValidationError(str(e))

    @detail_route(methods=['GET',])
    def recall(self, request, *args, **kwargs):
        try:
            instance = self.get_object()
            instance.recall(request)
            serializer = InternalProposalSerializer(instance.proposal,context={'request':request})
            return Response(serializer.data)
        except serializers.ValidationError:
            print(traceback.print_exc())
            raise
        except ValidationError as e:
            print(traceback.print_exc())
            raise serializers.ValidationError(repr(e.error_dict))
        except Exception as e:
            print(traceback.print_exc())
            raise serializers.ValidationError(str(e))

    @detail_route(methods=['GET',])
    def resend(self, request, *args, **kwargs):
        try:
<<<<<<< HEAD
=======
            #import ipdb; ipdb.set_trace()
>>>>>>> 972fd8ea
            instance = self.get_object()
            instance.resend(request)
            serializer = InternalProposalSerializer(instance.proposal,context={'request':request})
            return Response(serializer.data)
        except serializers.ValidationError:
            print(traceback.print_exc())
            raise
        except ValidationError as e:
            print(traceback.print_exc())
            raise serializers.ValidationError(repr(e.error_dict))
        except Exception as e:
            print(traceback.print_exc())
            raise serializers.ValidationError(str(e))

    @detail_route(methods=['post'])
    def send_referral(self, request, *args, **kwargs):
        try:
            instance = self.get_object()
            serializer = SendReferralSerializer(data=request.data)
            serializer.is_valid(raise_exception=True)
            instance.send_referral(request,serializer.validated_data['email'],serializer.validated_data['text'])
            serializer = self.get_serializer(instance, context={'request':request})
            return Response(serializer.data)
        except serializers.ValidationError:
            print(traceback.print_exc())
            raise
        except ValidationError as e:
            if hasattr(e,'error_dict'):
                raise serializers.ValidationError(repr(e.error_dict))
            else:
                raise serializers.ValidationError(repr(e[0].encode('utf-8')))
        except Exception as e:
            print(traceback.print_exc())
            raise serializers.ValidationError(str(e))

class ProposalRequirementViewSet(viewsets.ModelViewSet):
    #queryset = ProposalRequirement.objects.all()
    queryset = ProposalRequirement.objects.none()
    serializer_class = ProposalRequirementSerializer

    def get_queryset(self):
        qs = ProposalRequirement.objects.all().exclude(is_deleted=True)
        return qs

    @detail_route(methods=['GET',])
    def move_up(self, request, *args, **kwargs):
        try:
            instance = self.get_object()
            instance.up()
            instance.save()
            serializer = self.get_serializer(instance)
            return Response(serializer.data)
        except serializers.ValidationError:
            print(traceback.print_exc())
            raise
        except ValidationError as e:
            print(traceback.print_exc())
            raise serializers.ValidationError(repr(e.error_dict))
        except Exception as e:
            print(traceback.print_exc())
            raise serializers.ValidationError(str(e))

    @detail_route(methods=['GET',])
    def move_down(self, request, *args, **kwargs):
        try:
            instance = self.get_object()
            instance.down()
            instance.save()
            serializer = self.get_serializer(instance)
            return Response(serializer.data)
        except serializers.ValidationError:
            print(traceback.print_exc())
            raise
        except ValidationError as e:
            print(traceback.print_exc())
            raise serializers.ValidationError(repr(e.error_dict))
        except Exception as e:
            print(traceback.print_exc())
            raise serializers.ValidationError(str(e))

    @detail_route(methods=['GET',])
    def discard(self, request, *args, **kwargs):
        try:
            instance = self.get_object()
            instance.is_deleted = True
            instance.save()
            serializer = self.get_serializer(instance)
            return Response(serializer.data)
        except serializers.ValidationError:
            print(traceback.print_exc())
            raise
        except ValidationError as e:
            print(traceback.print_exc())
            raise serializers.ValidationError(repr(e.error_dict))
        except Exception as e:
            print(traceback.print_exc())
            raise serializers.ValidationError(str(e))

class ProposalStandardRequirementViewSet(viewsets.ReadOnlyModelViewSet):
    queryset = ProposalStandardRequirement.objects.all()
    serializer_class = ProposalStandardRequirementSerializer

    def list(self, request, *args, **kwargs):
        queryset = self.get_queryset()
        search = request.GET.get('search')
        if search:
            queryset = queryset.filter(text__icontains=search)
        serializer = self.get_serializer(queryset, many=True)
        return Response(serializer.data)

class AmendmentRequestViewSet(viewsets.ModelViewSet):
    queryset = AmendmentRequest.objects.all()
    serializer_class = AmendmentRequestSerializer

    def create(self, request, *args, **kwargs):
        try:
            reason_id=request.data.get('reason')
            data = {
                #'schema': qs_proposal_type.order_by('-version').first().schema,
                'text': request.data.get('text'),
                'proposal': request.data.get('proposal'),
                'reason': AmendmentReason.objects.get(id=reason_id) if reason_id else None,
            }
            serializer = self.get_serializer(data= request.data)
            #serializer = self.get_serializer(data=data)
            serializer.is_valid(raise_exception = True)
            instance = serializer.save()
            instance.generate_amendment(request)
            serializer = self.get_serializer(instance)
            return Response(serializer.data)
        except serializers.ValidationError:
            print(traceback.print_exc())
            raise
        except ValidationError as e:
            if hasattr(e,'error_dict'):
                raise serializers.ValidationError(repr(e.error_dict))
            else:
                raise serializers.ValidationError(repr(e[0].encode('utf-8')))
        except Exception as e:
            print(traceback.print_exc())
            raise serializers.ValidationError(str(e))


class AccreditationTypeView(views.APIView):

    renderer_classes = [JSONRenderer,]
    def get(self,request, format=None):
        choices_list = []
        #choices = ProposalOtherDetails.ACCREDITATION_TYPE_CHOICES
        choices=ProposalAccreditation.ACCREDITATION_TYPE_CHOICES
        if choices:
            for c in choices:
                choices_list.append({'key': c[0],'value': c[1]})
        return Response(choices_list)

class LicencePeriodChoicesView(views.APIView):

    renderer_classes = [JSONRenderer,]
    def get(self,request, format=None):
        choices_list = []
        choices = ProposalOtherDetails.LICENCE_PERIOD_CHOICES
        if choices:
            for c in choices:
                choices_list.append({'key': c[0],'value': c[1]})
        return Response(choices_list)


class AmendmentRequestReasonChoicesView(views.APIView):

    renderer_classes = [JSONRenderer,]
    def get(self,request, format=None):
        choices_list = []
        #choices = AmendmentRequest.REASON_CHOICES
        choices=AmendmentReason.objects.all()
        if choices:
            for c in choices:
                #choices_list.append({'key': c[0],'value': c[1]})
                choices_list.append({'key': c.id,'value': c.reason})
        return Response(choices_list)

class SearchKeywordsView(views.APIView):
    renderer_classes = [JSONRenderer,]
    def post(self,request, format=None):
        qs = []
        searchWords = request.data.get('searchKeywords')
        searchProposal = request.data.get('searchProposal')
        searchApproval = request.data.get('searchApproval')
        searchCompliance = request.data.get('searchCompliance')
        if searchWords:
            qs= searchKeyWords(searchWords, searchProposal, searchApproval, searchCompliance)
        #queryset = list(set(qs))
        serializer = SearchKeywordSerializer(qs, many=True)
        return Response(serializer.data)

class SearchReferenceView(views.APIView):
    renderer_classes = [JSONRenderer,]
    def post(self,request, format=None):
        try:
            qs = []
            reference_number = request.data.get('reference_number')
            if reference_number:
                qs= search_reference(reference_number)
            #queryset = list(set(qs))
            serializer = SearchReferenceSerializer(qs)
            return Response(serializer.data)
        except serializers.ValidationError:
            print(traceback.print_exc())
            raise
        except ValidationError as e:
            if hasattr(e,'error_dict'):
                raise serializers.ValidationError(repr(e.error_dict))
            else:
                print e
                raise serializers.ValidationError(repr(e[0].encode('utf-8')))
        except Exception as e:
            print(traceback.print_exc())
            raise serializers.ValidationError(str(e))

class VehicleViewSet(viewsets.ModelViewSet):
    queryset = Vehicle.objects.all().order_by('id')
    serializer_class = VehicleSerializer

    @detail_route(methods=['post'])
    def edit_vehicle(self, request, *args, **kwargs):
        try:
            instance = self.get_object()
            serializer = SaveVehicleSerializer(instance, data=request.data)
            serializer.is_valid(raise_exception=True)
            serializer.save()
            instance.proposal.log_user_action(ProposalUserAction.ACTION_EDIT_VEHICLE.format(instance.id),request)
            return Response(serializer.data)
        except serializers.ValidationError:
            print(traceback.print_exc())
            raise
        except ValidationError as e:
            if hasattr(e,'error_dict'):
                raise serializers.ValidationError(repr(e.error_dict))
            else:
                raise serializers.ValidationError(repr(e[0].encode('utf-8')))
        except Exception as e:
            print(traceback.print_exc())
            raise serializers.ValidationError(str(e))

    def create(self, request, *args, **kwargs):
        try:
            #instance = self.get_object()
            serializer = SaveVehicleSerializer(data=request.data)
            serializer.is_valid(raise_exception=True)
            instance=serializer.save()
            instance.proposal.log_user_action(ProposalUserAction.ACTION_CREATE_VEHICLE.format(instance.id),request)
            return Response(serializer.data)
        except serializers.ValidationError:
            print(traceback.print_exc())
            raise
        except ValidationError as e:
            if hasattr(e,'error_dict'):
                raise serializers.ValidationError(repr(e.error_dict))
            else:
                raise serializers.ValidationError(repr(e[0].encode('utf-8')))
        except Exception as e:
            print(traceback.print_exc())
            raise serializers.ValidationError(str(e))

class VesselViewSet(viewsets.ModelViewSet):
    queryset = Vessel.objects.all().order_by('id')
    serializer_class = VesselSerializer

    @detail_route(methods=['post'])
    def edit_vessel(self, request, *args, **kwargs):
        try:
            instance = self.get_object()
            serializer = VesselSerializer(instance, data=request.data)
            serializer.is_valid(raise_exception=True)
            serializer.save()
            instance.proposal.log_user_action(ProposalUserAction.ACTION_EDIT_VESSEL.format(instance.id),request)
            return Response(serializer.data)
        except serializers.ValidationError:
            print(traceback.print_exc())
            raise
        except ValidationError as e:
            if hasattr(e,'error_dict'):
                raise serializers.ValidationError(repr(e.error_dict))
            else:
                raise serializers.ValidationError(repr(e[0].encode('utf-8')))
        except Exception as e:
            print(traceback.print_exc())
            raise serializers.ValidationError(str(e))

    def create(self, request, *args, **kwargs):
        try:
            #instance = self.get_object()
            serializer = VesselSerializer(data=request.data)
            serializer.is_valid(raise_exception=True)
            instance=serializer.save()
            instance.proposal.log_user_action(ProposalUserAction.ACTION_CREATE_VESSEL.format(instance.id),request)
            return Response(serializer.data)
        except serializers.ValidationError:
            print(traceback.print_exc())
            raise
        except ValidationError as e:
            if hasattr(e,'error_dict'):
                raise serializers.ValidationError(repr(e.error_dict))
            else:
                raise serializers.ValidationError(repr(e[0].encode('utf-8')))
        except Exception as e:
            print(traceback.print_exc())
            raise serializers.ValidationError(str(e))

class AssessorChecklistViewSet(viewsets.ReadOnlyModelViewSet):
    queryset = ChecklistQuestion.objects.none()
    serializer_class = ChecklistQuestionSerializer

    def get_queryset(self):
        qs=ChecklistQuestion.objects.filter(Q(list_type = 'assessor_list')& Q(obsolete=False))
        return qs

class ProposalAssessmentViewSet(viewsets.ModelViewSet):
    #queryset = ProposalRequirement.objects.all()
    queryset = ProposalAssessment.objects.all()
    serializer_class = ProposalAssessmentSerializer

    @detail_route(methods=['post'])
    def update_assessment(self, request, *args, **kwargs):
        try:
            instance = self.get_object()
            #import ipdb; ipdb.set_trace()
            request.data['submitter']= request.user.id
            serializer = ProposalAssessmentSerializer(instance, data=request.data)
            serializer.is_valid(raise_exception=True)
            serializer.save()
            #import ipdb; ipdb.set_trace()
            checklist=request.data['checklist']
            if checklist:
                for chk in checklist:
                    try: 
                        #import ipdb; ipdb.set_trace()    
                        chk_instance=ProposalAssessmentAnswer.objects.get(id=chk['id'])
                        serializer_chk = ProposalAssessmentAnswerSerializer(chk_instance, data=chk)
                        serializer_chk.is_valid(raise_exception=True)
                        serializer_chk.save()
                    except:
                        raise
            #instance.proposal.log_user_action(ProposalUserAction.ACTION_EDIT_VESSEL.format(instance.id),request)
            return Response(serializer.data)
        except serializers.ValidationError:
            print(traceback.print_exc())
            raise
        except ValidationError as e:
            if hasattr(e,'error_dict'):
                raise serializers.ValidationError(repr(e.error_dict))
            else:
                raise serializers.ValidationError(repr(e[0].encode('utf-8')))
        except Exception as e:
            print(traceback.print_exc())
            raise serializers.ValidationError(str(e))<|MERGE_RESOLUTION|>--- conflicted
+++ resolved
@@ -82,14 +82,10 @@
     OnHoldSerializer,
     ProposalOtherDetailsSerializer,
     SaveProposalOtherDetailsSerializer,
-<<<<<<< HEAD
     ProposalParkSerializer,
-=======
     ChecklistQuestionSerializer,
     ProposalAssessmentSerializer,
     ProposalAssessmentAnswerSerializer
-
->>>>>>> 972fd8ea
 )
 from commercialoperator.components.approvals.models import Approval
 from commercialoperator.components.approvals.serializers import ApprovalSerializer
@@ -1657,10 +1653,6 @@
     @detail_route(methods=['GET',])
     def resend(self, request, *args, **kwargs):
         try:
-<<<<<<< HEAD
-=======
-            #import ipdb; ipdb.set_trace()
->>>>>>> 972fd8ea
             instance = self.get_object()
             instance.resend(request)
             serializer = InternalProposalSerializer(instance.proposal,context={'request':request})
@@ -1995,8 +1987,8 @@
             checklist=request.data['checklist']
             if checklist:
                 for chk in checklist:
-                    try: 
-                        #import ipdb; ipdb.set_trace()    
+                    try:
+                        #import ipdb; ipdb.set_trace()
                         chk_instance=ProposalAssessmentAnswer.objects.get(id=chk['id'])
                         serializer_chk = ProposalAssessmentAnswerSerializer(chk_instance, data=chk)
                         serializer_chk.is_valid(raise_exception=True)
