import logging

from django.core.mail import EmailMultiAlternatives, EmailMessage
from django.utils.encoding import smart_text
from django.core.urlresolvers import reverse
from django.conf import settings

from commercialoperator.components.emails.emails import TemplateEmailBase

logger = logging.getLogger(__name__)

SYSTEM_NAME = settings.SYSTEM_NAME_SHORT + ' Automated Message'

class QAOfficerSendNotificationEmail(TemplateEmailBase):
<<<<<<< HEAD
    subject = 'An application has been sent to you for QA.'
=======
    subject = 'An Application has been sent to you for QA.'
>>>>>>> b35a5ca8
    html_template = 'commercialoperator/emails/proposals/send_qaofficer_notification.html'
    txt_template = 'commercialoperator/emails/proposals/send_qaofficer_notification.txt'

class QAOfficerCompleteNotificationEmail(TemplateEmailBase):
    subject = 'A QA for an application has been completed.'
    html_template = 'commercialoperator/emails/proposals/send_qaofficer_complete_notification.html'
    txt_template = 'commercialoperator/emails/proposals/send_qaofficer_complete_notification.txt'

class ReferralSendNotificationEmail(TemplateEmailBase):
    subject = 'A referral for an application has been sent to you.'
    html_template = 'commercialoperator/emails/proposals/send_referral_notification.html'
    txt_template = 'commercialoperator/emails/proposals/send_referral_notification.txt'

class ReferralCompleteNotificationEmail(TemplateEmailBase):
    subject = 'A referral for an application has been completed.'
    html_template = 'commercialoperator/emails/proposals/send_referral_complete_notification.html'
    txt_template = 'commercialoperator/emails/proposals/send_referral_complete_notification.txt'

class ProposalDeclineSendNotificationEmail(TemplateEmailBase):
<<<<<<< HEAD
    subject = 'Your application has been declined.'
=======
    subject = 'Your Application has been declined.'
>>>>>>> b35a5ca8
    html_template = 'commercialoperator/emails/proposals/send_decline_notification.html'
    txt_template = 'commercialoperator/emails/proposals/send_decline_notification.txt'

class ProposalApprovalSendNotificationEmail(TemplateEmailBase):
<<<<<<< HEAD
    subject = 'Your application has been approved.'
=======
    subject = 'Your Application has been approved.'
>>>>>>> b35a5ca8
    html_template = 'commercialoperator/emails/proposals/send_approval_notification.html'
    txt_template = 'commercialoperator/emails/proposals/send_approval_notification.txt'

class AmendmentRequestSendNotificationEmail(TemplateEmailBase):
<<<<<<< HEAD
    subject = 'An amendment to your application is required.'
=======
    subject = 'An amendment to your Application is required.'
>>>>>>> b35a5ca8
    html_template = 'commercialoperator/emails/proposals/send_amendment_notification.html'
    txt_template = 'commercialoperator/emails/proposals/send_amendment_notification.txt'

class SubmitSendNotificationEmail(TemplateEmailBase):
<<<<<<< HEAD
    subject = 'A new application has been submitted.'
=======
    subject = 'A new Application has been submitted.'
>>>>>>> b35a5ca8
    html_template = 'commercialoperator/emails/proposals/send_submit_notification.html'
    txt_template = 'commercialoperator/emails/proposals/send_submit_notification.txt'

class ExternalSubmitSendNotificationEmail(TemplateEmailBase):
<<<<<<< HEAD
    subject = 'A new application has been submitted.'
=======
    subject = 'A new Application has been submitted.'
>>>>>>> b35a5ca8
    html_template = 'commercialoperator/emails/proposals/send_external_submit_notification.html'
    txt_template = 'commercialoperator/emails/proposals/send_external_submit_notification.txt'

class ApproverDeclineSendNotificationEmail(TemplateEmailBase):
<<<<<<< HEAD
    subject = 'An application has been recommended for decline.'
=======
    subject = 'An Application has been recommended for decline.'
>>>>>>> b35a5ca8
    html_template = 'commercialoperator/emails/proposals/send_approver_decline_notification.html'
    txt_template = 'commercialoperator/emails/proposals/send_approver_decline_notification.txt'

class ApproverApproveSendNotificationEmail(TemplateEmailBase):
<<<<<<< HEAD
    subject = 'An application has been recommended for approval.'
=======
    subject = 'An Application has been recommended for approval.'
>>>>>>> b35a5ca8
    html_template = 'commercialoperator/emails/proposals/send_approver_approve_notification.html'
    txt_template = 'commercialoperator/emails/proposals/send_approver_approve_notification.txt'

class ApproverSendBackNotificationEmail(TemplateEmailBase):
<<<<<<< HEAD
    subject = 'An application has been sent back by approver.'
=======
    subject = 'An Application has been sent back by approver.'
>>>>>>> b35a5ca8
    html_template = 'commercialoperator/emails/proposals/send_approver_sendback_notification.html'
    txt_template = 'commercialoperator/emails/proposals/send_approver_sendback_notification.txt'

def send_qaofficer_email_notification(proposal, recipients, request, reminder=False):
    email = QAOfficerSendNotificationEmail()
    url = request.build_absolute_uri(reverse('internal-proposal-detail',kwargs={'proposal_pk': proposal.id}))

    #import ipdb; ipdb.set_trace()
    context = {
        'proposal': proposal,
        'url': url,
        'reminder':reminder,
        'completed_by': request.user.get_full_name(),
        'comments': request.data['text']
    }

    msg = email.send(recipients, context=context)
    sender = request.user if request else settings.DEFAULT_FROM_EMAIL
    _log_proposal_email(msg, proposal, sender=sender)
    if proposal.org_applicant:
        _log_org_email(msg, proposal.org_applicant, proposal.submitter, sender=sender)

def send_qaofficer_complete_email_notification(proposal, recipients, request, reminder=False):
    email = QAOfficerCompleteNotificationEmail()
    url = request.build_absolute_uri(reverse('internal-proposal-detail',kwargs={'proposal_pk': proposal.id}))

    text = proposal.comms_logs.filter(type__icontains='qaofficer').last().text
    context = {
        #'completed_by': text.split(':')[0],
        'proposal': proposal,
        'url': url,
        'completed_by': request.user.get_full_name(),
        'comments': request.data['text']
    }

    msg = email.send(recipients, context=context)
    sender = request.user if request else settings.DEFAULT_FROM_EMAIL
    _log_proposal_email(msg, proposal, sender=sender)
    if proposal.org_applicant:
        _log_org_email(msg, proposal.org_applicant, proposal.submitter, sender=sender)


def send_referral_email_notification(referral,recipients,request,reminder=False):
    email = ReferralSendNotificationEmail()
    url = request.build_absolute_uri(reverse('internal-referral-detail',kwargs={'proposal_pk':referral.proposal.id,'referral_pk':referral.id}))

    context = {
        'proposal': referral.proposal,
        'url': url,
        'reminder':reminder,
        'comments': referral.text
    }

    #import ipdb; ipdb.set_trace()
    #msg = email.send(referral.referral.email, context=context)
    #recipients = list(ReferralRecipientGroup.objects.get(name=referral.email_group).members.all().values_list('email', flat=True))
    msg = email.send(recipients, context=context)
    sender = request.user if request else settings.DEFAULT_FROM_EMAIL
    _log_proposal_referral_email(msg, referral, sender=sender)
    if referral.proposal.org_applicant:
        _log_org_email(msg, referral.proposal.org_applicant, referral.referral, sender=sender)

def send_referral_complete_email_notification(referral,request):
    email = ReferralCompleteNotificationEmail()
    email.subject = referral.sent_by.email + ': ' + email.subject
    url = request.build_absolute_uri(reverse('internal-proposal-detail',kwargs={'proposal_pk': referral.proposal.id}))

    context = {
        'completed_by': referral.referral,
        'proposal': referral.proposal,
        'url': url,
        'referral_comments': referral.referral_text
    }

    msg = email.send(referral.sent_by.email, context=context)
    sender = request.user if request else settings.DEFAULT_FROM_EMAIL
    _log_proposal_referral_email(msg, referral, sender=sender)
    if referral.proposal.org_applicant:
        _log_org_email(msg, referral.proposal.org_applicant, referral.referral, sender=sender)


def send_amendment_email_notification(amendment_request, request, proposal):
    email = AmendmentRequestSendNotificationEmail()
    #reason = amendment_request.get_reason_display()
    reason = amendment_request.reason.reason
    url = request.build_absolute_uri(reverse('external-proposal-detail',kwargs={'proposal_pk': proposal.id}))

    if "-internal" in url:
        # remove '-internal'. This email is for external submitters
        url = ''.join(url.split('-internal'))

    context = {
        'proposal': proposal,
        'reason': reason,
        'amendment_request_text': amendment_request.text,
        'url': url
    }

    msg = email.send(proposal.submitter.email, context=context)
    sender = request.user if request else settings.DEFAULT_FROM_EMAIL
    _log_proposal_email(msg, proposal, sender=sender)
    if proposal.org_applicant:
        _log_org_email(msg, proposal.org_applicant, proposal.submitter, sender=sender)

def send_submit_email_notification(request, proposal):
    email = SubmitSendNotificationEmail()
    url = request.build_absolute_uri(reverse('internal-proposal-detail',kwargs={'proposal_pk': proposal.id}))
    if "-internal" not in url:
        # add it. This email is for internal staff (assessors)
        url = '-internal.{}'.format(settings.SITE_DOMAIN).join(url.split('.' + settings.SITE_DOMAIN))

    context = {
        'proposal': proposal,
        'url': url
    }

    msg = email.send(proposal.assessor_recipients, context=context)
    sender = request.user if request else settings.DEFAULT_FROM_EMAIL
    _log_proposal_email(msg, proposal, sender=sender)
    if proposal.org_applicant:
        _log_org_email(msg, proposal.org_applicant, proposal.submitter, sender=sender)
    return msg

def send_external_submit_email_notification(request, proposal):
    email = ExternalSubmitSendNotificationEmail()
    url = request.build_absolute_uri(reverse('external-proposal-detail',kwargs={'proposal_pk': proposal.id}))

    if "-internal" in url:
        # remove '-internal'. This email is for external submitters
        url = ''.join(url.split('-internal'))

    context = {
        'proposal': proposal,
        'submitter': proposal.submitter.get_full_name(),
        'url': url
    }

    msg = email.send(proposal.submitter.email, context=context)
    sender = request.user if request else settings.DEFAULT_FROM_EMAIL
    _log_proposal_email(msg, proposal, sender=sender)
    if proposal.org_applicant:
        _log_org_email(msg, proposal.org_applicant, proposal.submitter, sender=sender)
    return msg

#send email when Proposal is 'proposed to decline' by assessor.
def send_approver_decline_email_notification(reason, request, proposal):
    email = ApproverDeclineSendNotificationEmail()
    url = request.build_absolute_uri(reverse('internal-proposal-detail',kwargs={'proposal_pk': proposal.id}))
    context = {
        'proposal': proposal,
        'reason': reason,
        'url': url
    }

    msg = email.send(proposal.approver_recipients, context=context)
    sender = request.user if request else settings.DEFAULT_FROM_EMAIL
    _log_proposal_email(msg, proposal, sender=sender)
    if proposal.org_applicant:
        _log_org_email(msg, proposal.org_applicant, proposal.submitter, sender=sender)

def send_approver_approve_email_notification(request, proposal):
    email = ApproverApproveSendNotificationEmail()
    url = request.build_absolute_uri(reverse('internal-proposal-detail',kwargs={'proposal_pk': proposal.id}))
    context = {
        'start_date' : proposal.proposed_issuance_approval.get('start_date'),
        'expiry_date' : proposal.proposed_issuance_approval.get('expiry_date'),
        'details': proposal.proposed_issuance_approval.get('details'),
        'proposal': proposal,
        'url': url
    }

    msg = email.send(proposal.approver_recipients, context=context)
    sender = request.user if request else settings.DEFAULT_FROM_EMAIL
    _log_proposal_email(msg, proposal, sender=sender)
    if proposal.org_applicant:
        _log_org_email(msg, proposal.org_applicant, proposal.submitter, sender=sender)

def send_proposal_decline_email_notification(proposal,request,proposal_decline):
    email = ProposalDeclineSendNotificationEmail()

    context = {
        'proposal': proposal,

    }
    cc_list = proposal_decline.cc_email
    all_ccs = []
    if cc_list:
        all_ccs = cc_list.split(',')

    msg = email.send(proposal.submitter.email, bcc= all_ccs, context=context)
    sender = request.user if request else settings.DEFAULT_FROM_EMAIL
    _log_proposal_email(msg, proposal, sender=sender)
    if proposal.org_applicant:
        _log_org_email(msg, proposal.org_applicant, proposal.submitter, sender=sender)

def send_proposal_approver_sendback_email_notification(request, proposal):
    email = ApproverSendBackNotificationEmail()
    url = request.build_absolute_uri(reverse('internal-proposal-detail',kwargs={'proposal_pk': proposal.id}))
    context = {
        'proposal': proposal,
        'url': url,
        'approver_comment': proposal.approver_comment
    }

    msg = email.send(proposal.assessor_recipients, context=context)
    sender = request.user if request else settings.DEFAULT_FROM_EMAIL
    _log_proposal_email(msg, proposal, sender=sender)
    if proposal.org_applicant:
        _log_org_email(msg, proposal.org_applicant, proposal.submitter, sender=sender)


def send_proposal_approval_email_notification(proposal,request):
    email = ProposalApprovalSendNotificationEmail()

    cc_list = proposal.proposed_issuance_approval['cc_email']
    all_ccs = []
    if cc_list:
        all_ccs = cc_list.split(',')

    attachments = []
    licence_document= proposal.approval.licence_document._file
    if licence_document is not None:
        file_name = proposal.approval.licence_document.name
        attachment = (file_name, licence_document.file.read(), 'application/pdf')
        attachments.append(attachment)
        
        # add requirement documents
        for requirement in proposal.requirements.all():
            for doc in requirement.requirement_documents.all():
                file_name = doc._file.name
                #attachment = (file_name, doc._file.file.read(), 'image/*')
                attachment = (file_name, doc._file.file.read())
                attachments.append(attachment)

    context = {
        'proposal': proposal,
        'num_requirement_docs': len(attachments) - 1,
    }

    msg = email.send(proposal.submitter.email, bcc= all_ccs, attachments=attachments, context=context)
    sender = request.user if request else settings.DEFAULT_FROM_EMAIL
    _log_proposal_email(msg, proposal, sender=sender)
    if proposal.org_applicant:
        _log_org_email(msg, proposal.org_applicant, proposal.submitter, sender=sender)


def _log_proposal_referral_email(email_message, referral, sender=None):
    from commercialoperator.components.proposals.models import ProposalLogEntry
    if isinstance(email_message, (EmailMultiAlternatives, EmailMessage,)):
        # TODO this will log the plain text body, should we log the html instead
        text = email_message.body
        subject = email_message.subject
        fromm = smart_text(sender) if sender else smart_text(email_message.from_email)
        # the to email is normally a list
        if isinstance(email_message.to, list):
            to = ','.join(email_message.to)
        else:
            to = smart_text(email_message.to)
        # we log the cc and bcc in the same cc field of the log entry as a ',' comma separated string
        all_ccs = []
        if email_message.cc:
            all_ccs += list(email_message.cc)
        if email_message.bcc:
            all_ccs += list(email_message.bcc)
        all_ccs = ','.join(all_ccs)

    else:
        text = smart_text(email_message)
        subject = ''
        to = proposal.applicant.email
        fromm = smart_text(sender) if sender else SYSTEM_NAME
        all_ccs = ''

    customer = referral.referral

    staff = sender

    kwargs = {
        'subject': subject,
        'text': text,
        'proposal': referral.proposal,
        'customer': customer,
        'staff': staff,
        'to': to,
        'fromm': fromm,
        'cc': all_ccs
    }

    email_entry = ProposalLogEntry.objects.create(**kwargs)

    return email_entry





def _log_proposal_email(email_message, proposal, sender=None):
    from commercialoperator.components.proposals.models import ProposalLogEntry
    if isinstance(email_message, (EmailMultiAlternatives, EmailMessage,)):
        # TODO this will log the plain text body, should we log the html instead
        text = email_message.body
        subject = email_message.subject
        fromm = smart_text(sender) if sender else smart_text(email_message.from_email)
        # the to email is normally a list
        if isinstance(email_message.to, list):
            to = ','.join(email_message.to)
        else:
            to = smart_text(email_message.to)
        # we log the cc and bcc in the same cc field of the log entry as a ',' comma separated string
        all_ccs = []
        if email_message.cc:
            all_ccs += list(email_message.cc)
        if email_message.bcc:
            all_ccs += list(email_message.bcc)
        all_ccs = ','.join(all_ccs)

    else:
        text = smart_text(email_message)
        subject = ''
        to = proposal.submitter.email
        fromm = smart_text(sender) if sender else SYSTEM_NAME
        all_ccs = ''

    customer = proposal.submitter

    staff = sender

    kwargs = {
        'subject': subject,
        'text': text,
        'proposal': proposal,
        'customer': customer,
        'staff': staff,
        'to': to,
        'fromm': fromm,
        'cc': all_ccs
    }

    email_entry = ProposalLogEntry.objects.create(**kwargs)

    return email_entry



def _log_org_email(email_message, organisation, customer ,sender=None):
    from commercialoperator.components.organisations.models import OrganisationLogEntry
    if isinstance(email_message, (EmailMultiAlternatives, EmailMessage,)):
        # TODO this will log the plain text body, should we log the html instead
        text = email_message.body
        subject = email_message.subject
        fromm = smart_text(sender) if sender else smart_text(email_message.from_email)
        # the to email is normally a list
        if isinstance(email_message.to, list):
            to = ','.join(email_message.to)
        else:
            to = smart_text(email_message.to)
        # we log the cc and bcc in the same cc field of the log entry as a ',' comma separated string
        all_ccs = []
        if email_message.cc:
            all_ccs += list(email_message.cc)
        if email_message.bcc:
            all_ccs += list(email_message.bcc)
        all_ccs = ','.join(all_ccs)

    else:
        text = smart_text(email_message)
        subject = ''
        to = customer
        fromm = smart_text(sender) if sender else SYSTEM_NAME
        all_ccs = ''

    customer = customer

    staff = sender

    kwargs = {
        'subject': subject,
        'text': text,
        'organisation': organisation,
        'customer': customer,
        'staff': staff,
        'to': to,
        'fromm': fromm,
        'cc': all_ccs
    }

    email_entry = OrganisationLogEntry.objects.create(**kwargs)

    return email_entry
<|MERGE_RESOLUTION|>--- conflicted
+++ resolved
@@ -12,11 +12,7 @@
 SYSTEM_NAME = settings.SYSTEM_NAME_SHORT + ' Automated Message'
 
 class QAOfficerSendNotificationEmail(TemplateEmailBase):
-<<<<<<< HEAD
-    subject = 'An application has been sent to you for QA.'
-=======
     subject = 'An Application has been sent to you for QA.'
->>>>>>> b35a5ca8
     html_template = 'commercialoperator/emails/proposals/send_qaofficer_notification.html'
     txt_template = 'commercialoperator/emails/proposals/send_qaofficer_notification.txt'
 
@@ -36,74 +32,42 @@
     txt_template = 'commercialoperator/emails/proposals/send_referral_complete_notification.txt'
 
 class ProposalDeclineSendNotificationEmail(TemplateEmailBase):
-<<<<<<< HEAD
-    subject = 'Your application has been declined.'
-=======
     subject = 'Your Application has been declined.'
->>>>>>> b35a5ca8
     html_template = 'commercialoperator/emails/proposals/send_decline_notification.html'
     txt_template = 'commercialoperator/emails/proposals/send_decline_notification.txt'
 
 class ProposalApprovalSendNotificationEmail(TemplateEmailBase):
-<<<<<<< HEAD
-    subject = 'Your application has been approved.'
-=======
     subject = 'Your Application has been approved.'
->>>>>>> b35a5ca8
     html_template = 'commercialoperator/emails/proposals/send_approval_notification.html'
     txt_template = 'commercialoperator/emails/proposals/send_approval_notification.txt'
 
 class AmendmentRequestSendNotificationEmail(TemplateEmailBase):
-<<<<<<< HEAD
-    subject = 'An amendment to your application is required.'
-=======
     subject = 'An amendment to your Application is required.'
->>>>>>> b35a5ca8
     html_template = 'commercialoperator/emails/proposals/send_amendment_notification.html'
     txt_template = 'commercialoperator/emails/proposals/send_amendment_notification.txt'
 
 class SubmitSendNotificationEmail(TemplateEmailBase):
-<<<<<<< HEAD
-    subject = 'A new application has been submitted.'
-=======
     subject = 'A new Application has been submitted.'
->>>>>>> b35a5ca8
     html_template = 'commercialoperator/emails/proposals/send_submit_notification.html'
     txt_template = 'commercialoperator/emails/proposals/send_submit_notification.txt'
 
 class ExternalSubmitSendNotificationEmail(TemplateEmailBase):
-<<<<<<< HEAD
-    subject = 'A new application has been submitted.'
-=======
     subject = 'A new Application has been submitted.'
->>>>>>> b35a5ca8
     html_template = 'commercialoperator/emails/proposals/send_external_submit_notification.html'
     txt_template = 'commercialoperator/emails/proposals/send_external_submit_notification.txt'
 
 class ApproverDeclineSendNotificationEmail(TemplateEmailBase):
-<<<<<<< HEAD
-    subject = 'An application has been recommended for decline.'
-=======
     subject = 'An Application has been recommended for decline.'
->>>>>>> b35a5ca8
     html_template = 'commercialoperator/emails/proposals/send_approver_decline_notification.html'
     txt_template = 'commercialoperator/emails/proposals/send_approver_decline_notification.txt'
 
 class ApproverApproveSendNotificationEmail(TemplateEmailBase):
-<<<<<<< HEAD
-    subject = 'An application has been recommended for approval.'
-=======
     subject = 'An Application has been recommended for approval.'
->>>>>>> b35a5ca8
     html_template = 'commercialoperator/emails/proposals/send_approver_approve_notification.html'
     txt_template = 'commercialoperator/emails/proposals/send_approver_approve_notification.txt'
 
 class ApproverSendBackNotificationEmail(TemplateEmailBase):
-<<<<<<< HEAD
-    subject = 'An application has been sent back by approver.'
-=======
     subject = 'An Application has been sent back by approver.'
->>>>>>> b35a5ca8
     html_template = 'commercialoperator/emails/proposals/send_approver_sendback_notification.html'
     txt_template = 'commercialoperator/emails/proposals/send_approver_sendback_notification.txt'
 
