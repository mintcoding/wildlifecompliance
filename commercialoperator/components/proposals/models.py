from __future__ import unicode_literals

import json
import os
import datetime
<<<<<<< HEAD
import string
=======
>>>>>>> 6687170a
from dateutil.relativedelta import relativedelta
from django.db import models,transaction
from django.dispatch import receiver
from django.db.models.signals import pre_delete
from django.utils.encoding import python_2_unicode_compatible
from django.core.exceptions import ValidationError
from django.contrib.postgres.fields.jsonb import JSONField
from django.utils import timezone
from django.contrib.sites.models import Site
from taggit.managers import TaggableManager
from taggit.models import TaggedItemBase
from ledger.accounts.models import Organisation as ledger_organisation
from ledger.accounts.models import OrganisationAddress
from ledger.accounts.models import EmailUser, RevisionedMixin
from ledger.payments.models import Invoice
#from ledger.accounts.models import EmailUser
from ledger.licence.models import  Licence
from ledger.address.models import Country
from commercialoperator import exceptions
from commercialoperator.components.organisations.models import Organisation, OrganisationContact, UserDelegation
from commercialoperator.components.main.models import CommunicationsLogEntry, UserAction, Document, Region, District, Tenure, ApplicationType, Park, Activity, ActivityCategory, AccessType, Trail, Section, Zone, RequiredDocument#, RevisionedMixin
from commercialoperator.components.main.utils import get_department_user
from commercialoperator.components.proposals.email import send_referral_email_notification, send_proposal_decline_email_notification,send_proposal_approval_email_notification, send_amendment_email_notification
from commercialoperator.ordered_model import OrderedModel
from commercialoperator.components.proposals.email import send_submit_email_notification, send_external_submit_email_notification, send_approver_decline_email_notification, send_approver_approve_email_notification, send_referral_complete_email_notification, send_proposal_approver_sendback_email_notification, send_qaofficer_email_notification, send_qaofficer_complete_email_notification
import copy
import subprocess
from django.db.models import Q
from reversion.models import Version
from dirtyfields import DirtyFieldsMixin
from decimal import Decimal as D
import csv

import logging
logger = logging.getLogger(__name__)


def update_proposal_doc_filename(instance, filename):
    return 'proposals/{}/documents/{}'.format(instance.proposal.id,filename)

def update_onhold_doc_filename(instance, filename):
    #return 'proposals/{}/on_hold/{}'.format(instance.proposal.id,filename)
    return 'proposals/{}/on_hold/{}'.format(instance.proposal.id,filename)

def update_qaofficer_doc_filename(instance, filename):
    return 'proposals/{}/qaofficer/{}'.format(instance.proposal.id,filename)

def update_referral_doc_filename(instance, filename):
    #return 'proposals/{}/referral/{}/documents/{}'.format(instance.referral.proposal.id,instance.referral.id,filename)
    return 'proposals/{}/referral/{}'.format(instance.referral.proposal.id,filename)

def update_proposal_required_doc_filename(instance, filename):
    #return 'proposals/{}/required_documents/{}/{}'.format(instance.proposal.id,instance.required_doc.id,filename)
    return 'proposals/{}/required_documents/{}'.format(instance.proposal.id,filename)

def update_requirement_doc_filename(instance, filename):
    #return 'proposals/{}/requirement_documents/{}/{}'.format(instance.requirement.proposal.id, instance.requirement.id,filename)
    return 'proposals/{}/requirement_documents/{}'.format(instance.requirement.proposal.id,filename)

def update_proposal_comms_log_filename(instance, filename):
    #return 'proposals/{}/communications/{}/{}'.format(instance.log_entry.proposal.id,instance.id,filename)
    return 'proposals/{}/communications/{}'.format(instance.log_entry.proposal.id,filename)

def application_type_choicelist():
    try:
        return [( (choice.name), (choice.name) ) for choice in ApplicationType.objects.filter(visible=True)]
    except:
        # required because on first DB tables creation, there are no ApplicationType objects -- setting a default value
        return ( ('T Class', 'T Class'), )

class ProposalType(models.Model):
    #name = models.CharField(verbose_name='Application name (eg. commercialoperator, Apiary)', max_length=24)
    #application_type = models.ForeignKey(ApplicationType, related_name='aplication_types')
    description = models.CharField(max_length=256, blank=True, null=True)
    #name = models.CharField(verbose_name='Application name (eg. commercialoperator, Apiary)', max_length=24, choices=application_type_choicelist(), default=application_type_choicelist()[0][0])
    name = models.CharField(verbose_name='Application name (eg. T Class, Filming, Event, E Class)', max_length=64, choices=application_type_choicelist(), default='T Class')
    schema = JSONField(default=[{}])
    #activities = TaggableManager(verbose_name="Activities",help_text="A comma-separated list of activities.")
    #site = models.OneToOneField(Site, default='1')
    replaced_by = models.ForeignKey('self', on_delete=models.PROTECT, blank=True, null=True)
    version = models.SmallIntegerField(default=1, blank=False, null=False)

    def __str__(self):
        return '{} - v{}'.format(self.name, self.version)

    class Meta:
        app_label = 'commercialoperator'
        unique_together = ('name', 'version')

class TaggedProposalAssessorGroupRegions(TaggedItemBase):
    content_object = models.ForeignKey("ProposalAssessorGroup")

    class Meta:
        app_label = 'commercialoperator'

class TaggedProposalAssessorGroupActivities(TaggedItemBase):
    content_object = models.ForeignKey("ProposalAssessorGroup")

    class Meta:
        app_label = 'commercialoperator'

class ProposalAssessorGroup(models.Model):
    name = models.CharField(max_length=255)
    members = models.ManyToManyField(EmailUser)
    region = models.ForeignKey(Region, null=True, blank=True)
    default = models.BooleanField(default=False)

    class Meta:
        app_label = 'commercialoperator'
        verbose_name = "Application Assessor Group"
        verbose_name_plural = "Application Assessor Group"

    def __str__(self):
        return self.name

    def clean(self):
        try:
            default = ProposalAssessorGroup.objects.get(default=True)
        except ProposalAssessorGroup.DoesNotExist:
            default = None

        if self.pk:
            if not self.default and not self.region:
                raise ValidationError('Only default can have no region set for proposal assessor group. Please specifiy region')
#            elif default and not self.default:
#                raise ValidationError('There can only be one default proposal assessor group')
        else:
            if default and self.default:
                raise ValidationError('There can only be one default proposal assessor group')

    def member_is_assigned(self,member):
        for p in self.current_proposals:
            if p.assigned_officer == member:
                return True
        return False

    @property
    def current_proposals(self):
        assessable_states = ['with_assessor','with_referral','with_assessor_requirements']
        return Proposal.objects.filter(processing_status__in=assessable_states)

    @property
    def members_email(self):
        return [i.email for i in self.members.all()]

class TaggedProposalApproverGroupRegions(TaggedItemBase):
    content_object = models.ForeignKey("ProposalApproverGroup")

    class Meta:
        app_label = 'commercialoperator'

class TaggedProposalApproverGroupActivities(TaggedItemBase):
    content_object = models.ForeignKey("ProposalApproverGroup")

    class Meta:
        app_label = 'commercialoperator'

class ProposalApproverGroup(models.Model):
    name = models.CharField(max_length=255)
    #members = models.ManyToManyField(EmailUser,blank=True)
    #regions = TaggableManager(verbose_name="Regions",help_text="A comma-separated list of regions.",through=TaggedProposalApproverGroupRegions,related_name = "+",blank=True)
    #activities = TaggableManager(verbose_name="Activities",help_text="A comma-separated list of activities.",through=TaggedProposalApproverGroupActivities,related_name = "+",blank=True)
    members = models.ManyToManyField(EmailUser)
    region = models.ForeignKey(Region, null=True, blank=True)
    default = models.BooleanField(default=False)

    class Meta:
        app_label = 'commercialoperator'
        verbose_name = "Application Approver Group"
        verbose_name_plural = "Application Approver Group"

    def __str__(self):
        return self.name

    def clean(self):
        try:
            default = ProposalApproverGroup.objects.get(default=True)
        except ProposalApproverGroup.DoesNotExist:
            default = None

        if self.pk:
            if not self.default and not self.region:
                raise ValidationError('Only default can have no region set for proposal assessor group. Please specifiy region')

#            if int(self.pk) != int(default.id):
#                if default and self.default:
#                    raise ValidationError('There can only be one default proposal approver group')
        else:
            if default and self.default:
                raise ValidationError('There can only be one default proposal approver group')

    def member_is_assigned(self,member):
        for p in self.current_proposals:
            if p.assigned_approver == member:
                return True
        return False

    @property
    def current_proposals(self):
        assessable_states = ['with_approver']
        return Proposal.objects.filter(processing_status__in=assessable_states)

    @property
    def members_email(self):
        return [i.email for i in self.members.all()]


class DefaultDocument(Document):
    input_name = models.CharField(max_length=255,null=True,blank=True)
    can_delete = models.BooleanField(default=True) # after initial submit prevent document from being deleted
    visible = models.BooleanField(default=True) # to prevent deletion on file system, hidden and still be available in history

    class Meta:
        app_label = 'commercialoperator'
        abstract =True

    def delete(self):
        if self.can_delete:
            return super(DefaultDocument, self).delete()
        logger.info('Cannot delete existing document object after Application has been submitted (including document submitted before Application pushback to status Draft): {}'.format(self.name))



class ProposalDocument(Document):
    proposal = models.ForeignKey('Proposal',related_name='documents')
    _file = models.FileField(upload_to=update_proposal_doc_filename)
    input_name = models.CharField(max_length=255,null=True,blank=True)
    can_delete = models.BooleanField(default=True) # after initial submit prevent document from being deleted

    class Meta:
        app_label = 'commercialoperator'
        verbose_name = "Application Document"

class OnHoldDocument(Document):
    proposal = models.ForeignKey('Proposal',related_name='onhold_documents')
    _file = models.FileField(upload_to=update_onhold_doc_filename)
    input_name = models.CharField(max_length=255,null=True,blank=True)
    can_delete = models.BooleanField(default=True) # after initial submit prevent document from being deleted
    visible = models.BooleanField(default=True) # to prevent deletion on file system, hidden and still be available in history

    def delete(self):
        if self.can_delete:
            return super(ProposalDocument, self).delete()

#Documents on Activities(land)and Activities(Marine) tab for T-Class related to required document questions
class ProposalRequiredDocument(Document):
    proposal = models.ForeignKey('Proposal',related_name='required_documents')
    _file = models.FileField(upload_to=update_proposal_required_doc_filename)
    input_name = models.CharField(max_length=255,null=True,blank=True)
    can_delete = models.BooleanField(default=True) # after initial submit prevent document from being deleted
    required_doc = models.ForeignKey('RequiredDocument',related_name='proposals')

    def delete(self):
        if self.can_delete:
            return super(ProposalRequiredDocument, self).delete()
        logger.info('Cannot delete existing document object after Application has been submitted (including document submitted before Application pushback to status Draft): {}'.format(self.name))

    class Meta:
        app_label = 'commercialoperator'

class QAOfficerDocument(Document):
    proposal = models.ForeignKey('Proposal',related_name='qaofficer_documents')
    _file = models.FileField(upload_to=update_qaofficer_doc_filename)
    input_name = models.CharField(max_length=255,null=True,blank=True)
    can_delete = models.BooleanField(default=True) # after initial submit prevent document from being deleted
    visible = models.BooleanField(default=True) # to prevent deletion on file system, hidden and still be available in history

    def delete(self):
        if self.can_delete:
            return super(QAOfficerDocument, self).delete()
        logger.info('Cannot delete existing document object after Application has been submitted (including document submitted before Application pushback to status Draft): {}'.format(self.name))

    class Meta:
        app_label = 'commercialoperator'


class ReferralDocument(Document):
    referral = models.ForeignKey('Referral',related_name='referral_documents')
    _file = models.FileField(upload_to=update_referral_doc_filename)
    input_name = models.CharField(max_length=255,null=True,blank=True)
    can_delete = models.BooleanField(default=True) # after initial submit prevent document from being deleted

    def delete(self):
        if self.can_delete:
            return super(ProposalDocument, self).delete()
        logger.info('Cannot delete existing document object after Application has been submitted (including document submitted before Application pushback to status Draft): {}'.format(self.name))

    class Meta:
        app_label = 'commercialoperator'

class RequirementDocument(Document):
    requirement = models.ForeignKey('ProposalRequirement',related_name='requirement_documents')
    _file = models.FileField(upload_to=update_requirement_doc_filename)
    input_name = models.CharField(max_length=255,null=True,blank=True)
    can_delete = models.BooleanField(default=True) # after initial submit prevent document from being deleted
    visible = models.BooleanField(default=True) # to prevent deletion on file system, hidden and still be available in history

    def delete(self):
        if self.can_delete:
            return super(RequirementDocument, self).delete()


class ProposalApplicantDetails(models.Model):
    first_name = models.CharField(max_length=24, blank=True, default='')

    class Meta:
        app_label = 'commercialoperator'


class ProposalActivitiesLand(models.Model):
    activities_land = models.CharField(max_length=24, blank=True, default='')

    class Meta:
        app_label = 'commercialoperator'
        verbose_name = "Application Activity (Land)"
        verbose_name_plural = "Application Activities (Land)"


class ProposalActivitiesMarine(models.Model):
    activities_marine = models.CharField(max_length=24, blank=True, default='')

    class Meta:
        app_label = 'commercialoperator'
        verbose_name = "Application Activity (Marine)"
        verbose_name_plural = "Application Activities (Marine)"


@python_2_unicode_compatible
class ParkEntry(models.Model):
    park = models.ForeignKey('Park', related_name='park_entries')
    proposal = models.ForeignKey('Proposal', related_name='park_entries')
    arrival_date = models.DateField()
    number_adults = models.PositiveSmallIntegerField('No. of Adults', null=True, blank=True)
    number_children = models.PositiveSmallIntegerField('No. of Children', null=True, blank=True)
    number_seniors = models.PositiveSmallIntegerField('No. of Senior Citizens', null=True, blank=True)
    number_free_of_charge = models.PositiveSmallIntegerField('No. of Individuals Free of Charge', null=True, blank=True)

    class Meta:
        ordering = ['park__name']
        app_label = 'commercialoperator'
        verbose_name = "Park Entry"
        verbose_name_plural = "Park Entries"
        #unique_together = ('id', 'proposal',)

    def __str__(self):
        return self.park.name

    @property
    def park_prices(self):
        return self.park.park_prices

    @property
    def price_adult(self):
        return (self.park_prices.adult * self.number_adults)

    @property
    def price_child(self):
        return (self.park_prices.child * self.number_children)

    @property
    def price_senior(self):
        return (self.park_prices.senior * self.number_senior)

    @property
    def price_net(self):
        return (self.price_adult + self.price_child + self.price_senior)


class Proposal(DirtyFieldsMixin, RevisionedMixin):
#class Proposal(DirtyFieldsMixin, models.Model):
    APPLICANT_TYPE_ORGANISATION = 'ORG'
    APPLICANT_TYPE_PROXY = 'PRX'
    APPLICANT_TYPE_SUBMITTER = 'SUB'

    CUSTOMER_STATUS_TEMP = 'temp'
    CUSTOMER_STATUS_WITH_ASSESSOR = 'with_assessor'
    CUSTOMER_STATUS_AMENDMENT_REQUIRED = 'amendment_required'
    CUSTOMER_STATUS_APPROVED = 'approved'
    CUSTOMER_STATUS_DECLINED = 'declined'
    CUSTOMER_STATUS_DISCARDED = 'discarded'
    CUSTOMER_STATUS_CHOICES = ((CUSTOMER_STATUS_TEMP, 'Temporary'), ('draft', 'Draft'),
                               (CUSTOMER_STATUS_WITH_ASSESSOR, 'Under Review'),
                               (CUSTOMER_STATUS_AMENDMENT_REQUIRED, 'Amendment Required'),
                               (CUSTOMER_STATUS_APPROVED, 'Approved'),
                               (CUSTOMER_STATUS_DECLINED, 'Declined'),
                               (CUSTOMER_STATUS_DISCARDED, 'Discarded'),
                               )

    # List of statuses from above that allow a customer to edit an application.
    CUSTOMER_EDITABLE_STATE = ['temp',
                                'draft',
                                'amendment_required',
                            ]

    # List of statuses from above that allow a customer to view an application (read-only)
    CUSTOMER_VIEWABLE_STATE = ['with_assessor', 'under_review', 'id_required', 'returns_required', 'approved', 'declined']

    PROCESSING_STATUS_TEMP = 'temp'
    PROCESSING_STATUS_DRAFT = 'draft'
    PROCESSING_STATUS_WITH_ASSESSOR = 'with_assessor'
    PROCESSING_STATUS_ONHOLD = 'on_hold'
    PROCESSING_STATUS_WITH_QA_OFFICER = 'with_qa_officer'
    PROCESSING_STATUS_WITH_REFERRAL = 'with_referral'
    PROCESSING_STATUS_WITH_ASSESSOR_REQUIREMENTS = 'with_assessor_requirements'
    PROCESSING_STATUS_WITH_APPROVER = 'with_approver'
    PROCESSING_STATUS_RENEWAL = 'renewal'
    PROCESSING_STATUS_LICENCE_AMENDMENT = 'licence_amendment'
    PROCESSING_STATUS_AWAITING_APPLICANT_RESPONSE = 'awaiting_applicant_respone'
    PROCESSING_STATUS_AWAITING_ASSESSOR_RESPONSE = 'awaiting_assessor_response'
    PROCESSING_STATUS_AWAITING_RESPONSES = 'awaiting_responses'
    PROCESSING_STATUS_READY_FOR_CONDITIONS = 'ready_for_conditions'
    PROCESSING_STATUS_READY_TO_ISSUE = 'ready_to_issue'
    PROCESSING_STATUS_APPROVED = 'approved'
    PROCESSING_STATUS_DECLINED = 'declined'
    PROCESSING_STATUS_DISCARDED = 'discarded'
    PROCESSING_STATUS_CHOICES = ((PROCESSING_STATUS_TEMP, 'Temporary'),
                                 (PROCESSING_STATUS_DRAFT, 'Draft'),
                                 (PROCESSING_STATUS_WITH_ASSESSOR, 'With Assessor'),
                                 (PROCESSING_STATUS_ONHOLD, 'On Hold'),
                                 (PROCESSING_STATUS_WITH_QA_OFFICER, 'With QA Officer'),
                                 (PROCESSING_STATUS_WITH_REFERRAL, 'With Referral'),
                                 (PROCESSING_STATUS_WITH_ASSESSOR_REQUIREMENTS, 'With Assessor (Requirements)'),
                                 (PROCESSING_STATUS_WITH_APPROVER, 'With Approver'),
                                 (PROCESSING_STATUS_RENEWAL, 'Renewal'),
                                 (PROCESSING_STATUS_LICENCE_AMENDMENT, 'Licence Amendment'),
                                 (PROCESSING_STATUS_AWAITING_APPLICANT_RESPONSE, 'Awaiting Applicant Response'),
                                 (PROCESSING_STATUS_AWAITING_ASSESSOR_RESPONSE, 'Awaiting Assessor Response'),
                                 (PROCESSING_STATUS_AWAITING_RESPONSES, 'Awaiting Responses'),
                                 (PROCESSING_STATUS_READY_FOR_CONDITIONS, 'Ready for Conditions'),
                                 (PROCESSING_STATUS_READY_TO_ISSUE, 'Ready to Issue'),
                                 (PROCESSING_STATUS_APPROVED, 'Approved'),
                                 (PROCESSING_STATUS_DECLINED, 'Declined'),
                                 (PROCESSING_STATUS_DISCARDED, 'Discarded'),
                                 )

    ID_CHECK_STATUS_CHOICES = (('not_checked', 'Not Checked'), ('awaiting_update', 'Awaiting Update'),
                               ('updated', 'Updated'), ('accepted', 'Accepted'))

    COMPLIANCE_CHECK_STATUS_CHOICES = (
        ('not_checked', 'Not Checked'), ('awaiting_returns', 'Awaiting Returns'), ('completed', 'Completed'),
        ('accepted', 'Accepted'))

    CHARACTER_CHECK_STATUS_CHOICES = (
        ('not_checked', 'Not Checked'), ('accepted', 'Accepted'))

    REVIEW_STATUS_CHOICES = (
        ('not_reviewed', 'Not Reviewed'), ('awaiting_amendments', 'Awaiting Amendments'), ('amended', 'Amended'),
        ('accepted', 'Accepted'))

#    PROPOSAL_STATE_NEW_LICENCE = 'New Licence'
#    PROPOSAL_STATE_AMENDMENT = 'Amendment'
#    PROPOSAL_STATE_RENEWAL = 'Renewal'
#    PROPOSAL_STATE_CHOICES = (
#        (1, PROPOSAL_STATE_NEW_LICENCE),
#        (2, PROPOSAL_STATE_AMENDMENT),
#        (3, PROPOSAL_STATE_RENEWAL),
#    )

    APPLICATION_TYPE_CHOICES = (
        ('new_proposal', 'New Application'),
        ('amendment', 'Amendment'),
        ('renewal', 'Renewal'),
        ('external', 'External'),
    )

    proposal_type = models.CharField('Application Status Type', max_length=40, choices=APPLICATION_TYPE_CHOICES,
                                        default=APPLICATION_TYPE_CHOICES[0][0])
    #proposal_state = models.PositiveSmallIntegerField('Proposal state', choices=PROPOSAL_STATE_CHOICES, default=1)

    data = JSONField(blank=True, null=True)
    assessor_data = JSONField(blank=True, null=True)
    comment_data = JSONField(blank=True, null=True)
    schema = JSONField(blank=False, null=False)
    proposed_issuance_approval = JSONField(blank=True, null=True)
    #hard_copy = models.ForeignKey(Document, blank=True, null=True, related_name='hard_copy')

    customer_status = models.CharField('Customer Status', max_length=40, choices=CUSTOMER_STATUS_CHOICES,
                                       default=CUSTOMER_STATUS_CHOICES[1][0])
    #applicant = models.ForeignKey(Organisation, blank=True, null=True, related_name='proposals')
    org_applicant = models.ForeignKey(
        Organisation,
        blank=True,
        null=True,
        related_name='org_applications')
    lodgement_number = models.CharField(max_length=9, blank=True, default='')
    lodgement_sequence = models.IntegerField(blank=True, default=0)
    #lodgement_date = models.DateField(blank=True, null=True)
    lodgement_date = models.DateTimeField(blank=True, null=True)

    proxy_applicant = models.ForeignKey(EmailUser, blank=True, null=True, related_name='commercialoperator_proxy')
    submitter = models.ForeignKey(EmailUser, blank=True, null=True, related_name='commercialoperator_proposals')

    assigned_officer = models.ForeignKey(EmailUser, blank=True, null=True, related_name='commercialoperator_proposals_assigned', on_delete=models.SET_NULL)
    assigned_approver = models.ForeignKey(EmailUser, blank=True, null=True, related_name='commercialoperator_proposals_approvals', on_delete=models.SET_NULL)
    processing_status = models.CharField('Processing Status', max_length=30, choices=PROCESSING_STATUS_CHOICES,
                                         default=PROCESSING_STATUS_CHOICES[1][0])
    prev_processing_status = models.CharField(max_length=30, blank=True, null=True)
    id_check_status = models.CharField('Identification Check Status', max_length=30, choices=ID_CHECK_STATUS_CHOICES,
                                       default=ID_CHECK_STATUS_CHOICES[0][0])
    compliance_check_status = models.CharField('Return Check Status', max_length=30, choices=COMPLIANCE_CHECK_STATUS_CHOICES,
                                            default=COMPLIANCE_CHECK_STATUS_CHOICES[0][0])
    character_check_status = models.CharField('Character Check Status', max_length=30,
                                              choices=CHARACTER_CHECK_STATUS_CHOICES,
                                              default=CHARACTER_CHECK_STATUS_CHOICES[0][0])
    review_status = models.CharField('Review Status', max_length=30, choices=REVIEW_STATUS_CHOICES,
                                     default=REVIEW_STATUS_CHOICES[0][0])

    approval = models.ForeignKey('commercialoperator.Approval',null=True,blank=True)

    previous_application = models.ForeignKey('self', on_delete=models.PROTECT, blank=True, null=True)
    proposed_decline_status = models.BooleanField(default=False)
    #qaofficer_referral = models.BooleanField(default=False)
    #qaofficer_referral = models.OneToOneField('QAOfficerReferral', blank=True, null=True)
    # Special Fields
    title = models.CharField(max_length=255,null=True,blank=True)
    activity = models.CharField(max_length=255,null=True,blank=True)
    #region = models.CharField(max_length=255,null=True,blank=True)
    tenure = models.CharField(max_length=255,null=True,blank=True)
    #activity = models.ForeignKey(Activity, null=True, blank=True)
    region = models.ForeignKey(Region, null=True, blank=True)
    district = models.ForeignKey(District, null=True, blank=True)
    #tenure = models.ForeignKey(Tenure, null=True, blank=True)
    application_type = models.ForeignKey(ApplicationType)
    approval_level = models.CharField('Activity matrix approval level', max_length=255,null=True,blank=True)
    approval_level_document = models.ForeignKey(ProposalDocument, blank=True, null=True, related_name='approval_level_document')
    approval_comment = models.TextField(blank=True)
    #If the proposal is created as part of migration of approvals
    migrated=models.BooleanField(default=False)


    # common
    #applicant_details = models.OneToOneField(ProposalApplicantDetails, blank=True, null=True) #, related_name='applicant_details')
    training_completed = models.BooleanField(default=False)
    #payment = models.OneToOneField(ProposalPayment, blank=True, null=True)
    #confirmation = models.OneToOneField(ProposalConfirmation, blank=True, null=True)

    # T Class
    activities_land = models.OneToOneField(ProposalActivitiesLand, blank=True, null=True) #, related_name='activities_land')
    activities_marine = models.OneToOneField(ProposalActivitiesMarine, blank=True, null=True) #, related_name='activities_marine')
    #other_details = models.OneToOneField(ProposalOtherDetails, blank=True, null=True, related_name='proposal')
    #online_training = models.OneToOneField(ProposalOnlineTraining, blank=True, null=True)

    # Filming
    #activity = models.OneToOneField(ProposalActivity, blank=True, null=True)
    #access = models.OneToOneField(ProposalAccess, blank=True, null=True)
    #equipment = models.OneToOneField(ProposalEquipment, blank=True, null=True)
    #other_details = models.OneToOneField(ProposalOtherDetails, blank=True, null=True)
    #online_training = models.OneToOneField(ProposalOnlineTraining, blank=True, null=True)

    # Event
    #activities = models.OneToOneField(ProposalActivities, blank=True, null=True)
    #event_management = models.OneToOneField(ProposalEventManagement, blank=True, null=True)
    #vehicles_vessels = models.OneToOneField(ProposalVehiclesVessels, blank=True, null=True)
    #other_details = models.OneToOneField(ProposalOtherDetails, blank=True, null=True)
    #online_training = models.OneToOneField(ProposalOnlineTraining, blank=True, null=True)

    fee_invoice_reference = models.CharField(max_length=50, null=True, blank=True, default='')

    class Meta:
        app_label = 'commercialoperator'
        verbose_name = "Application"
        verbose_name_plural = "Applications"

    def __str__(self):
        return str(self.id)

    #Append 'P' to Proposal id to generate Lodgement number. Lodgement number and lodgement sequence are used to generate Reference.
    def save(self, *args, **kwargs):
        orig_processing_status = self._original_state['processing_status']
        super(Proposal, self).save(*args,**kwargs)
        if self.processing_status != orig_processing_status:
            #import ipdb; ipdb.set_trace()
            self.save(version_comment='processing_status: {}'.format(self.processing_status))

        if self.lodgement_number == '' and self.application_type.name != 'E Class':
            new_lodgment_id = 'A{0:06d}'.format(self.pk)
            self.lodgement_number = new_lodgment_id
            self.save(version_comment='processing_status: {}'.format(self.processing_status))

    @property
    def fee_paid(self):
        return True if self.fee_invoice_reference else False

    @property
    def fee_amount(self):
        return Invoice.objects.get(reference=self.fee_invoice_reference).amount if self.fee_paid else None

    @property
    def reference(self):
        return '{}-{}'.format(self.lodgement_number, self.lodgement_sequence)

    @property
    def reversion_ids(self):
        current_revision_id = Version.objects.get_for_object(self).first().revision_id
        versions = Version.objects.get_for_object(self).select_related("revision__user").filter(Q(revision__comment__icontains='status') | Q(revision_id=current_revision_id))
        version_ids = [[i.id,i.revision.date_created] for i in versions]
        return [dict(cur_version_id=version_ids[0][0], prev_version_id=version_ids[i+1][0], created=version_ids[i][1]) for i in range(len(version_ids)-1)]

    @property
    def applicant(self):
        if self.org_applicant:
            return self.org_applicant.organisation.name
        elif self.proxy_applicant:
            return "{} {}".format(
                self.proxy_applicant.first_name,
                self.proxy_applicant.last_name)
        else:
            return "{} {}".format(
                self.submitter.first_name,
                self.submitter.last_name)

    @property
    def applicant_details(self):
        if self.org_applicant:
            return '{} \n{}'.format(
                self.org_applicant.organisation.name,
                self.org_applicant.address)
        elif self.proxy_applicant:
            return "{} {}\n{}".format(
                self.proxy_applicant.first_name,
                self.proxy_applicant.last_name,
                self.proxy_applicant.addresses.all().first())
        else:
            return "{} {}\n{}".format(
                self.submitter.first_name,
                self.submitter.last_name,
                self.submitter.addresses.all().first())

    @property
    def applicant_address(self):
        if self.org_applicant:
            return self.org_applicant.address
        elif self.proxy_applicant:
            #return self.proxy_applicant.addresses.all().first()
            return self.proxy_applicant.residential_address
        else:
            #return self.submitter.addresses.all().first()
            return self.submitter.residential_address

    @property
    def applicant_id(self):
        if self.org_applicant:
            return self.org_applicant.id
        elif self.proxy_applicant:
            return self.proxy_applicant.id
        else:
            return self.submitter.id

    @property
    def applicant_type(self):
        if self.org_applicant:
            return self.APPLICANT_TYPE_ORGANISATION
        elif self.proxy_applicant:
            return self.APPLICANT_TYPE_PROXY
        else:
            return self.APPLICANT_TYPE_SUBMITTER

    @property
    def applicant_field(self):
        if self.org_applicant:
            return 'org_applicant'
        elif self.proxy_applicant:
            return 'proxy_applicant'
        else:
            return 'submitter'

    def qa_officers(self, name=None):
        if not name:
            return QAOfficerGroup.objects.get(default=True).members.all().values_list('email', flat=True)
        else:
            return QAOfficerGroup.objects.get(name=name).members.all().values_list('email', flat=True)

    @property
    def get_history(self):
        """ Return the prev proposal versions """
        l = []
        p = copy.deepcopy(self)
        while (p.previous_application):
            l.append( dict(id=p.previous_application.id, modified=p.previous_application.modified_date) )
            p = p.previous_application
        return l

#    def _get_history(self):
#        """ Return the prev proposal versions """
#        l = []
#        p = copy.deepcopy(self)
#        while (p.previous_application):
#            l.append( [p.id, p.previous_application.id] )
#            p = p.previous_application
#        return l

    @property
    def is_assigned(self):
        return self.assigned_officer is not None

    @property
    def is_temporary(self):
        return self.customer_status == 'temp' and self.processing_status == 'temp'

    @property
    def can_user_edit(self):
        """
        :return: True if the application is in one of the editable status.
        """
        return self.customer_status in self.CUSTOMER_EDITABLE_STATE

    @property
    def can_user_view(self):
        """
        :return: True if the application is in one of the approved status.
        """
        return self.customer_status in self.CUSTOMER_VIEWABLE_STATE



    @property
    def is_discardable(self):
        """
        An application can be discarded by a customer if:
        1 - It is a draft
        2- or if the application has been pushed back to the user
        """
        return self.customer_status == 'draft' or self.processing_status == 'awaiting_applicant_response'

    @property
    def is_deletable(self):
        """
        An application can be deleted only if it is a draft and it hasn't been lodged yet
        :return:
        """
        return self.customer_status == 'draft' and not self.lodgement_number

    @property
    def latest_referrals(self):
        return self.referrals.all()[:2]

    @property
    def land_parks(self):
        return self.parks.filter(park__park_type='land')

    @property
    def marine_parks(self):
        return self.parks.filter(park__park_type='marine')

    @property
    def regions_list(self):
        #return self.region.split(',') if self.region else []
        return [self.region.name] if self.region else []

    @property
    def assessor_assessment(self):
        qs=self.assessment.filter(referral_assessment=False, referral_group=None)
        if qs:
            return qs[0]
        else:
            return None

    @property
    def referral_assessments(self):
        qs=self.assessment.filter(referral_assessment=True, referral_group__isnull=False)
        if qs:
            return qs
        else:
            return None


    @property
    def permit(self):
        return self.approval.licence_document._file.url if self.approval else None

    @property
    def allowed_assessors(self):
        if self.processing_status == 'with_approver':
            group = self.__approver_group()
        elif self.processing_status =='with_qa_officer':
            group = QAOfficerGroup.objects.get(default=True)
        else:
            group = self.__assessor_group()
        return group.members.all() if group else []

    @property
    def compliance_assessors(self):
        group = self.__assessor_group()
        return group.members.all() if group else []

    @property
    def can_officer_process(self):
        """
        :return: True if the application is in one of the processable status for Assessor role.
        """
        #officer_view_state = ['draft','approved','declined','temp','discarded']
        officer_view_state = ['draft','approved','declined','temp','discarded', 'with_referral', 'with_qa_officer']
        if self.processing_status in officer_view_state:
            return False
        else:
            return True

    @property
    def amendment_requests(self):
        qs =AmendmentRequest.objects.filter(proposal = self)
        return qs

    @property
    def search_data(self):
        search_data={}
        parks=[]
        trails=[]
        activities=[]
        vehicles=[]
        vessels=[]
        accreditations=[]
        for p in self.parks.all():
            parks.append(p.park.name)
            if p.park.park_type=='land':
                for a in p.activities.all():
                    activities.append(a.activity_name)
            if p.park.park_type=='marine':
                for z in p.zones.all():
                    for a in z.park_activities.all():
                        activities.append(a.activity_name)
        for t in self.trails.all():
            trails.append(t.trail.name)
            for s in t.sections.all():
                for ts in s.trail_activities.all():
                  activities.append(ts.activity_name)
        for v in self.vehicles.all():
            vehicles.append(v.rego)
        for vs in self.vessels.all():
            vessels.append(vs.spv_no)
        search_data.update({'parks': parks})
        search_data.update({'trails': trails})
        search_data.update({'vehicles': vehicles})
        search_data.update({'vessels': vessels})
        search_data.update({'activities': activities})

        try:
            other_details=ProposalOtherDetails.objects.get(proposal=self)
            search_data.update({'other_details': other_details.other_comments})
            search_data.update({'mooring': other_details.mooring})
            for acr in other_details.accreditations.all():
                accreditations.append(acr.get_accreditation_type_display())
            search_data.update({'accreditations': accreditations})
        except ProposalOtherDetails.DoesNotExist:
            search_data.update({'other_details': []})
            search_data.update({'mooring': []})
            search_data.update({'accreditations':[]})
        return search_data

    @property
    def selected_parks_activities(self):
        #list of selected parks and activities (to print on licence pdf)
        selected_parks_activities=[]
        for p in self.parks.all():
            park_activities=[]
            #parks.append(p.park.name)
            if p.park.park_type=='land':
                for a in p.activities.all():
                    park_activities.append(a.activity_name)
                selected_parks_activities.append({'park': p.park.name, 'activities': park_activities})
            if p.park.park_type=='marine':
                zone_activities=[]
                for z in p.zones.all():
                    for a in z.park_activities.all():
                        zone_activities.append(a.activity_name)
                    selected_parks_activities.append({'park': '{} - {}'.format(p.park.name, z.zone.name), 'activities': park_activities})
        for t in self.trails.all():
            #trails.append(t.trail.name)
            #trail_activities=[]
            for s in t.sections.all():
                trail_activities=[]
                for ts in s.trail_activities.all():
                  trail_activities.append(ts.activity_name)
                selected_parks_activities.append({'park': '{} - {}'.format(t.trail.name, s.section.name), 'activities': trail_activities})
        return selected_parks_activities

    def __assessor_group(self):
        # TODO get list of assessor groups based on region and activity
        if self.region and self.activity:
            try:
                check_group = ProposalAssessorGroup.objects.filter(
                    #activities__name__in=[self.activity],
                    region__name__in=self.regions_list
                ).distinct()
                if check_group:
                    return check_group[0]
            except ProposalAssessorGroup.DoesNotExist:
                pass
        default_group = ProposalAssessorGroup.objects.get(default=True)

        return default_group


    def __approver_group(self):
        # TODO get list of approver groups based on region and activity
        if self.region and self.activity:
            try:
                check_group = ProposalApproverGroup.objects.filter(
                    #activities__name__in=[self.activity],
                    region__name__in=self.regions_list
                ).distinct()
                if check_group:
                    return check_group[0]
            except ProposalApproverGroup.DoesNotExist:
                pass
        default_group = ProposalApproverGroup.objects.get(default=True)

        return default_group

    def __check_proposal_filled_out(self):
        if not self.data:
            raise exceptions.ProposalNotComplete()
        missing_fields = []
        required_fields = {
        #    'region':'Region/District',
        #    'title': 'Title',
        #    'activity': 'Activity'
        }
        #import ipdb; ipdb.set_trace()
        for k,v in required_fields.items():
            val = getattr(self,k)
            if not val:
                missing_fields.append(v)
        return missing_fields

    @property
    def assessor_recipients(self):
        recipients = []
        #import ipdb; ipdb.set_trace()
        try:
            recipients = ProposalAssessorGroup.objects.get(region=self.region).members_email
        except:
            recipients = ProposalAssessorGroup.objects.get(default=True).members_email

        #if self.submitter.email not in recipients:
        #    recipients.append(self.submitter.email)
        return recipients

    @property
    def approver_recipients(self):
        recipients = []
        try:
            recipients = ProposalApproverGroup.objects.get(region=self.region).members_email
        except:
            recipients = ProposalApproverGroup.objects.get(default=True).members_email

        #if self.submitter.email not in recipients:
        #    recipients.append(self.submitter.email)
        return recipients


    def can_assess(self,user):
        #if self.processing_status == 'on_hold' or self.processing_status == 'with_assessor' or self.processing_status == 'with_referral' or self.processing_status == 'with_assessor_requirements':
        if self.processing_status in ['on_hold', 'with_qa_officer', 'with_assessor', 'with_referral', 'with_assessor_requirements']:
            return self.__assessor_group() in user.proposalassessorgroup_set.all()
        elif self.processing_status == 'with_approver':
            return self.__approver_group() in user.proposalapprovergroup_set.all()
        else:
            return False

    #To allow/ prevent internal user to edit activities (Land and Marine) for T-class licence
    #still need to check to assessor mode in on or not
    def can_edit_activities(self,user):
        if self.processing_status == 'with_assessor' or self.processing_status == 'with_assessor_requirements':
            return self.__assessor_group() in user.proposalassessorgroup_set.all()
        elif self.processing_status == 'with_approver':
            return self.__approver_group() in user.proposalapprovergroup_set.all()
        else:
            return False

    def assessor_comments_view(self,user):

        if self.processing_status == 'with_assessor' or self.processing_status == 'with_referral' or self.processing_status == 'with_assessor_requirements' or self.processing_status == 'with_approver':
            try:
                referral = Referral.objects.get(proposal=self,referral=user)
            except:
                referral = None
            if referral:
                return True
            elif self.__assessor_group() in user.proposalassessorgroup_set.all():
                return True
            elif self.__approver_group() in user.proposalapprovergroup_set.all():
                return True
            else:
                return False
        else:
            return False

    def has_assessor_mode(self,user):
        status_without_assessor = ['with_approver','approved','declined','draft']
        if self.processing_status in status_without_assessor:
            return False
        else:
            if self.assigned_officer:
                if self.assigned_officer == user:
                    return self.__assessor_group() in user.proposalassessorgroup_set.all()
                else:
                    return False
            else:
                return self.__assessor_group() in user.proposalassessorgroup_set.all()

    def log_user_action(self, action, request):
        return ProposalUserAction.log_action(self, action, request.user)

    def submit(self,request,viewset):
        from commercialoperator.components.proposals.utils import save_proponent_data
        with transaction.atomic():
            #import ipdb; ipdb.set_trace()
            if self.can_user_edit:
                # Save the data first
                save_proponent_data(self,request,viewset)
                # Check if the special fields have been completed
                missing_fields = self.__check_proposal_filled_out()
                if missing_fields:
                    error_text = 'The proposal has these missing fields, {}'.format(','.join(missing_fields))
                    raise exceptions.ProposalMissingFields(detail=error_text)
                self.submitter = request.user
                #self.lodgement_date = datetime.datetime.strptime(timezone.now().strftime('%Y-%m-%d'),'%Y-%m-%d').date()
                self.lodgement_date = timezone.now()
                if (self.amendment_requests):
                    qs = self.amendment_requests.filter(status = "requested")
                    if (qs):
                        for q in qs:
                            q.status = 'amended'
                            q.save()

                # Create a log entry for the proposal
                self.log_user_action(ProposalUserAction.ACTION_LODGE_APPLICATION.format(self.id),request)
                # Create a log entry for the organisation
                #self.applicant.log_user_action(ProposalUserAction.ACTION_LODGE_APPLICATION.format(self.id),request)
                applicant_field=getattr(self, self.applicant_field)
                applicant_field.log_user_action(ProposalUserAction.ACTION_LODGE_APPLICATION.format(self.id),request)

                #import ipdb; ipdb.set_trace()
                ret1 = send_submit_email_notification(request, self)
                ret2 = send_external_submit_email_notification(request, self)

                #import ipdb; ipdb.set_trace()
                #self.save_form_tabs(request)
                if ret1 and ret2:
                    self.processing_status = 'with_assessor'
                    self.customer_status = 'with_assessor'
                    self.documents.all().update(can_delete=False)
                    self.save()
                else:
                    raise ValidationError('An error occurred while submitting proposal (Submit email notifications failed)')
                #Create assessor checklist with the current assessor_list type questions
                #Assessment instance already exits then skip.
                try:
                    assessor_assessment=ProposalAssessment.objects.get(proposal=self,referral_group=None, referral_assessment=False)
                except ProposalAssessment.DoesNotExist:
                    assessor_assessment=ProposalAssessment.objects.create(proposal=self,referral_group=None, referral_assessment=False)
                    checklist=ChecklistQuestion.objects.filter(list_type='assessor_list', obsolete=False)
                    for chk in checklist:
                        try:
                            chk_instance=ProposalAssessmentAnswer.objects.get(question=chk, assessment=assessor_assessment)
                        except ProposalAssessmentAnswer.DoesNotExist:
                            chk_instance=ProposalAssessmentAnswer.objects.create(question=chk, assessment=assessor_assessment)

            else:
                raise ValidationError('You can\'t edit this proposal at this moment')

    #TODO: remove this function as it is not used anywhere.
    def save_form_tabs(self,request):
        #self.applicant_details = ProposalApplicantDetails.objects.create(first_name=request.data['first_name'])
        self.activities_land = ProposalActivitiesLand.objects.create(activities_land=request.data['activities_land'])
        self.activities_marine = ProposalActivitiesMarine.objects.create(activities_marine=request.data['activities_marine'])
        #self.save()

    def save_parks(self,request,parks):
        with transaction.atomic():
            if parks:
                try:
                    current_parks=self.parks.all()
                    if current_parks:
                        #print current_parks
                        for p in current_parks:
                            p.delete()
                    for item in parks:
                        try:
                            park=Park.objects.get(id=item)
                            ProposalPark.objects.create(proposal=self, park=park)
                        except:
                            raise
                except:
                    raise



    def update(self,request,viewset):
        from commercialoperator.components.proposals.utils import save_proponent_data
        with transaction.atomic():
            #import ipdb; ipdb.set_trace()
            if self.can_user_edit:
                # Save the data first
                save_proponent_data(self,request,viewset)
                self.save()
            else:
                raise ValidationError('You can\'t edit this proposal at this moment')


    def send_referral(self,request,referral_email,referral_text):
        with transaction.atomic():
            try:
                if self.processing_status == 'with_assessor' or self.processing_status == 'with_referral':
                    self.processing_status = 'with_referral'
                    self.save()
                    referral = None

                    # Check if the user is in ledger
                    try:
                        #user = EmailUser.objects.get(email__icontains=referral_email)
                        referral_group = ReferralRecipientGroup.objects.get(name__icontains=referral_email)
                    #except EmailUser.DoesNotExist:
                    except ReferralRecipientGroup.DoesNotExist:
                        raise exceptions.ProposalReferralCannotBeSent()
#                        # Validate if it is a deparment user
#                        department_user = get_department_user(referral_email)
#                        if not department_user:
#                            raise ValidationError('The user you want to send the referral to is not a member of the department')
#                        # Check if the user is in ledger or create
#                        #import ipdb; ipdb.set_trace()
#                        email = department_user['email'].lower()
#                        user,created = EmailUser.objects.get_or_create(email=department_user['email'].lower())
#                        if created:
#                            user.first_name = department_user['given_name']
#                            user.last_name = department_user['surname']
#                            user.save()
                    try:
                        #Referral.objects.get(referral=user,proposal=self)
                        Referral.objects.get(referral_group=referral_group,proposal=self)
                        raise ValidationError('A referral has already been sent to this group')
                    except Referral.DoesNotExist:
                        # Create Referral
                        referral = Referral.objects.create(
                            proposal = self,
                            #referral=user,
                            referral_group=referral_group,
                            sent_by=request.user,
                            text=referral_text
                        )
                        #Create assessor checklist with the current assessor_list type questions
                        #Assessment instance already exits then skip.
                        try:
                            referral_assessment=ProposalAssessment.objects.get(proposal=self,referral_group=referral_group, referral_assessment=True, referral=referral)
                        except ProposalAssessment.DoesNotExist:
                            referral_assessment=ProposalAssessment.objects.create(proposal=self,referral_group=referral_group, referral_assessment=True, referral=referral)
                            checklist=ChecklistQuestion.objects.filter(list_type='referral_list', obsolete=False)
                            for chk in checklist:
                                try:
                                    chk_instance=ProposalAssessmentAnswer.objects.get(question=chk, assessment=referral_assessment)
                                except ProposalAssessmentAnswer.DoesNotExist:
                                    chk_instance=ProposalAssessmentAnswer.objects.create(question=chk, assessment=referral_assessment)
                    # Create a log entry for the proposal
                    #self.log_user_action(ProposalUserAction.ACTION_SEND_REFERRAL_TO.format(referral.id,self.id,'{}({})'.format(user.get_full_name(),user.email)),request)
                    self.log_user_action(ProposalUserAction.ACTION_SEND_REFERRAL_TO.format(referral.id,self.id,'{}'.format(referral_group.name)),request)
                    # Create a log entry for the organisation
                    #self.applicant.log_user_action(ProposalUserAction.ACTION_SEND_REFERRAL_TO.format(referral.id,self.id,'{}({})'.format(user.get_full_name(),user.email)),request)
                    applicant_field=getattr(self, self.applicant_field)
                    applicant_field.log_user_action(ProposalUserAction.ACTION_SEND_REFERRAL_TO.format(referral.id,self.id,'{}'.format(referral_group.name)),request)
                    # send email
                    recipients = referral_group.members_list
                    send_referral_email_notification(referral,recipients,request)
                else:
                    raise exceptions.ProposalReferralCannotBeSent()
            except:
                raise

    def assign_officer(self,request,officer):
        with transaction.atomic():
            try:
                if not self.can_assess(request.user):
                    raise exceptions.ProposalNotAuthorized()
                if not self.can_assess(officer):
                    raise ValidationError('The selected person is not authorised to be assigned to this proposal')
                if self.processing_status == 'with_approver':
                    if officer != self.assigned_approver:
                        self.assigned_approver = officer
                        self.save()
                        # Create a log entry for the proposal
                        self.log_user_action(ProposalUserAction.ACTION_ASSIGN_TO_APPROVER.format(self.id,'{}({})'.format(officer.get_full_name(),officer.email)),request)
                        # Create a log entry for the organisation
                        applicant_field=getattr(self, self.applicant_field)
                        applicant_field.log_user_action(ProposalUserAction.ACTION_ASSIGN_TO_APPROVER.format(self.id,'{}({})'.format(officer.get_full_name(),officer.email)),request)
                else:
                    if officer != self.assigned_officer:
                        self.assigned_officer = officer
                        self.save()
                        # Create a log entry for the proposal
                        self.log_user_action(ProposalUserAction.ACTION_ASSIGN_TO_ASSESSOR.format(self.id,'{}({})'.format(officer.get_full_name(),officer.email)),request)
                        # Create a log entry for the organisation
                        applicant_field=getattr(self, self.applicant_field)
                        applicant_field.log_user_action(ProposalUserAction.ACTION_ASSIGN_TO_ASSESSOR.format(self.id,'{}({})'.format(officer.get_full_name(),officer.email)),request)
            except:
                raise

    def assing_approval_level_document(self, request):
        with transaction.atomic():
            try:
                approval_level_document = request.data['approval_level_document']
                if approval_level_document != 'null':
                    try:
                        document = self.documents.get(input_name=str(approval_level_document))
                    except ProposalDocument.DoesNotExist:
                        document = self.documents.get_or_create(input_name=str(approval_level_document), name=str(approval_level_document))[0]
                    document.name = str(approval_level_document)
                    # commenting out below tow lines - we want to retain all past attachments - reversion can use them
                    #if document._file and os.path.isfile(document._file.path):
                    #    os.remove(document._file.path)
                    document._file = approval_level_document
                    document.save()
                    d=ProposalDocument.objects.get(id=document.id)
                    self.approval_level_document = d
                    comment = 'Approval Level Document Added: {}'.format(document.name)
                else:
                    self.approval_level_document = None
                    comment = 'Approval Level Document Deleted: {}'.format(request.data['approval_level_document_name'])
                #self.save()
                self.save(version_comment=comment) # to allow revision to be added to reversion history
                self.log_user_action(ProposalUserAction.ACTION_APPROVAL_LEVEL_DOCUMENT.format(self.id),request)
                # Create a log entry for the organisation
                applicant_field=getattr(self, self.applicant_field)
                applicant_field.log_user_action(ProposalUserAction.ACTION_APPROVAL_LEVEL_DOCUMENT.format(self.id),request)
                return self
            except:
                raise

    def unassign(self,request):
        with transaction.atomic():
            try:
                if not self.can_assess(request.user):
                    raise exceptions.ProposalNotAuthorized()
                if self.processing_status == 'with_approver':
                    if self.assigned_approver:
                        self.assigned_approver = None
                        self.save()
                        # Create a log entry for the proposal
                        self.log_user_action(ProposalUserAction.ACTION_UNASSIGN_APPROVER.format(self.id),request)
                        # Create a log entry for the organisation
                        applicant_field=getattr(self, self.applicant_field)
                        applicant_field.log_user_action(ProposalUserAction.ACTION_UNASSIGN_APPROVER.format(self.id),request)
                else:
                    if self.assigned_officer:
                        self.assigned_officer = None
                        self.save()
                        # Create a log entry for the proposal
                        self.log_user_action(ProposalUserAction.ACTION_UNASSIGN_ASSESSOR.format(self.id),request)
                        # Create a log entry for the organisation
                        applicant_field=getattr(self, self.applicant_field)
                        applicant_field.log_user_action(ProposalUserAction.ACTION_UNASSIGN_ASSESSOR.format(self.id),request)
            except:
                raise

    def move_to_status(self,request,status, approver_comment):
        if not self.can_assess(request.user):
            raise exceptions.ProposalNotAuthorized()
        if status in ['with_assessor','with_assessor_requirements','with_approver']:
            if self.processing_status == 'with_referral' or self.can_user_edit:
                raise ValidationError('You cannot change the current status at this time')
            if self.processing_status != status:
                if self.processing_status =='with_approver':
                    if approver_comment:
                        self.approver_comment = approver_comment
                        self.save()
                        send_proposal_approver_sendback_email_notification(request, self)
                self.processing_status = status
                self.save()

                # Create a log entry for the proposal
                if self.processing_status == self.PROCESSING_STATUS_WITH_ASSESSOR:
                    self.log_user_action(ProposalUserAction.ACTION_BACK_TO_PROCESSING.format(self.id),request)
                elif self.processing_status == self.PROCESSING_STATUS_WITH_ASSESSOR_REQUIREMENTS:
                    self.log_user_action(ProposalUserAction.ACTION_ENTER_REQUIREMENTS.format(self.id),request)
        else:
            raise ValidationError('The provided status cannot be found.')


    def reissue_approval(self,request,status):
        if not self.processing_status=='approved' :
            raise ValidationError('You cannot change the current status at this time')
        elif self.approval and self.approval.can_reissue:
            if self.__approver_group() in request.user.proposalapprovergroup_set.all():
                #import ipdb; ipdb.set_trace()
                self.processing_status = status
                self.save()
                # Create a log entry for the proposal
                self.log_user_action(ProposalUserAction.ACTION_REISSUE_APPROVAL.format(self.id),request)
            else:
                raise ValidationError('Cannot reissue Approval. User not permitted.')
        else:
            raise ValidationError('Cannot reissue Approval')


    def proposed_decline(self,request,details):
        with transaction.atomic():
            try:
                if not self.can_assess(request.user):
                    raise exceptions.ProposalNotAuthorized()
                if self.processing_status != 'with_assessor':
                    raise ValidationError('You cannot propose to decline if it is not with assessor')

                reason = details.get('reason')
                ProposalDeclinedDetails.objects.update_or_create(
                    proposal = self,
                    defaults={'officer': request.user, 'reason': reason, 'cc_email': details.get('cc_email',None)}
                )
                self.proposed_decline_status = True
                approver_comment = ''
                self.move_to_status(request,'with_approver', approver_comment)
                # Log proposal action
                self.log_user_action(ProposalUserAction.ACTION_PROPOSED_DECLINE.format(self.id),request)
                # Log entry for organisation
                applicant_field=getattr(self, self.applicant_field)
                applicant_field.log_user_action(ProposalUserAction.ACTION_PROPOSED_DECLINE.format(self.id),request)

                send_approver_decline_email_notification(reason, request, self)
            except:
                raise

    def final_decline(self,request,details):
        with transaction.atomic():
            try:
                if not self.can_assess(request.user):
                    raise exceptions.ProposalNotAuthorized()
                if self.processing_status != 'with_approver':
                    raise ValidationError('You cannot decline if it is not with approver')

                proposal_decline, success = ProposalDeclinedDetails.objects.update_or_create(
                    proposal = self,
                    defaults={'officer':request.user,'reason':details.get('reason'),'cc_email':details.get('cc_email',None)}
                )
                self.proposed_decline_status = True
                self.processing_status = 'declined'
                self.customer_status = 'declined'
                self.save()
                # Log proposal action
                self.log_user_action(ProposalUserAction.ACTION_DECLINE.format(self.id),request)
                # Log entry for organisation
                applicant_field=getattr(self, self.applicant_field)
                applicant_field.log_user_action(ProposalUserAction.ACTION_DECLINE.format(self.id),request)
                send_proposal_decline_email_notification(self,request, proposal_decline)
            except:
                raise

    def on_hold(self,request):
        with transaction.atomic():
            try:
                if not self.can_assess(request.user):
                    raise exceptions.ProposalNotAuthorized()
                if not (self.processing_status == 'with_assessor' or self.processing_status == 'with_referral'):
                    raise ValidationError('You cannot put on hold if it is not with assessor or with referral')

                self.prev_processing_status = self.processing_status
                self.processing_status = self.PROCESSING_STATUS_ONHOLD
                self.save()
                # Log proposal action
                self.log_user_action(ProposalUserAction.ACTION_PUT_ONHOLD.format(self.id),request)
                # Log entry for organisation
                applicant_field=getattr(self, self.applicant_field)
                applicant_field.log_user_action(ProposalUserAction.ACTION_PUT_ONHOLD.format(self.id),request)

                #send_approver_decline_email_notification(reason, request, self)
            except:
                raise

    def on_hold_remove(self,request):
        with transaction.atomic():
            try:
                if not self.can_assess(request.user):
                    raise exceptions.ProposalNotAuthorized()
                if self.processing_status != 'on_hold':
                    raise ValidationError('You cannot remove on hold if it is not currently on hold')

                self.processing_status = self.prev_processing_status
                self.prev_processing_status = self.PROCESSING_STATUS_ONHOLD
                self.save()
                # Log proposal action
                self.log_user_action(ProposalUserAction.ACTION_REMOVE_ONHOLD.format(self.id),request)
                # Log entry for organisation
                applicant_field=getattr(self, self.applicant_field)
                applicant_field.log_user_action(ProposalUserAction.ACTION_REMOVE_ONHOLD.format(self.id),request)

                #send_approver_decline_email_notification(reason, request, self)
            except:
                raise

    def with_qaofficer(self,request):
        with transaction.atomic():
            try:
                if not self.can_assess(request.user):
                    raise exceptions.ProposalNotAuthorized()
                if not (self.processing_status == 'with_assessor' or self.processing_status == 'with_referral'):
                    raise ValidationError('You cannot send to QA Officer if it is not with assessor or with referral')

                self.prev_processing_status = self.processing_status
                self.processing_status = self.PROCESSING_STATUS_WITH_QA_OFFICER
                self.qaofficer_referral = True
                if self.qaofficer_referrals.exists():
                    qaofficer_referral = self.qaofficer_referrals.first()
                    qaofficer_referral.sent_by = request.user
                    qaofficer_referral.processing_status = 'with_qaofficer'
                else:
                    qaofficer_referral = self.qaofficer_referrals.create(sent_by=request.user)

                qaofficer_referral.save()
                self.save()

                # Log proposal action
                self.log_user_action(ProposalUserAction.ACTION_WITH_QA_OFFICER.format(self.id),request)
                # Log entry for organisation
                applicant_field=getattr(self, self.applicant_field)
                applicant_field.log_user_action(ProposalUserAction.ACTION_WITH_QA_OFFICER.format(self.id),request)

                #send_approver_decline_email_notification(reason, request, self)
                recipients = self.qa_officers()
                send_qaofficer_email_notification(self, recipients, request)

            except:
                raise

    def with_qaofficer_completed(self,request):
        with transaction.atomic():
            try:
                if not self.can_assess(request.user):
                    raise exceptions.ProposalNotAuthorized()
                if self.processing_status != 'with_qa_officer':
                    raise ValidationError('You cannot Complete QA Officer Assessment if processing status not currently With Assessor')

                self.processing_status = self.prev_processing_status
                self.prev_processing_status = self.PROCESSING_STATUS_WITH_QA_OFFICER

                qaofficer_referral = self.qaofficer_referrals.first()
                qaofficer_referral.qaofficer = request.user
                qaofficer_referral.qaofficer_group = QAOfficerGroup.objects.get(default=True)
                qaofficer_referral.qaofficer_text = request.data['text']
                qaofficer_referral.processing_status = 'completed'

                qaofficer_referral.save()
                self.assigned_officer = None
                self.save()

                # Log proposal action
                self.log_user_action(ProposalUserAction.ACTION_QA_OFFICER_COMPLETED.format(self.id),request)
                # Log entry for organisation
                applicant_field=getattr(self, self.applicant_field)
                applicant_field.log_user_action(ProposalUserAction.ACTION_QA_OFFICER_COMPLETED.format(self.id),request)

                #send_approver_decline_email_notification(reason, request, self)
                recipients = self.qa_officers()
                send_qaofficer_complete_email_notification(self, recipients, request)
            except:
                raise


    def proposed_approval(self,request,details):
        with transaction.atomic():
            try:
                if not self.can_assess(request.user):
                    raise exceptions.ProposalNotAuthorized()
                if self.processing_status != 'with_assessor_requirements':
                    raise ValidationError('You cannot propose for approval if it is not with assessor for requirements')
                self.proposed_issuance_approval = {
                    'start_date' : details.get('start_date').strftime('%d/%m/%Y'),
                    'expiry_date' : details.get('expiry_date').strftime('%d/%m/%Y'),
                    'details': details.get('details'),
                    'cc_email':details.get('cc_email')
                }
                self.proposed_decline_status = False
                approver_comment = ''
                self.move_to_status(request,'with_approver', approver_comment)
                self.assigned_officer = None
                self.save()
                # Log proposal action
                self.log_user_action(ProposalUserAction.ACTION_PROPOSED_APPROVAL.format(self.id),request)
                # Log entry for organisation
                applicant_field=getattr(self, self.applicant_field)
                applicant_field.log_user_action(ProposalUserAction.ACTION_PROPOSED_APPROVAL.format(self.id),request)

                send_approver_approve_email_notification(request, self)
            except:
                raise

    def eclass_approval(self,request,details):
        from commercialoperator.components.approvals.models import Approval
        with transaction.atomic():
            try:
                if not self.can_assess(request.user):
                    raise exceptions.ProposalNotAuthorized()
                if self.processing_status != 'with_approver':
                    raise ValidationError('You cannot issue the approval if it is not with an approver')
                if not self.applicant.organisation.postal_address:
                    raise ValidationError('The applicant needs to have set their postal address before approving this proposal.')

                self.proposed_issuance_approval = {
                    'start_date' : details.get('start_date').strftime('%d/%m/%Y'),
                    'expiry_date' : details.get('expiry_date').strftime('%d/%m/%Y'),
                    'details': details.get('details'),
                    'cc_email':details.get('cc_email')
                }
                self.proposed_decline_status = False
                self.processing_status = 'approved'
                self.customer_status = 'approved'
                # Log proposal action
                self.log_user_action(ProposalUserAction.ACTION_ISSUE_APPROVAL_.format(self.id),request)
                # Log entry for organisation
                applicant_field=getattr(self, self.applicant_field)
                applicant_field.log_user_action(ProposalUserAction.ACTION_ISSUE_APPROVAL_.format(self.id),request)

                if self.proposal_type == 'renewal':
                    pass
                else:
                    approval,created = Approval.objects.update_or_create(
                        current_proposal = self,
                        defaults = {
                            #'title' : self.title,
                            #'issue_date' : timezone.now(),
                            'issue_date' : details.get('issue_date'),
                            'expiry_date' : details.get('expiry_date'),
                            'start_date' : details.get('start_date'),
                            'applicant' : self.applicant
                        }
                    )
                self.approval = approval

                #send Proposal approval email with attachment
                #send_proposal_approval_email_notification(self,request)
                self.save(version_comment='Final Approval: {}'.format(self.approval.lodgement_number))
                self.approval.documents.all().update(can_delete=False)

            except:
                raise


    def final_approval(self,request,details):
        from commercialoperator.components.approvals.models import Approval
        with transaction.atomic():
            try:
                if not self.can_assess(request.user):
                    raise exceptions.ProposalNotAuthorized()
                if self.processing_status != 'with_approver':
                    raise ValidationError('You cannot issue the approval if it is not with an approver')
                #if not self.applicant.organisation.postal_address:
                if not self.applicant_address:
                    raise ValidationError('The applicant needs to have set their postal address before approving this proposal.')

                self.proposed_issuance_approval = {
                    'start_date' : details.get('start_date').strftime('%d/%m/%Y'),
                    'expiry_date' : details.get('expiry_date').strftime('%d/%m/%Y'),
                    'details': details.get('details'),
                    'cc_email':details.get('cc_email')
                }
                self.proposed_decline_status = False
                self.processing_status = 'approved'
                self.customer_status = 'approved'
                # Log proposal action
                self.log_user_action(ProposalUserAction.ACTION_ISSUE_APPROVAL_.format(self.id),request)
                # Log entry for organisation
                applicant_field=getattr(self, self.applicant_field)
                applicant_field.log_user_action(ProposalUserAction.ACTION_ISSUE_APPROVAL_.format(self.id),request)

                if self.processing_status == 'approved':
                    # TODO if it is an ammendment proposal then check appropriately
                    #import ipdb; ipdb.set_trace()
                    checking_proposal = self
                    if self.proposal_type == 'renewal':
                        if self.previous_application:
                            previous_approval = self.previous_application.approval
                            approval,created = Approval.objects.update_or_create(
                                current_proposal = checking_proposal,
                                defaults = {
                                    #'activity' : self.activity,
                                    #'region' : self.region,
                                    #'tenure' : self.tenure,
                                    #'title' : self.title,
                                    'issue_date' : timezone.now(),
                                    'expiry_date' : details.get('expiry_date'),
                                    'start_date' : details.get('start_date'),
                                    #'applicant' : self.applicant,
                                    'submitter': self.submitter,
                                    'org_applicant' : self.applicant if isinstance(self.applicant, Organisation) else None,
                                    'proxy_applicant' : self.applicant if isinstance(self.applicant, EmailUser) else None,
                                    'lodgement_number': previous_approval.lodgement_number
                                    #'extracted_fields' = JSONField(blank=True, null=True)
                                }
                            )
                            if created:
                                previous_approval.replaced_by = approval
                                previous_approval.save()

                    elif self.proposal_type == 'amendment':
                        if self.previous_application:
                            previous_approval = self.previous_application.approval
                            approval,created = Approval.objects.update_or_create(
                                current_proposal = checking_proposal,
                                defaults = {
                                    #'activity' : self.activity,
                                    #'region' : self.region,
                                    #'tenure' : self.tenure,
                                    #'title' : self.title,
                                    'issue_date' : timezone.now(),
                                    'expiry_date' : details.get('expiry_date'),
                                    'start_date' : details.get('start_date'),
                                    #'applicant' : self.applicant,
                                    'submitter': self.submitter,
                                    'org_applicant' : self.applicant if isinstance(self.applicant, Organisation) else None,
                                    'proxy_applicant' : self.applicant if isinstance(self.applicant, EmailUser) else None,
                                    'lodgement_number': previous_approval.lodgement_number
                                    #'extracted_fields' = JSONField(blank=True, null=True)
                                }
                            )
                            if created:
                                previous_approval.replaced_by = approval
                                previous_approval.save()
                    else:
                        #import ipdb; ipdb.set_trace()
                        approval,created = Approval.objects.update_or_create(
                            current_proposal = checking_proposal,
                            defaults = {
                                #'activity' : self.activity,
                                #'region' : self.region.name,
                                #'tenure' : self.tenure.name,
                                #'title' : self.title,
                                'issue_date' : timezone.now(),
                                'expiry_date' : details.get('expiry_date'),
                                'start_date' : details.get('start_date'),
                                'submitter': self.submitter,
                                'org_applicant' : self.applicant if isinstance(self.applicant, Organisation) else None,
                                'proxy_applicant' : self.applicant if isinstance(self.applicant, EmailUser) else None,
                                #'extracted_fields' = JSONField(blank=True, null=True)
                            }
                        )
                    # Generate compliances
                    #self.generate_compliances(approval, request)
                    from commercialoperator.components.compliances.models import Compliance, ComplianceUserAction
                    if created:
                        if self.proposal_type == 'amendment':
                            approval_compliances = Compliance.objects.filter(approval= previous_approval, proposal = self.previous_application, processing_status='future')
                            if approval_compliances:
                                for c in approval_compliances:
                                    c.delete()
                        # Log creation
                        # Generate the document
                        approval.generate_doc(request.user)
                        self.generate_compliances(approval, request)
                        # send the doc and log in approval and org
                    else:
                        #approval.replaced_by = request.user
                        approval.replaced_by = self.approval
                        # Generate the document
                        approval.generate_doc(request.user)
                        #Delete the future compliances if Approval is reissued and generate the compliances again.
                        approval_compliances = Compliance.objects.filter(approval= approval, proposal = self, processing_status='future')
                        if approval_compliances:
                            for c in approval_compliances:
                                c.delete()
                        self.generate_compliances(approval, request)
                        # Log proposal action
                        self.log_user_action(ProposalUserAction.ACTION_UPDATE_APPROVAL_.format(self.id),request)
                        # Log entry for organisation
                        applicant_field=getattr(self, self.applicant_field)
                        applicant_field.log_user_action(ProposalUserAction.ACTION_UPDATE_APPROVAL_.format(self.id),request)
                    self.approval = approval
                #send Proposal approval email with attachment
                send_proposal_approval_email_notification(self,request)
                self.save(version_comment='Final Approval: {}'.format(self.approval.lodgement_number))
                self.approval.documents.all().update(can_delete=False)

            except:
                raise



    '''def generate_compliances(self,approval):
        from commercialoperator.components.compliances.models import Compliance
        today = timezone.now().date()
        timedelta = datetime.timedelta

        for req in self.requirements.all():
            if req.recurrence and req.due_date > today:
                current_date = req.due_date
                while current_date < approval.expiry_date:
                    for x in range(req.recurrence_schedule):
                    #Weekly
                        if req.recurrence_pattern == 1:
                            current_date += timedelta(weeks=1)
                    #Monthly
                        elif req.recurrence_pattern == 2:
                            current_date += timedelta(weeks=4)
                            pass
                    #Yearly
                        elif req.recurrence_pattern == 3:
                            current_date += timedelta(days=365)
                    # Create the compliance
                    if current_date <= approval.expiry_date:
                        Compliance.objects.create(
                            proposal=self,
                            due_date=current_date,
                            processing_status='future',
                            approval=approval,
                            requirement=req.requirement,
                        )
                        #TODO add logging for compliance'''


    def generate_compliances(self,approval, request):
        today = timezone.now().date()
        timedelta = datetime.timedelta
        from commercialoperator.components.compliances.models import Compliance, ComplianceUserAction
        #For amendment type of Proposal, check for copied requirements from previous proposal
        if self.proposal_type == 'amendment':
            try:
                for r in self.requirements.filter(copied_from__isnull=False):
                    cs=[]
                    cs=Compliance.objects.filter(requirement=r.copied_from, proposal=self.previous_application, processing_status='due')
                    if cs:
                        if r.is_deleted == True:
                            for c in cs:
                                c.processing_status='discarded'
                                c.customer_status = 'discarded'
                                c.reminder_sent=True
                                c.post_reminder_sent=True
                                c.save()
                        if r.is_deleted == False:
                            for c in cs:
                                c.proposal= self
                                c.approval=approval
                                c.requirement=r
                                c.save()
            except:
                raise
        #requirement_set= self.requirements.filter(copied_from__isnull=True).exclude(is_deleted=True)
        requirement_set= self.requirements.all().exclude(is_deleted=True)

        #for req in self.requirements.all():
        for req in requirement_set:
            try:
                if req.due_date and req.due_date >= today:
                    current_date = req.due_date
                    #create a first Compliance
                    try:
                        compliance= Compliance.objects.get(requirement = req, due_date = current_date)
                    except Compliance.DoesNotExist:
                        compliance =Compliance.objects.create(
                                    proposal=self,
                                    due_date=current_date,
                                    processing_status='future',
                                    approval=approval,
                                    requirement=req,
                        )
                        compliance.log_user_action(ComplianceUserAction.ACTION_CREATE.format(compliance.id),request)
                    if req.recurrence:
                        while current_date < approval.expiry_date:
                            for x in range(req.recurrence_schedule):
                            #Weekly
                                if req.recurrence_pattern == 1:
                                    current_date += timedelta(weeks=1)
                            #Monthly
                                elif req.recurrence_pattern == 2:
                                    current_date += timedelta(weeks=4)
                                    pass
                            #Yearly
                                elif req.recurrence_pattern == 3:
                                    current_date += timedelta(days=365)
                            # Create the compliance
                            if current_date <= approval.expiry_date:
                                try:
                                    compliance= Compliance.objects.get(requirement = req, due_date = current_date)
                                except Compliance.DoesNotExist:
                                    compliance =Compliance.objects.create(
                                                proposal=self,
                                                due_date=current_date,
                                                processing_status='future',
                                                approval=approval,
                                                requirement=req,
                                    )
                                    compliance.log_user_action(ComplianceUserAction.ACTION_CREATE.format(compliance.id),request)
            except:
                raise



    def renew_approval(self,request):
        with transaction.atomic():
            previous_proposal = self
            try:
                proposal=Proposal.objects.get(previous_application = previous_proposal)
                if proposal.customer_status=='with_assessor':
                    raise ValidationError('A renewal for this licence has already been lodged and is awaiting review.')
            except Proposal.DoesNotExist:
                previous_proposal = Proposal.objects.get(id=self.id)
                proposal = clone_proposal_with_status_reset(previous_proposal)
                proposal.proposal_type = 'renewal'
                #proposal.schema = ProposalType.objects.first().schema
                ptype = ProposalType.objects.filter(name=proposal.application_type).latest('version')
                proposal.schema = ptype.schema
                proposal.submitter = request.user
                proposal.previous_application = self
                proposal.proposed_issuance_approval= None
                try:
                    ProposalOtherDetails.objects.get(proposal=proposal)
                except ProposalOtherDetails.DoesNotExist:
                    ProposalOtherDetails.objects.create(proposal=proposal)
                # Create a log entry for the proposal
                proposal.other_details.nominated_start_date=self.approval.expiry_date+ datetime.timedelta(days=1)
                proposal.other_details.save()
                self.log_user_action(ProposalUserAction.ACTION_RENEW_PROPOSAL.format(self.id),request)
                # Create a log entry for the organisation
                applicant_field=getattr(self, self.applicant_field)
                applicant_field.log_user_action(ProposalUserAction.ACTION_RENEW_PROPOSAL.format(self.id),request)
                #Log entry for approval
                from commercialoperator.components.approvals.models import ApprovalUserAction
                self.approval.log_user_action(ApprovalUserAction.ACTION_RENEW_APPROVAL.format(self.approval.id),request)
                proposal.save(version_comment='New Amendment/Renewal Application created, from origin {}'.format(proposal.previous_application_id))
                #proposal.save()
            return proposal

    def amend_approval(self,request):
        with transaction.atomic():
            previous_proposal = self
            try:
                amend_conditions = {
                'previous_application': previous_proposal,
                'proposal_type': 'amendment'

                }
                proposal=Proposal.objects.get(**amend_conditions)
                if proposal.customer_status=='under_review':
                    raise ValidationError('An amendment for this licence has already been lodged and is awaiting review.')
            except Proposal.DoesNotExist:
                previous_proposal = Proposal.objects.get(id=self.id)
                proposal = clone_proposal_with_status_reset(previous_proposal)
                proposal.proposal_type = 'amendment'
                #proposal.schema = ProposalType.objects.first().schema
                ptype = ProposalType.objects.filter(name=proposal.application_type).latest('version')
                proposal.schema = ptype.schema
                proposal.submitter = request.user
                proposal.previous_application = self
                try:
                    ProposalOtherDetails.objects.get(proposal=proposal)
                except ProposalOtherDetails.DoesNotExist:
                    ProposalOtherDetails.objects.create(proposal=proposal)
                #copy all the requirements from the previous proposal
                #req=self.requirements.all()
                req=self.requirements.all().exclude(is_deleted=True)
                from copy import deepcopy
                if req:
                    for r in req:
                        old_r = deepcopy(r)
                        r.proposal = proposal
                        r.copied_from=old_r
                        r.id = None
                        r.save()
                #copy all the requirement documents from previous proposal
                for requirement in proposal.requirements.all():
                    for requirement_document in RequirementDocument.objects.filter(requirement=requirement.copied_from):
                        requirement_document.requirement = requirement
                        requirement_document.id = None
                        #requirement_document._file.name = u'proposals/{}/requirement_documents/{}/{}'.format(proposal.id, requirement.id, requirement_document.name)
                        requirement_document._file.name = u'proposals/{}/requirement_documents/{}'.format(proposal.id, requirement_document.name)
                        requirement_document.can_delete = True
                        requirement_document.save()
                            # Create a log entry for the proposal
                self.log_user_action(ProposalUserAction.ACTION_AMEND_PROPOSAL.format(self.id),request)
                # Create a log entry for the organisation
                applicant_field=getattr(self, self.applicant_field)
                applicant_field.log_user_action(ProposalUserAction.ACTION_AMEND_PROPOSAL.format(self.id),request)
                #Log entry for approval
                from commercialoperator.components.approvals.models import ApprovalUserAction
                self.approval.log_user_action(ApprovalUserAction.ACTION_AMEND_APPROVAL.format(self.approval.id),request)
                proposal.save(version_comment='New Amendment/Renewal Application created, from origin {}'.format(proposal.previous_application_id))
                #proposal.save()
            return proposal

class ProposalLogDocument(Document):
    log_entry = models.ForeignKey('ProposalLogEntry',related_name='documents')
    _file = models.FileField(upload_to=update_proposal_comms_log_filename)

    class Meta:
        app_label = 'commercialoperator'

class ProposalLogEntry(CommunicationsLogEntry):
    proposal = models.ForeignKey(Proposal, related_name='comms_logs')

    def __str__(self):
        return '{} - {}'.format(self.reference, self.subject)

    class Meta:
        app_label = 'commercialoperator'

    def save(self, **kwargs):
        # save the application reference if the reference not provided
        if not self.reference:
            self.reference = self.proposal.reference
        super(ProposalLogEntry, self).save(**kwargs)

class ProposalOtherDetails(models.Model):
    #activities_land = models.CharField(max_length=24, blank=True, default='')
    # ACCREDITATION_TYPE_CHOICES = (
    #     ('no', 'No'),
    #     ('atap', 'ATAP'),
    #     ('eco_certification', 'Eco Certification'),
    #     ('narta', 'NARTA'),
    # )
    # LICENSE_PERIOD_CHOICES=(
    #     ('2_months','2 months'),
    #     ('1_year','1 Year'),
    #     ('3_year', '3 Years'),
    #     ('5_year', '5 Years'),
    #     ('7_year', '7 Years'),
    #     ('10_year', '10 Years'),
    # )
    LICENCE_PERIOD_CHOICES=(
        ('2_months','2 months'),
        ('1_year','1 Year'),
        ('3_year', '3 Years'),
        ('5_year', '5 Years'),
        ('7_year', '7 Years'),
        ('10_year', '10 Years'),
    )
    #accreditation_type = models.CharField('Accreditation', max_length=40, choices=ACCREDITATION_TYPE_CHOICES,
    #                                   default=ACCREDITATION_TYPE_CHOICES[0][0])
    #accreditation_expiry= models.DateTimeField(blank=True, null=True)
    #accreditation_expiry= models.DateField(blank=True, null=True)

    #preferred_license_period=models.CharField('Preferred license period', max_length=40, choices=LICENSE_PERIOD_CHOICES,default=LICENSE_PERIOD_CHOICES[0][0])
    preferred_licence_period=models.CharField('Preferred licence period', max_length=40, choices=LICENCE_PERIOD_CHOICES, null=True, blank=True)
    #nominated_start_date= models.DateTimeField(blank=True, null=True)
    #insurance_expiry= models.DateTimeField(blank=True, null=True)
    nominated_start_date= models.DateField(blank=True, null=True)
    insurance_expiry= models.DateField(blank=True, null=True)
    other_comments=models.TextField(blank=True)
    mooring = JSONField(default=[''])
    #if credit facilities for payment of fees is required
    credit_fees=models.BooleanField(default=False)
    #if credit/ cash payment docket books are required
    credit_docket_books=models.BooleanField(default=False)
    docket_books_number=models.CharField('Docket books number', max_length=20, blank=True )
    proposal = models.OneToOneField(Proposal, related_name='other_details', null=True)

    class Meta:
        app_label = 'commercialoperator'

    @property
    def proposed_end_date(self):
        end_date=None
        if self.preferred_licence_period and self.nominated_start_date:
            if self.preferred_licence_period=='2_months':
                end_date=self.nominated_start_date + relativedelta(months=+2) - relativedelta(days=1)
            if self.preferred_licence_period=='1_year':
                end_date=self.nominated_start_date + relativedelta(months=+12)- relativedelta(days=1)
            if self.preferred_licence_period=='3_year':
                end_date=self.nominated_start_date + relativedelta(months=+36)- relativedelta(days=1)
            if self.preferred_licence_period=='5_year':
                end_date=self.nominated_start_date + relativedelta(months=+60)- relativedelta(days=1)
            if self.preferred_licence_period=='7_year':
                end_date=self.nominated_start_date + relativedelta(months=+84)- relativedelta(days=1)
            if self.preferred_licence_period=='10_year':
                end_date=self.nominated_start_date + relativedelta(months=+120)- relativedelta(days=1)
        return end_date
    



class ProposalAccreditation(models.Model):
    #activities_land = models.CharField(max_length=24, blank=True, default='')
    ACCREDITATION_TYPE_CHOICES = (
        ('no', 'No'),
        ('atap', 'ATAP'),
        ('eco_certification', 'Eco Certification'),
        ('narta', 'NARTA'),
        ('other', 'Other')
    )

    accreditation_type = models.CharField('Accreditation', max_length=40, choices=ACCREDITATION_TYPE_CHOICES,
                                       default=ACCREDITATION_TYPE_CHOICES[0][0])
    accreditation_expiry= models.DateField(blank=True, null=True)
    comments=models.TextField(blank=True)
    proposal_other_details = models.ForeignKey(ProposalOtherDetails, related_name='accreditations', null=True)

    def __str__(self):
        return '{} - {}'.format(self.accreditation_type, self.comments)

    class Meta:
        app_label = 'commercialoperator'


class ProposalPark(models.Model):
    park = models.ForeignKey(Park, blank=True, null=True, related_name='proposals')
    proposal = models.ForeignKey(Proposal, blank=True, null=True, related_name='parks')

    def __str__(self):
        return self.park.name

    class Meta:
        app_label = 'commercialoperator'
        unique_together = ('park', 'proposal')

    @property
    def land_activities(self):
        qs=self.activities.all()
        categories=ActivityCategory.objects.filter(activity_type='land')
        activities=qs.filter(Q(activity__activity_category__in = categories)& Q(activity__visible=True))
        return activities

    @property
    def marine_activities(self):
        qs=self.activities.all()
        categories=ActivityCategory.objects.filter(activity_type='marine')
        activities=qs.filter(Q(activity__activity_category__in = categories)& Q(activity__visible=True))
        return activities

#To store Park activities related to Proposal T class land parks
class ProposalParkActivity(models.Model):
    proposal_park = models.ForeignKey(ProposalPark, blank=True, null=True, related_name='activities')
    activity = models.ForeignKey(Activity, blank=True, null=True)

    def __str__(self):
        return self.activity.name

    class Meta:
        app_label = 'commercialoperator'
        unique_together = ('proposal_park', 'activity')

    @property
    def activity_name(self):
        return self.activity.name


#To store Park access_types related to Proposal T class land parks
class ProposalParkAccess(models.Model):
    proposal_park = models.ForeignKey(ProposalPark, blank=True, null=True, related_name='access_types')
    access_type = models.ForeignKey(AccessType, blank=True, null=True)

    def __str__(self):
        return self.access_type.name

    class Meta:
        app_label = 'commercialoperator'
        unique_together = ('proposal_park', 'access_type')

#To store Park zones related to Proposal T class marine parks
class ProposalParkZone(models.Model):
    proposal_park = models.ForeignKey(ProposalPark, blank=True, null=True, related_name='zones')
    zone = models.ForeignKey(Zone, blank=True, null=True, related_name='proposal_zones')
    access_point = models.CharField(max_length=200, blank=True)

    def __str__(self):
        return self.zone.name

    class Meta:
        app_label = 'commercialoperator'
        unique_together = ('zone', 'proposal_park')

class ProposalParkZoneActivity(models.Model):
    park_zone = models.ForeignKey(ProposalParkZone, blank=True, null=True, related_name='park_activities')
    activity = models.ForeignKey(Activity, blank=True, null=True)
    #section=models.ForeignKey(Section, blank=True, null= True)

    def __str__(self):
        return '{} - {}'.format(self.activity.name, self.park_zone.zone.name)

    class Meta:
        app_label = 'commercialoperator'
        unique_together = ('park_zone', 'activity')

    @property
    def activity_name(self):
        return self.activity.name


class ProposalTrail(models.Model):
    trail = models.ForeignKey(Trail, blank=True, null=True, related_name='proposals')
    proposal = models.ForeignKey(Proposal, blank=True, null=True, related_name='trails')

    def __str__(self):
        return self.trail.name

    class Meta:
        app_label = 'commercialoperator'
        unique_together = ('trail', 'proposal')

    # @property
    # def sections(self):
    #     qs=self.activities.all()
    #     categories=ActivityCategory.objects.filter(activity_type='land')
    #     activities=qs.filter(Q(activity__activity_category__in = categories)& Q(activity__visible=True))
    #     return activities

class ProposalTrailSection(models.Model):
    proposal_trail = models.ForeignKey(ProposalTrail, blank=True, null=True, related_name='sections')
    section = models.ForeignKey(Section, blank=True, null=True, related_name='proposal_trails')

    def __str__(self):
        return '{} - {}'.format(self.proposal_trail, self.section.name)

    class Meta:
        app_label = 'commercialoperator'
        unique_together = ('section', 'proposal_trail')

#TODO: Need to remove this model
# class ProposalTrailActivity(models.Model):
#     proposal_trail = models.ForeignKey(ProposalTrail, blank=True, null=True, related_name='trail_activities')
#     activity = models.ForeignKey(Activity, blank=True, null=True)
#     section=models.ForeignKey(Section, blank=True, null= True)

#     class Meta:
#         app_label = 'commercialoperator'
#         unique_together = ('proposal_trail', 'activity')

class ProposalTrailSectionActivity(models.Model):
    trail_section = models.ForeignKey(ProposalTrailSection, blank=True, null=True, related_name='trail_activities')
    activity = models.ForeignKey(Activity, blank=True, null=True)
    #section=models.ForeignKey(Section, blank=True, null= True)

    def __str__(self):
        return '{} - {}'.format(self.trail_section, self.activity.name)

    class Meta:
        app_label = 'commercialoperator'
        unique_together = ('trail_section', 'activity')

    @property
    def activity_name(self):
        return self.activity.name

@python_2_unicode_compatible
class Vehicle(models.Model):
    capacity = models.CharField(max_length=200, blank=True)
    rego = models.CharField(max_length=200, blank=True)
    license = models.CharField(max_length=200, blank=True)
    access_type= models.ForeignKey(AccessType,null=True, related_name='vehicles')
    rego_expiry= models.DateField(blank=True, null=True)
    proposal = models.ForeignKey(Proposal, related_name='vehicles')

    def __str__(self):
        return '{} - {}'.format(self.rego, self.access_type)

    class Meta:
        app_label = 'commercialoperator'

    def __str__(self):
        return self.rego


@python_2_unicode_compatible
class Vessel(models.Model):
    nominated_vessel = models.CharField(max_length=200, blank=True)
    spv_no = models.CharField(max_length=200, blank=True)
    hire_rego = models.CharField(max_length=200, blank=True)
    craft_no = models.CharField(max_length=200, blank=True)
    size = models.CharField(max_length=200, blank=True)
    #rego_expiry= models.DateField(blank=True, null=True)
    proposal = models.ForeignKey(Proposal, related_name='vessels')

    def __str__(self):
        return '{} - {}'.format(self.spv_no, self.nominated_vessel)

    class Meta:
        app_label = 'commercialoperator'

    def __str__(self):
        return self.nominated_vessel

class ProposalRequest(models.Model):
    proposal = models.ForeignKey(Proposal, related_name='proposalrequest_set')
    subject = models.CharField(max_length=200, blank=True)
    text = models.TextField(blank=True)
    officer = models.ForeignKey(EmailUser, null=True)

    def __str__(self):
        return '{} - {}'.format(self.subject, self.text)

    class Meta:
        app_label = 'commercialoperator'

class ComplianceRequest(ProposalRequest):
    REASON_CHOICES = (('outstanding', 'There are currently outstanding returns for the previous licence'),
                      ('other', 'Other'))
    reason = models.CharField('Reason', max_length=30, choices=REASON_CHOICES, default=REASON_CHOICES[0][0])

    class Meta:
        app_label = 'commercialoperator'


class AmendmentReason(models.Model):
    reason = models.CharField('Reason', max_length=125)

    class Meta:
        app_label = 'commercialoperator'
        verbose_name = "Application Amendment Reason" # display name in Admin
        verbose_name_plural = "Application Amendment Reasons"

    def __str__(self):
        return self.reason


class AmendmentRequest(ProposalRequest):
    STATUS_CHOICES = (('requested', 'Requested'), ('amended', 'Amended'))
    #REASON_CHOICES = (('insufficient_detail', 'The information provided was insufficient'),
    #                  ('missing_information', 'There was missing information'),
    #                  ('other', 'Other'))
    # try:
    #     # model requires some choices if AmendmentReason does not yet exist or is empty
    #     REASON_CHOICES = list(AmendmentReason.objects.values_list('id', 'reason'))
    #     if not REASON_CHOICES:
    #         REASON_CHOICES = ((0, 'The information provided was insufficient'),
    #                           (1, 'There was missing information'),
    #                           (2, 'Other'))
    # except:
    #     REASON_CHOICES = ((0, 'The information provided was insufficient'),
    #                       (1, 'There was missing information'),
    #                       (2, 'Other'))


    status = models.CharField('Status', max_length=30, choices=STATUS_CHOICES, default=STATUS_CHOICES[0][0])
    #reason = models.CharField('Reason', max_length=30, choices=REASON_CHOICES, default=REASON_CHOICES[0][0])
    reason = models.ForeignKey(AmendmentReason, blank=True, null=True)
    #reason = models.ForeignKey(AmendmentReason)

    class Meta:
        app_label = 'commercialoperator'


    def generate_amendment(self,request):
        with transaction.atomic():
            try:
                if not self.proposal.can_assess(request.user):
                    raise exceptions.ProposalNotAuthorized()
                if self.status == 'requested':
                    proposal = self.proposal
                    if proposal.processing_status != 'draft':
                        proposal.processing_status = 'draft'
                        proposal.customer_status = 'draft'
                        proposal.save()

                    # Create a log entry for the proposal
                    proposal.log_user_action(ProposalUserAction.ACTION_ID_REQUEST_AMENDMENTS,request)
                    # Create a log entry for the organisation
                    applicant_field=getattr(proposal, proposal.applicant_field)
                    applicant_field.log_user_action(ProposalUserAction.ACTION_ID_REQUEST_AMENDMENTS,request)

                    # send email

                    send_amendment_email_notification(self,request, proposal)

                self.save()
            except:
                raise

class Assessment(ProposalRequest):
    STATUS_CHOICES = (('awaiting_assessment', 'Awaiting Assessment'), ('assessed', 'Assessed'),
                      ('assessment_expired', 'Assessment Period Expired'))
    assigned_assessor = models.ForeignKey(EmailUser, blank=True, null=True)
    status = models.CharField('Status', max_length=20, choices=STATUS_CHOICES, default=STATUS_CHOICES[0][0])
    date_last_reminded = models.DateField(null=True, blank=True)
    #requirements = models.ManyToManyField('Requirement', through='AssessmentRequirement')
    comment = models.TextField(blank=True)
    purpose = models.TextField(blank=True)

    class Meta:
        app_label = 'commercialoperator'

class ProposalDeclinedDetails(models.Model):
    #proposal = models.OneToOneField(Proposal, related_name='declined_details')
    proposal = models.OneToOneField(Proposal)
    officer = models.ForeignKey(EmailUser, null=False)
    reason = models.TextField(blank=True)
    cc_email = models.TextField(null=True)

    class Meta:
        app_label = 'commercialoperator'

class ProposalOnHold(models.Model):
    #proposal = models.OneToOneField(Proposal, related_name='onhold')
    proposal = models.OneToOneField(Proposal)
    officer = models.ForeignKey(EmailUser, null=False)
    comment = models.TextField(blank=True)
    documents = models.ForeignKey(ProposalDocument, blank=True, null=True, related_name='onhold_documents')

    class Meta:
        app_label = 'commercialoperator'


@python_2_unicode_compatible
#class ProposalStandardRequirement(models.Model):
class ProposalStandardRequirement(RevisionedMixin):
    text = models.TextField()
    code = models.CharField(max_length=10, unique=True)
    obsolete = models.BooleanField(default=False)

    def __str__(self):
        return self.code

    class Meta:
        app_label = 'commercialoperator'
        verbose_name = "Application Standard Requirement"
        verbose_name_plural = "Application Standard Requirements"


class ProposalUserAction(UserAction):
    ACTION_CREATE_CUSTOMER_ = "Create customer {}"
    ACTION_CREATE_PROFILE_ = "Create profile {}"
    ACTION_LODGE_APPLICATION = "Lodge application {}"
    ACTION_ASSIGN_TO_ASSESSOR = "Assign application {} to {} as the assessor"
    ACTION_UNASSIGN_ASSESSOR = "Unassign assessor from application {}"
    ACTION_ASSIGN_TO_APPROVER = "Assign application {} to {} as the approver"
    ACTION_UNASSIGN_APPROVER = "Unassign approver from application {}"
    ACTION_ACCEPT_ID = "Accept ID"
    ACTION_RESET_ID = "Reset ID"
    ACTION_ID_REQUEST_UPDATE = 'Request ID update'
    ACTION_ACCEPT_CHARACTER = 'Accept character'
    ACTION_RESET_CHARACTER = "Reset character"
    ACTION_ACCEPT_REVIEW = 'Accept review'
    ACTION_RESET_REVIEW = "Reset review"
    ACTION_ID_REQUEST_AMENDMENTS = "Request amendments"
    ACTION_SEND_FOR_ASSESSMENT_TO_ = "Send for assessment to {}"
    ACTION_SEND_ASSESSMENT_REMINDER_TO_ = "Send assessment reminder to {}"
    ACTION_DECLINE = "Decline application {}"
    ACTION_ENTER_CONDITIONS = "Enter requirement"
    ACTION_CREATE_CONDITION_ = "Create requirement {}"
    ACTION_ISSUE_APPROVAL_ = "Issue Licence for application {}"
    ACTION_UPDATE_APPROVAL_ = "Update Licence for application {}"
    ACTION_EXPIRED_APPROVAL_ = "Expire Approval for proposal {}"
    ACTION_DISCARD_PROPOSAL = "Discard application {}"
    ACTION_APPROVAL_LEVEL_DOCUMENT = "Assign Approval level document {}"
    #T-Class licence
    ACTION_LINK_PARK = "Link park {} to application {}"
    ACTION_UNLINK_PARK = "Unlink park {} from application {}"
    ACTION_LINK_ACCESS = "Link access {} to park {}"
    ACTION_UNLINK_ACCESS = "Unlink access {} from park {}"
    ACTION_LINK_ACTIVITY = "Link activity {} to park {}"
    ACTION_UNLINK_ACTIVITY = "Unlink activity {} from park {}"
    ACTION_LINK_ACTIVITY_SECTION = "Link activity {} to section {} of trail {}"
    ACTION_UNLINK_ACTIVITY_SECTION = "Unlink activity {} from section {} of trail {}"
    ACTION_LINK_ACTIVITY_ZONE = "Link activity {} to zone {} of park {}"
    ACTION_UNLINK_ACTIVITY_ZONE = "Unlink activity {} from zone {} of park {}"
    ACTION_LINK_TRAIL = "Link trail {} to application {}"
    ACTION_UNLINK_TRAIL = "Unlink trail {} from application {}"
    ACTION_LINK_SECTION = "Link section {} to trail {}"
    ACTION_UNLINK_SECTION = "Unlink section {} from trail {}"
    ACTION_LINK_ZONE = "Link zone {} to park {}"
    ACTION_UNLINK_ZONE = "Unlink zone {} from park {}"
    # Assessors
    ACTION_SAVE_ASSESSMENT_ = "Save assessment {}"
    ACTION_CONCLUDE_ASSESSMENT_ = "Conclude assessment {}"
    ACTION_PROPOSED_APPROVAL = "Application {} has been proposed for approval"
    ACTION_PROPOSED_DECLINE = "Application {} has been proposed for decline"
    # Referrals
    ACTION_SEND_REFERRAL_TO = "Send referral {} for application {} to {}"
    ACTION_RESEND_REFERRAL_TO = "Resend referral {} for application {} to {}"
    ACTION_REMIND_REFERRAL = "Send reminder for referral {} for application {} to {}"
    ACTION_ENTER_REQUIREMENTS = "Enter Requirements for application {}"
    ACTION_BACK_TO_PROCESSING = "Back to processing for application {}"
    RECALL_REFERRAL = "Referral {} for application {} has been recalled"
    CONCLUDE_REFERRAL = "{}: Referral {} for application {} has been concluded by group {}"
    ACTION_REFERRAL_DOCUMENT = "Assign Referral document {}"
    #Approval
    ACTION_REISSUE_APPROVAL = "Reissue licence for application {}"
    ACTION_CANCEL_APPROVAL = "Cancel licence for application {}"
    ACTION_EXTEND_APPROVAL = "Extend licence"
    ACTION_SUSPEND_APPROVAL = "Suspend licence for application {}"
    ACTION_REINSTATE_APPROVAL = "Reinstate licence for application {}"
    ACTION_SURRENDER_APPROVAL = "Surrender licence for application {}"
    ACTION_RENEW_PROPOSAL = "Create Renewal application for application {}"
    ACTION_AMEND_PROPOSAL = "Create Amendment application for application {}"
    #Vehicle
    ACTION_CREATE_VEHICLE = "Create Vehicle {}"
    ACTION_EDIT_VEHICLE = "Edit Vehicle {}"
    #Vessel
    ACTION_CREATE_VESSEL = "Create Vessel {}"
    ACTION_EDIT_VESSEL= "Edit Vessel {}"
    ACTION_PUT_ONHOLD = "Put Application On-hold {}"
    ACTION_REMOVE_ONHOLD = "Remove Application On-hold {}"
    ACTION_WITH_QA_OFFICER = "Send Application QA Officer {}"
    ACTION_QA_OFFICER_COMPLETED = "QA Officer Assessment Completed {}"


    class Meta:
        app_label = 'commercialoperator'
        ordering = ('-when',)

    @classmethod
    def log_action(cls, proposal, action, user):
        return cls.objects.create(
            proposal=proposal,
            who=user,
            what=str(action)
        )

    proposal = models.ForeignKey(Proposal, related_name='action_logs')


class ReferralRecipientGroup(models.Model):
    #site = models.OneToOneField(Site, default='1')
    name = models.CharField(max_length=30, unique=True)
    members = models.ManyToManyField(EmailUser)

    def __str__(self):
        #return 'Referral Recipient Group'
        return self.name

    @property
    def all_members(self):
        all_members = []
        all_members.extend(self.members.all())
        member_ids = [m.id for m in self.members.all()]
        #all_members.extend(EmailUser.objects.filter(is_superuser=True,is_staff=True,is_active=True).exclude(id__in=member_ids))
        return all_members

    @property
    def filtered_members(self):
        return self.members.all()

    @property
    def members_list(self):
            return list(self.members.all().values_list('email', flat=True))

    class Meta:
        app_label = 'commercialoperator'
        verbose_name = "Referral group"
        verbose_name_plural = "Referral groups"

class QAOfficerGroup(models.Model):
    #site = models.OneToOneField(Site, default='1')
    name = models.CharField(max_length=30, unique=True)
    members = models.ManyToManyField(EmailUser)
    default = models.BooleanField(default=False)

    def __str__(self):
        return 'QA Officer Group'

    @property
    def all_members(self):
        all_members = []
        all_members.extend(self.members.all())
        member_ids = [m.id for m in self.members.all()]
        #all_members.extend(EmailUser.objects.filter(is_superuser=True,is_staff=True,is_active=True).exclude(id__in=member_ids))
        return all_members

    @property
    def filtered_members(self):
        return self.members.all()

    @property
    def members_list(self):
            return list(self.members.all().values_list('email', flat=True))

    class Meta:
        app_label = 'commercialoperator'
        verbose_name = "QA group"
        verbose_name_plural = "QA group"


    def _clean(self):
        try:
            default = QAOfficerGroup.objects.get(default=True)
        except ProposalAssessorGroup.DoesNotExist:
            default = None

        if default and self.default:
            raise ValidationError('There can only be one default proposal QA Officer group')

    @property
    def current_proposals(self):
        assessable_states = ['with_qa_officer']
        return Proposal.objects.filter(processing_status__in=assessable_states)


#
#class ReferralRequestUserAction(UserAction):
#    ACTION_LODGE_REQUEST = "Lodge request {}"
#    ACTION_ASSIGN_TO = "Assign to {}"
#    ACTION_UNASSIGN = "Unassign"
#    ACTION_DECLINE_REQUEST = "Decline request"
#    # Assessors
#
#    ACTION_CONCLUDE_REQUEST = "Conclude request {}"
#
#    @classmethod
#    def log_action(cls, request, action, user):
#        return cls.objects.create(
#            request=request,
#            who=user,
#            what=str(action)
#        )
#
#    request = models.ForeignKey(ReferralRequest,related_name='action_logs')
#
#    class Meta:
#        app_label = 'commercialoperator'


#class Referral(models.Model):
class Referral(RevisionedMixin):
    SENT_CHOICES = (
        (1,'Sent From Assessor'),
        (2,'Sent From Referral')
    )
    PROCESSING_STATUS_CHOICES = (
                                 ('with_referral', 'Awaiting'),
                                 ('recalled', 'Recalled'),
                                 ('completed', 'Completed'),
                                 )
    lodged_on = models.DateTimeField(auto_now_add=True)
    proposal = models.ForeignKey(Proposal,related_name='referrals')
    sent_by = models.ForeignKey(EmailUser,related_name='commercialoperator_assessor_referrals')
    referral = models.ForeignKey(EmailUser,null=True,blank=True,related_name='commercialoperator_referalls')
    referral_group = models.ForeignKey(ReferralRecipientGroup,null=True,blank=True,related_name='commercialoperator_referral_groups')
    linked = models.BooleanField(default=False)
    sent_from = models.SmallIntegerField(choices=SENT_CHOICES,default=SENT_CHOICES[0][0])
    processing_status = models.CharField('Processing Status', max_length=30, choices=PROCESSING_STATUS_CHOICES,
                                         default=PROCESSING_STATUS_CHOICES[0][0])
    text = models.TextField(blank=True) #Assessor text
    referral_text = models.TextField(blank=True)
    document = models.ForeignKey(ReferralDocument, blank=True, null=True, related_name='referral_document')


    class Meta:
        app_label = 'commercialoperator'
        ordering = ('-lodged_on',)

    def __str__(self):
        return 'Application {} - Referral {}'.format(self.proposal.id,self.id)

    # Methods
    @property
    def latest_referrals(self):
        return Referral.objects.filter(sent_by=self.referral, proposal=self.proposal)[:2]

    @property
    def referral_assessment(self):
        qs=self.assessment.filter(referral_assessment=True, referral_group=self.referral_group)
        if qs:
            return qs[0]
        else:
            return None


    @property
    def can_be_completed(self):
        return True
        #Referral cannot be completed until second level referral sent by referral has been completed/recalled
        qs=Referral.objects.filter(sent_by=self.referral, proposal=self.proposal, processing_status='with_referral')
        if qs:
            return False
        else:
            return True

    def can_process(self, user):
        if self.processing_status=='with_referral':
            group =  ReferralRecipientGroup.objects.filter(id=self.referral_group.id)
            #user=request.user
            if group and group[0] in user.referralrecipientgroup_set.all():
                return True
            else:
                return False
        return False


    def recall(self,request):
        with transaction.atomic():
            if not self.proposal.can_assess(request.user):
                raise exceptions.ProposalNotAuthorized()
            self.processing_status = 'recalled'
            self.save()
            # TODO Log proposal action
            self.proposal.log_user_action(ProposalUserAction.RECALL_REFERRAL.format(self.id,self.proposal.id),request)
            # TODO log organisation action
            applicant_field=getattr(self.proposal, self.proposal.applicant_field)
            applicant_field.log_user_action(ProposalUserAction.RECALL_REFERRAL.format(self.id,self.proposal.id),request)

    def remind(self,request):
        with transaction.atomic():
            if not self.proposal.can_assess(request.user):
                raise exceptions.ProposalNotAuthorized()
            # Create a log entry for the proposal
            #self.proposal.log_user_action(ProposalUserAction.ACTION_REMIND_REFERRAL.format(self.id,self.proposal.id,'{}({})'.format(self.referral.get_full_name(),self.referral.email)),request)
            self.proposal.log_user_action(ProposalUserAction.ACTION_REMIND_REFERRAL.format(self.id,self.proposal.id,'{}'.format(self.referral_group.name)),request)
            # Create a log entry for the organisation
            applicant_field=getattr(self.proposal, self.proposal.applicant_field)
            applicant_field.log_user_action(ProposalUserAction.ACTION_REMIND_REFERRAL.format(self.id,self.proposal.id,'{}'.format(self.referral_group.name)),request)
            # send email
            recipients = self.referral_group.members_list
            send_referral_email_notification(self,recipients,request,reminder=True)

    def resend(self,request):
        with transaction.atomic():
            if not self.proposal.can_assess(request.user):
                raise exceptions.ProposalNotAuthorized()
            self.processing_status = 'with_referral'
            self.proposal.processing_status = 'with_referral'
            self.proposal.save()
            self.sent_from = 1
            self.save()
            # Create a log entry for the proposal
            #self.proposal.log_user_action(ProposalUserAction.ACTION_RESEND_REFERRAL_TO.format(self.id,self.proposal.id,'{}({})'.format(self.referral.get_full_name(),self.referral.email)),request)
            self.proposal.log_user_action(ProposalUserAction.ACTION_RESEND_REFERRAL_TO.format(self.id,self.proposal.id,'{}'.format(self.referral_group.name)),request)
            # Create a log entry for the organisation
            #self.proposal.applicant.log_user_action(ProposalUserAction.ACTION_RESEND_REFERRAL_TO.format(self.id,self.proposal.id,'{}({})'.format(self.referral.get_full_name(),self.referral.email)),request)
            applicant_field=getattr(self.proposal, self.proposal.applicant_field)
            applicant_field.log_user_action(ProposalUserAction.ACTION_RESEND_REFERRAL_TO.format(self.id,self.proposal.id,'{}'.format(self.referral_group.name)),request)
            # send email
            recipients = self.referral_group.members_list
            send_referral_email_notification(self,recipients,request)

    def complete(self,request):
        with transaction.atomic():
            try:
                #if request.user != self.referral:
                group =  ReferralRecipientGroup.objects.filter(id=self.referral_group.id)
                #print u.referralrecipientgroup_set.all()
                user=request.user
                if group and group[0] not in user.referralrecipientgroup_set.all():
                    raise exceptions.ReferralNotAuthorized()
                #import ipdb; ipdb.set_trace()
                self.processing_status = 'completed'
                self.referral = request.user
                self.referral_text = request.user.get_full_name() + ': ' + request.data.get('referral_comment')
                self.add_referral_document(request)
                self.save()
                # TODO Log proposal action
                #self.proposal.log_user_action(ProposalUserAction.CONCLUDE_REFERRAL.format(self.id,self.proposal.id,'{}({})'.format(self.referral.get_full_name(),self.referral.email)),request)
                self.proposal.log_user_action(ProposalUserAction.CONCLUDE_REFERRAL.format(request.user.get_full_name(), self.id,self.proposal.id,'{}'.format(self.referral_group.name)),request)
                # TODO log organisation action
                #self.proposal.applicant.log_user_action(ProposalUserAction.CONCLUDE_REFERRAL.format(self.id,self.proposal.id,'{}({})'.format(self.referral.get_full_name(),self.referral.email)),request)
                applicant_field=getattr(self.proposal, self.proposal.applicant_field)
                applicant_field.log_user_action(ProposalUserAction.CONCLUDE_REFERRAL.format(request.user.get_full_name(), self.id,self.proposal.id,'{}'.format(self.referral_group.name)),request)
                send_referral_complete_email_notification(self,request)
            except:
                raise

    def add_referral_document(self, request):
        with transaction.atomic():
            try:
                if request.data.has_key('referral_document'):
                    referral_document = request.data['referral_document']
                    #import ipdb; ipdb.set_trace()
                    if referral_document != 'null':
                        try:
                            document = self.referral_documents.get(input_name=str(referral_document))
                        except ReferralDocument.DoesNotExist:
                            document = self.referral_documents.get_or_create(input_name=str(referral_document), name=str(referral_document))[0]
                        document.name = str(referral_document)
                        # commenting out below tow lines - we want to retain all past attachments - reversion can use them
                        #if document._file and os.path.isfile(document._file.path):
                        #    os.remove(document._file.path)
                        document._file = referral_document
                        document.save()
                        d=ReferralDocument.objects.get(id=document.id)
                        self.referral_document = d
                        comment = 'Referral Document Added: {}'.format(document.name)
                    else:
                        self.referral_document = None
                        #comment = 'Referral Document Deleted: {}'.format(request.data['referral_document_name'])
                        comment = 'Referral Document Deleted'
                    #self.save()
                    self.save(version_comment=comment) # to allow revision to be added to reversion history
                    self.proposal.log_user_action(ProposalUserAction.ACTION_REFERRAL_DOCUMENT.format(self.id),request)
                    # Create a log entry for the organisation
                    applicant_field=getattr(self.proposal, self.proposal.applicant_field)
                    applicant_field.log_user_action(ProposalUserAction.ACTION_REFERRAL_DOCUMENT.format(self.id),request)
                return self
            except:
                raise


    def send_referral(self,request,referral_email,referral_text):
        with transaction.atomic():
            try:
                #import ipdb; ipdb.set_trace()
                if self.proposal.processing_status == 'with_referral':
                    if request.user != self.referral:
                        raise exceptions.ReferralNotAuthorized()
                    if self.sent_from != 1:
                        raise exceptions.ReferralCanNotSend()
                    self.proposal.processing_status = 'with_referral'
                    self.proposal.save()
                    referral = None
                    # Check if the user is in ledger
                    try:
                        user = EmailUser.objects.get(email__icontains=referral_email)
                    except EmailUser.DoesNotExist:
                        # Validate if it is a deparment user
                        department_user = get_department_user(referral_email)
                        if not department_user:
                            raise ValidationError('The user you want to send the referral to is not a member of the department')
                        # Check if the user is in ledger or create

                        user,created = EmailUser.objects.get_or_create(email=department_user['email'].lower())
                        if created:
                            user.first_name = department_user['given_name']
                            user.last_name = department_user['surname']
                            user.save()
                    qs=Referral.objects.filter(sent_by=user, proposal=self.proposal)
                    if qs:
                        raise ValidationError('You cannot send referral to this user')
                    try:
                        Referral.objects.get(referral=user,proposal=self.proposal)
                        raise ValidationError('A referral has already been sent to this user')
                    except Referral.DoesNotExist:
                        # Create Referral
                        referral = Referral.objects.create(
                            proposal = self.proposal,
                            referral=user,
                            sent_by=request.user,
                            sent_from=2,
                            text=referral_text
                        )
                        # try:
                        #     referral_assessment=ProposalAssessment.objects.get(proposal=self,referral_group=referral_group, referral_assessment=True, referral=referral)
                        # except ProposalAssessment.DoesNotExist:
                        #     referral_assessment=ProposalAssessment.objects.create(proposal=self,referral_group=referral_group, referral_assessment=True, referral=referral)
                        #     checklist=ChecklistQuestion.objects.filter(list_type='referral_list', obsolete=False)
                        #     for chk in checklist:
                        #         try:
                        #             chk_instance=ProposalAssessmentAnswer.objects.get(question=chk, assessment=referral_assessment)
                        #         except ProposalAssessmentAnswer.DoesNotExist:
                        #             chk_instance=ProposalAssessmentAnswer.objects.create(question=chk, assessment=referral_assessment)
                    # Create a log entry for the proposal
                    self.proposal.log_user_action(ProposalUserAction.ACTION_SEND_REFERRAL_TO.format(referral.id,self.proposal.id,'{}({})'.format(user.get_full_name(),user.email)),request)
                    # Create a log entry for the organisation
                    applicant_field=getattr(self.proposal, self.proposal.applicant_field)
                    applicant_field.log_user_action(ProposalUserAction.ACTION_SEND_REFERRAL_TO.format(referral.id,self.proposal.id,'{}({})'.format(user.get_full_name(),user.email)),request)
                    # send email
                    recipients = self.email_group.members_list
                    send_referral_email_notification(referral,recipients,request)
                else:
                    raise exceptions.ProposalReferralCannotBeSent()
            except:
                raise


    # Properties
    @property
    def region(self):
        return self.proposal.region

    @property
    def activity(self):
        return self.proposal.activity

    @property
    def title(self):
        return self.proposal.title

    # @property
    # def applicant(self):
    #     return self.proposal.applicant.name

    @property
    def applicant(self):
        return self.proposal.applicant

    @property
    def can_be_processed(self):
        return self.processing_status == 'with_referral'

    def can_assess_referral(self,user):
        return self.processing_status == 'with_referral'

class ProposalRequirement(OrderedModel):
    RECURRENCE_PATTERNS = [(1, 'Weekly'), (2, 'Monthly'), (3, 'Yearly')]
    standard_requirement = models.ForeignKey(ProposalStandardRequirement,null=True,blank=True)
    free_requirement = models.TextField(null=True,blank=True)
    standard = models.BooleanField(default=True)
    proposal = models.ForeignKey(Proposal,related_name='requirements')
    due_date = models.DateField(null=True,blank=True)
    recurrence = models.BooleanField(default=False)
    recurrence_pattern = models.SmallIntegerField(choices=RECURRENCE_PATTERNS,default=1)
    recurrence_schedule = models.IntegerField(null=True,blank=True)
    copied_from = models.ForeignKey('self', on_delete=models.SET_NULL, blank=True, null=True)
    is_deleted = models.BooleanField(default=False)
    #To determine if requirement has been added by referral and the group of referral who added it
    #Null if added by an assessor
    referral_group = models.ForeignKey(ReferralRecipientGroup,null=True,blank=True,related_name='requirement_referral_groups')
    #order = models.IntegerField(default=1)

    class Meta:
        app_label = 'commercialoperator'


    @property
    def requirement(self):
        return self.standard_requirement.text if self.standard else self.free_requirement

    def can_referral_edit(self,user):
        if self.proposal.processing_status=='with_referral':
            if self.referral_group:
                group =  ReferralRecipientGroup.objects.filter(id=self.referral_group.id)
                #user=request.user
                if group and group[0] in user.referralrecipientgroup_set.all():
                    return True
                else:
                    return False
        return False

    def add_documents(self, request):
        with transaction.atomic():
            try:
                # save the files
                data = json.loads(request.data.get('data'))
                if not data.get('update'):
                    documents_qs = self.requirement_documents.filter(input_name='requirement_doc', visible=True)
                    documents_qs.delete()
                for idx in range(data['num_files']):
                    _file = request.data.get('file-'+str(idx))
                    document = self.requirement_documents.create(_file=_file, name=_file.name)
                    document.input_name = data['input_name']
                    document.can_delete = True
                    document.save()
                # end save documents
                self.save()
            except:
                raise
        return



@python_2_unicode_compatible
#class ProposalStandardRequirement(models.Model):
class ChecklistQuestion(RevisionedMixin):
    TYPE_CHOICES = (
        ('assessor_list','Assessor Checklist'),
        ('referral_list','Referral Checklist')
    )
    text = models.TextField()
    list_type = models.CharField('Checklist type', max_length=30, choices=TYPE_CHOICES,
                                         default=TYPE_CHOICES[0][0])
    #correct_answer= models.BooleanField(default=False)
    obsolete = models.BooleanField(default=False)

    def __str__(self):
        return self.text

    class Meta:
        app_label = 'commercialoperator'


class ProposalAssessment(RevisionedMixin):
    proposal=models.ForeignKey(Proposal, related_name='assessment')
    completed = models.BooleanField(default=False)
    submitter = models.ForeignKey(EmailUser, blank=True, null=True, related_name='proposal_assessment')
    referral_assessment=models.BooleanField(default=False)
    referral_group = models.ForeignKey(ReferralRecipientGroup,null=True,blank=True,related_name='referral_assessment')
    referral=models.ForeignKey(Referral, related_name='assessment',blank=True, null=True )
    # def __str__(self):
    #     return self.proposal

    class Meta:
        app_label = 'commercialoperator'
        unique_together = ('proposal', 'referral_group',)

    @property
    def checklist(self):
        return self.answers.all()

    @property
    def referral_group_name(self):
        if self.referral_group:
            return self.referral_group.name
        else:
            return ''


class ProposalAssessmentAnswer(RevisionedMixin):
    question=models.ForeignKey(ChecklistQuestion, related_name='answers')
    answer = models.NullBooleanField()
    assessment=models.ForeignKey(ProposalAssessment, related_name='answers', null=True, blank=True)

    def __str__(self):
        return self.question.text

    class Meta:
        app_label = 'commercialoperator'
        verbose_name = "Assessment answer"
        verbose_name_plural = "Assessment answers"


class QAOfficerReferral(RevisionedMixin):
    SENT_CHOICES = (
        (1,'Sent From Assessor'),
        (2,'Sent From Referral')
    )
    PROCESSING_STATUS_CHOICES = (
                                 ('with_qaofficer', 'Awaiting'),
                                 ('recalled', 'Recalled'),
                                 ('completed', 'Completed'),
                                 )
    lodged_on = models.DateTimeField(auto_now_add=True)
    proposal = models.ForeignKey(Proposal,related_name='qaofficer_referrals')
    sent_by = models.ForeignKey(EmailUser,related_name='assessor_qaofficer_referrals')
    qaofficer = models.ForeignKey(EmailUser, null=True, blank=True, related_name='qaofficers')
    qaofficer_group = models.ForeignKey(QAOfficerGroup,null=True,blank=True,related_name='qaofficer_groups')
    linked = models.BooleanField(default=False)
    sent_from = models.SmallIntegerField(choices=SENT_CHOICES,default=SENT_CHOICES[0][0])
    processing_status = models.CharField('Processing Status', max_length=30, choices=PROCESSING_STATUS_CHOICES,
                                         default=PROCESSING_STATUS_CHOICES[0][0])
    text = models.TextField(blank=True) #Assessor text
    qaofficer_text = models.TextField(blank=True)
    document = models.ForeignKey(QAOfficerDocument, blank=True, null=True, related_name='qaofficer_referral_document')


    class Meta:
        app_label = 'commercialoperator'
        ordering = ('-lodged_on',)

    def __str__(self):
        return 'Application {} - QA Officer referral {}'.format(self.proposal.id,self.id)

    # Methods
    @property
    def latest_qaofficer_referrals(self):
        return QAOfficer.objects.filter(sent_by=self.qaofficer, proposal=self.proposal)[:2]

#    @property
#    def can_be_completed(self):
#        #Referral cannot be completed until second level referral sent by referral has been completed/recalled
#        qs=Referral.objects.filter(sent_by=self.referral, proposal=self.proposal, processing_status='with_referral')
#        if qs:
#            return False
#        else:
#            return True
#
#    def recall(self,request):
#        with transaction.atomic():
#            if not self.proposal.can_assess(request.user):
#                raise exceptions.ProposalNotAuthorized()
#            self.processing_status = 'recalled'
#            self.save()
#            # TODO Log proposal action
#            self.proposal.log_user_action(ProposalUserAction.RECALL_REFERRAL.format(self.id,self.proposal.id),request)
#            # TODO log organisation action
#            self.proposal.applicant.log_user_action(ProposalUserAction.RECALL_REFERRAL.format(self.id,self.proposal.id),request)
#
#    def remind(self,request):
#        with transaction.atomic():
#            if not self.proposal.can_assess(request.user):
#                raise exceptions.ProposalNotAuthorized()
#            # Create a log entry for the proposal
#            #self.proposal.log_user_action(ProposalUserAction.ACTION_REMIND_REFERRAL.format(self.id,self.proposal.id,'{}({})'.format(self.referral.get_full_name(),self.referral.email)),request)
#            self.proposal.log_user_action(ProposalUserAction.ACTION_REMIND_REFERRAL.format(self.id,self.proposal.id,'{}'.format(self.referral_group.name)),request)
#            # Create a log entry for the organisation
#            self.proposal.applicant.log_user_action(ProposalUserAction.ACTION_REMIND_REFERRAL.format(self.id,self.proposal.id,'{}'.format(self.referral_group.name)),request)
#            # send email
#            recipients = self.referral_group.members_list
#            send_referral_email_notification(self,recipients,request,reminder=True)
#
#    def resend(self,request):
#        with transaction.atomic():
#            if not self.proposal.can_assess(request.user):
#                raise exceptions.ProposalNotAuthorized()
#            self.processing_status = 'with_referral'
#            self.proposal.processing_status = 'with_referral'
#            self.proposal.save()
#            self.sent_from = 1
#            self.save()
#            # Create a log entry for the proposal
#            #self.proposal.log_user_action(ProposalUserAction.ACTION_RESEND_REFERRAL_TO.format(self.id,self.proposal.id,'{}({})'.format(self.referral.get_full_name(),self.referral.email)),request)
#            self.proposal.log_user_action(ProposalUserAction.ACTION_RESEND_REFERRAL_TO.format(self.id,self.proposal.id,'{}'.format(self.referral_group.name)),request)
#            # Create a log entry for the organisation
#            #self.proposal.applicant.log_user_action(ProposalUserAction.ACTION_RESEND_REFERRAL_TO.format(self.id,self.proposal.id,'{}({})'.format(self.referral.get_full_name(),self.referral.email)),request)
#            self.proposal.applicant.log_user_action(ProposalUserAction.ACTION_RESEND_REFERRAL_TO.format(self.id,self.proposal.id,'{}'.format(self.referral_group.name)),request)
#            # send email
#            recipients = self.referral_group.members_list
#            send_referral_email_notification(self,recipients,request)
#
#    def complete(self,request):
#        with transaction.atomic():
#            try:
#                #if request.user != self.referral:
#                group =  ReferralRecipientGroup.objects.filter(name=self.referral_group)
#                if group and group[0] in u.referralrecipientgroup_set.all():
#                    raise exceptions.ReferralNotAuthorized()
#                self.processing_status = 'completed'
#                self.referral = request.user
#                self.referral_text = request.user.get_full_name() + ': ' + request.data.get('referral_comment')
#                self.add_referral_document(request)
#                self.save()
#                # TODO Log proposal action
#                #self.proposal.log_user_action(ProposalUserAction.CONCLUDE_REFERRAL.format(self.id,self.proposal.id,'{}({})'.format(self.referral.get_full_name(),self.referral.email)),request)
#                self.proposal.log_user_action(ProposalUserAction.CONCLUDE_REFERRAL.format(request.user.get_full_name(), self.id,self.proposal.id,'{}'.format(self.referral_group.name)),request)
#                # TODO log organisation action
#                #self.proposal.applicant.log_user_action(ProposalUserAction.CONCLUDE_REFERRAL.format(self.id,self.proposal.id,'{}({})'.format(self.referral.get_full_name(),self.referral.email)),request)
#                self.proposal.applicant.log_user_action(ProposalUserAction.CONCLUDE_REFERRAL.format(request.user.get_full_name(), self.id,self.proposal.id,'{}'.format(self.referral_group.name)),request)
#                send_referral_complete_email_notification(self,request)
#            except:
#                raise
#
#    def add_referral_document(self, request):
#        with transaction.atomic():
#            try:
#                referral_document = request.data['referral_document']
#                #import ipdb; ipdb.set_trace()
#                if referral_document != 'null':
#                    try:
#                        document = self.referral_documents.get(input_name=str(referral_document))
#                    except ReferralDocument.DoesNotExist:
#                        document = self.referral_documents.get_or_create(input_name=str(referral_document), name=str(referral_document))[0]
#                    document.name = str(referral_document)
#                    # commenting out below tow lines - we want to retain all past attachments - reversion can use them
#                    #if document._file and os.path.isfile(document._file.path):
#                    #    os.remove(document._file.path)
#                    document._file = referral_document
#                    document.save()
#                    d=ReferralDocument.objects.get(id=document.id)
#                    self.referral_document = d
#                    comment = 'Referral Document Added: {}'.format(document.name)
#                else:
#                    self.referral_document = None
#                    comment = 'Referral Document Deleted: {}'.format(request.data['referral_document_name'])
#                #self.save()
#                self.save(version_comment=comment) # to allow revision to be added to reversion history
#                self.proposal.log_user_action(ProposalUserAction.ACTION_REFERRAL_DOCUMENT.format(self.id),request)
#                # Create a log entry for the organisation
#                self.proposal.applicant.log_user_action(ProposalUserAction.ACTION_REFERRAL_DOCUMENT.format(self.id),request)
#                return self
#            except:
#                raise
#
#
#    def send_referral(self,request,referral_email,referral_text):
#        with transaction.atomic():
#            try:
#                #import ipdb; ipdb.set_trace()
#                if self.proposal.processing_status == 'with_referral':
#                    if request.user != self.referral:
#                        raise exceptions.ReferralNotAuthorized()
#                    if self.sent_from != 1:
#                        raise exceptions.ReferralCanNotSend()
#                    self.proposal.processing_status = 'with_referral'
#                    self.proposal.save()
#                    referral = None
#                    # Check if the user is in ledger
#                    try:
#                        user = EmailUser.objects.get(email__icontains=referral_email)
#                    except EmailUser.DoesNotExist:
#                        # Validate if it is a deparment user
#                        department_user = get_department_user(referral_email)
#                        if not department_user:
#                            raise ValidationError('The user you want to send the referral to is not a member of the department')
#                        # Check if the user is in ledger or create
#
#                        user,created = EmailUser.objects.get_or_create(email=department_user['email'].lower())
#                        if created:
#                            user.first_name = department_user['given_name']
#                            user.last_name = department_user['surname']
#                            user.save()
#                    qs=Referral.objects.filter(sent_by=user, proposal=self.proposal)
#                    if qs:
#                        raise ValidationError('You cannot send referral to this user')
#                    try:
#                        Referral.objects.get(referral=user,proposal=self.proposal)
#                        raise ValidationError('A referral has already been sent to this user')
#                    except Referral.DoesNotExist:
#                        # Create Referral
#                        referral = Referral.objects.create(
#                            proposal = self.proposal,
#                            referral=user,
#                            sent_by=request.user,
#                            sent_from=2,
#                            text=referral_text
#                        )
#                    # Create a log entry for the proposal
#                    self.proposal.log_user_action(ProposalUserAction.ACTION_SEND_REFERRAL_TO.format(referral.id,self.proposal.id,'{}({})'.format(user.get_full_name(),user.email)),request)
#                    # Create a log entry for the organisation
#                    self.proposal.applicant.log_user_action(ProposalUserAction.ACTION_SEND_REFERRAL_TO.format(referral.id,self.proposal.id,'{}({})'.format(user.get_full_name(),user.email)),request)
#                    # send email
#                    recipients = self.email_group.members_list
#                    send_referral_email_notification(referral,recipients,request)
#                else:
#                    raise exceptions.ProposalReferralCannotBeSent()
#            except:
#                raise


    # Properties
    @property
    def region(self):
        return self.proposal.region

    @property
    def activity(self):
        return self.proposal.activity

    @property
    def title(self):
        return self.proposal.title

    @property
    def applicant(self):
        return self.proposal.applicant.name

    @property
    def can_be_processed(self):
        return self.processing_status == 'with_qa_officer'

    def can_asses(self):
        return self.can_be_processed and self.proposal.is_qa_officer()


@receiver(pre_delete, sender=Proposal)
def delete_documents(sender, instance, *args, **kwargs):
    for document in instance.documents.all():
        document.delete()

def clone_proposal_with_status_reset(proposal):
    """
    To Test:
         from commercialoperator.components.proposals.models import clone_proposal_with_status_reset
         p=Proposal.objects.get(id=57)
         p0=clone_proposal_with_status_reset(p)
    """
    with transaction.atomic():
        try:
            original_proposal = copy.deepcopy(proposal)
            #proposal = duplicate_object(proposal) # clone object and related objects
            proposal=duplicate_tclass(proposal)
            # manually duplicate the comms logs -- hck, not hndled by duplicate object (maybe due to inheritance?)
            # proposal.comms_logs.create(text='cloning proposal reset (original proposal {}, new proposal {})'.format(original_proposal.id, proposal.id))
            # for comms_log in proposal.comms_logs.all():
            #     comms_log.id=None
            #     comms_log.communicationslogentry_ptr_id=None
            #     comms_log.proposal_id=original_proposal.id
            #     comms_log.save()

            # reset some properties
            proposal.customer_status = 'draft'
            proposal.processing_status = 'draft'
            proposal.assessor_data = None
            proposal.comment_data = None

            proposal.lodgement_number = ''
            proposal.lodgement_sequence = 0
            proposal.lodgement_date = None

            proposal.assigned_officer = None
            proposal.assigned_approver = None

            proposal.approval = None
            proposal.approval_level_document = None
            proposal.migrated=False

            proposal.save(no_revision=True)

            #clone_documents(proposal, original_proposal, media_prefix='media')
            _clone_documents(proposal, original_proposal, media_prefix='media')
            return proposal
        except:
            raise

def clone_documents(proposal, original_proposal, media_prefix):
    for proposal_document in ProposalDocument.objects.filter(proposal_id=proposal.id):
        proposal_document._file.name = u'proposals/{}/documents/{}'.format(proposal.id, proposal_document.name)
        proposal_document.can_delete = True
        proposal_document.save()

    for proposal_required_document in ProposalRequiredDocument.objects.filter(proposal_id=proposal.id):
        proposal_required_document._file.name = u'proposals/{}/required_documents/{}'.format(proposal.id, proposal_required_document.name)
        proposal_required_document.can_delete = True
        proposal_required_document.save()

    for referral in proposal.referrals.all():
        for referral_document in ReferralDocument.objects.filter(referral=referral):
            referral_document._file.name = u'proposals/{}/referral/{}'.format(proposal.id, referral_document.name)
            referral_document.can_delete = True
            referral_document.save()

    for qa_officer_document in QAOfficerDocument.objects.filter(proposal_id=proposal.id):
        qa_officer_document._file.name = u'proposals/{}/qaofficer/{}'.format(proposal.id, qa_officer_document.name)
        qa_officer_document.can_delete = True
        qa_officer_document.save()

    for onhold_document in OnHoldDocument.objects.filter(proposal_id=proposal.id):
        onhold_document._file.name = u'proposals/{}/on_hold/{}'.format(proposal.id, onhold_document.name)
        onhold_document.can_delete = True
        onhold_document.save()

    for requirement in proposal.requirements.all():
        for requirement_document in RequirementDocument.objects.filter(requirement=requirement):
            requirement_document._file.name = u'proposals/{}/requirement_documents/{}'.format(proposal.id, requirement_document.name)
            requirement_document.can_delete = True
            requirement_document.save()

    for log_entry_document in ProposalLogDocument.objects.filter(log_entry__proposal_id=proposal.id):
        log_entry_document._file.name = log_entry_document._file.name.replace(str(original_proposal.id), str(proposal.id))
        log_entry_document.can_delete = True
        log_entry_document.save()

#    for log_entry in proposal.comms_logs.all():
#        for log_entry_document in ProposalLogDocument.objects.filter(log_entry=log_entry):
#            #log_entry_document.requirement = log_entry
#            #log_entry_document.id = None
#            #log_entry_document._file.name = u'proposals/{}/communications/{}/{}'.format(proposal.id, log_entry.id, log_entry_document.name)
#            log_entry_document._file.name = u'proposals/{}/communications/{}'.format(proposal.id, log_entry_document.name)
#            log_entry_document.can_delete = True
#            log_entry_document.save()

    # copy documents on file system and reset can_delete flag
    subprocess.call('cp -pr {0}/proposals/{1} {0}/proposals/{2}'.format(media_prefix, original_proposal.id, proposal.id), shell=True)


def _clone_documents(proposal, original_proposal, media_prefix):
    for proposal_document in ProposalDocument.objects.filter(proposal=original_proposal.id):
        proposal_document.proposal = proposal
        proposal_document.id = None
        proposal_document._file.name = u'proposals/{}/documents/{}'.format(proposal.id, proposal_document.name)
        proposal_document.can_delete = True
        proposal_document.save()

    for proposal_required_document in ProposalRequiredDocument.objects.filter(proposal=original_proposal.id):
        proposal_required_document.proposal = proposal
        proposal_required_document.id = None
        proposal_required_document._file.name = u'proposals/{}/required_documents/{}'.format(proposal.id, proposal_required_document.name)
        proposal_required_document.can_delete = True
        proposal_required_document.save()

    # for referral in proposal.referrals.all():
    #     for referral_document in ReferralDocument.objects.filter(referral=referral):
    #         referral_document.referral = referral
    #         referral_document.id = None
    #         #referral_document._file.name = u'proposals/{}/referral/{}/documents/{}'.format(proposal.id, referral.id, referral_document.name)
    #         referral_document._file.name = u'proposals/{}/referral/{}'.format(proposal.id, referral_document.name)
    #         referral_document.can_delete = True
    #         referral_document.save()

    # for qa_officer_document in QAOfficerDocument.objects.filter(proposal=original_proposal.id):
    #     qa_officer_document.proposal = proposal
    #     qa_officer_document.id = None
    #     qa_officer_document._file.name = u'proposals/{}/qaofficer/{}'.format(proposal.id, qa_officer_document.name)
    #     qa_officer_document.can_delete = True
    #     qa_officer_document.save()

    # for onhold_document in OnHoldDocument.objects.filter(proposal=original_proposal.id):
    #     onhold_document.proposal = proposal
    #     onhold_document.id = None
    #     onhold_document._file.name = u'proposals/{}/on_hold/{}'.format(proposal.id, onhold_document.name)
    #     onhold_document.can_delete = True
    #     onhold_document.save()

    # for requirement in proposal.requirements.all():
    #     for requirement_document in RequirementDocument.objects.filter(requirement=requirement):
    #         requirement_document.requirement = requirement
    #         requirement_document.id = None
    #         #requirement_document._file.name = u'proposals/{}/requirement_documents/{}/{}'.format(proposal.id, requirement.id, requirement_document.name)
    #         requirement_document._file.name = u'proposals/{}/requirement_documents/{}'.format(proposal.id, requirement_document.name)
    #         requirement_document.can_delete = True
    #         requirement_document.save()

    # for log_entry in proposal.comms_logs.all():
    #     for log_entry_document in ProposalLogDocument.objects.filter(log_entry=log_entry):
    #         log_entry_document.requirement = log_entry
    #         log_entry_document.id = None
    #         #log_entry_document._file.name = u'proposals/{}/communications/{}/{}'.format(proposal.id, log_entry.id, log_entry_document.name)
    #         log_entry_document._file.name = u'proposals/{}/communications/{}'.format(proposal.id, log_entry_document.name)
    #         log_entry_document.can_delete = True
    #         log_entry_document.save()

    # copy documents on file system and reset can_delete flag
    subprocess.call('cp -pr {0}/proposals/{1} {0}/proposals/{2}'.format(media_prefix, original_proposal.id, proposal.id), shell=True)

def duplicate_object(self):
    """
    Duplicate a model instance, making copies of all foreign keys pointing to it.
    There are 3 steps that need to occur in order:

        1.  Enumerate the related child objects and m2m relations, saving in lists/dicts
        2.  Copy the parent object per django docs (doesn't copy relations)
        3a. Copy the child objects, relating to the copied parent object
        3b. Re-create the m2m relations on the copied parent object

    """
    related_objects_to_copy = []
    relations_to_set = {}
    # Iterate through all the fields in the parent object looking for related fields
    for field in self._meta.get_fields():
        if field.name in ['proposal', 'approval']:
            print 'Continuing ...'
            pass
        elif field.one_to_many:
            # One to many fields are backward relationships where many child objects are related to the
            # parent (i.e. SelectedPhrases). Enumerate them and save a list so we can copy them after
            # duplicating our parent object.
            print('Found a one-to-many field: {}'.format(field.name))

            # 'field' is a ManyToOneRel which is not iterable, we need to get the object attribute itself
            related_object_manager = getattr(self, field.name)
            related_objects = list(related_object_manager.all())
            if related_objects:
                print(' - {len(related_objects)} related objects to copy')
                related_objects_to_copy += related_objects

        elif field.many_to_one:
            # In testing so far, these relationships are preserved when the parent object is copied,
            # so they don't need to be copied separately.
            print('Found a many-to-one field: {}'.format(field.name))

        elif field.many_to_many:
            # Many to many fields are relationships where many parent objects can be related to many
            # child objects. Because of this the child objects don't need to be copied when we copy
            # the parent, we just need to re-create the relationship to them on the copied parent.
            print('Found a many-to-many field: {}'.format(field.name))
            related_object_manager = getattr(self, field.name)
            relations = list(related_object_manager.all())
            if relations:
                print(' - {} relations to set'.format(len(relations)))
                relations_to_set[field.name] = relations

    # Duplicate the parent object
    self.pk = None
    self.lodgement_number = ''
    self.save()
    print('Copied parent object {}'.format(str(self)))

    # Copy the one-to-many child objects and relate them to the copied parent
    for related_object in related_objects_to_copy:
        # Iterate through the fields in the related object to find the one that relates to the
        # parent model (I feel like there might be an easier way to get at this).
        for related_object_field in related_object._meta.fields:
            if related_object_field.related_model == self.__class__:
                # If the related_model on this field matches the parent object's class, perform the
                # copy of the child object and set this field to the parent object, creating the
                # new child -> parent relationship.
                related_object.pk = None
                #if related_object_field.name=='approvals':
                #    related_object.lodgement_number = None
                ##if isinstance(related_object, Approval):
                ##    related_object.lodgement_number = ''

                setattr(related_object, related_object_field.name, self)
                print related_object_field
                try:
                    related_object.save()
                except Exception, e:
                    logger.warn(e)
                    #import ipdb; ipdb.set_trace()

                text = str(related_object)
                text = (text[:40] + '..') if len(text) > 40 else text
                print('|- Copied child object {}'.format(text))

    # Set the many-to-many relations on the copied parent
    for field_name, relations in relations_to_set.items():
        # Get the field by name and set the relations, creating the new relationships
        field = getattr(self, field_name)
        field.set(relations)
        text_relations = []
        for relation in relations:
            text_relations.append(str(relation))
        print('|- Set {} many-to-many relations on {} {}'.format(len(relations), field_name, text_relations))

    return self

def duplicate_tclass(p):
    original_proposal=copy.deepcopy(p)
    p.id=None
    p.save()
    print ('new proposal',p)

    for park in original_proposal.parks.all():

        original_park=copy.deepcopy(park)
        park.id=None
        park.proposal=p
        park.save()
        print('new park', park,park.id, original_park, original_park.id, park.proposal)
        for activity in original_park.activities.all():
            activity.id=None
            activity.proposal_park=park
            activity.save()
            print('new activity', activity, activity.id, park)
            #new_activities_list.append(new_ac)
        for access in original_park.access_types.all():
            access.id=None
            access.proposal_park=park
            access.save()
            print('new access', access, park)
            #new_access_list.append(new_ac)
        for zone in original_park.zones.all():
            original_zone=copy.deepcopy(zone)
            zone.id=None
            zone.proposal_park=park
            zone.save()
            print('new zone',zone)
            for acz in original_zone.park_activities.all():
                acz.id=None
                acz.park_zone=zone
                acz.save()
                print('new zone activity', acz, zone)

    for trail in original_proposal.trails.all():
        original_trail=copy.deepcopy(trail)
        trail.id=None
        trail.proposal=p
        trail.save()

        for section in original_trail.sections.all():
            original_section=copy.deepcopy(section)
            section.id=None
            section.proposal_trail=trail
            section.save()
            print('new section', section, trail)
            for act in original_section.trail_activities.all():
                act.id=None
                act.trail_section=section
                act.save()
                print('new trail activity', act, section)

    try:
        other_details=ProposalOtherDetails.objects.get(proposal=original_proposal)
        new_accreditations=[]
        print('proposal:',original_proposal, original_proposal.other_details.id, other_details.id)
        print('accreditations', other_details.accreditations.all())
        for acc in other_details.accreditations.all():
            acc.id=None
            acc.save()
            new_accreditations.append(acc)
        other_details.id=None
        other_details.proposal=p
        other_details.save()
        for new_acc in new_accreditations:
            new_acc.proposal_other_details=other_details
            new_acc.save()
    except ProposalOtherDetails.DoesNotExist:
        other_details=ProposalOtherDetails.objects.create(proposal=p)

    for vehicle in original_proposal.vehicles.all():
        vehicle.id=None
        vehicle.proposal=p
        vehicle.save()
    for vessel in original_proposal.vessels.all():
        vessel.id=None
        vessel.proposal=p
        vessel.save()

    return p



def searchKeyWords(searchWords, searchProposal, searchApproval, searchCompliance, is_internal= True):
    from commercialoperator.utils import search, search_approval, search_compliance
    from commercialoperator.components.approvals.models import Approval
    from commercialoperator.components.compliances.models import Compliance
    qs = []
    if is_internal:
        proposal_list = Proposal.objects.filter(application_type__name='T Class').exclude(processing_status__in=['discarded','draft'])
        approval_list = Approval.objects.all().order_by('lodgement_number', '-issue_date').distinct('lodgement_number')
        compliance_list = Compliance.objects.all()
    if searchWords:
        if searchProposal:
            for p in proposal_list:
                #if p.data:
                if p.search_data:
                    try:
                        #results = search(p.data[0], searchWords)
                        results = search(p.search_data, searchWords)
                        final_results = {}
                        if results:
                            for r in results:
                                for key, value in r.iteritems():
                                    final_results.update({'key': key, 'value': value})
                            res = {
                                'number': p.lodgement_number,
                                'id': p.id,
                                'type': 'Proposal',
                                'applicant': p.applicant,
                                'text': final_results,
                                }
                            qs.append(res)
                    except:
                        raise
        if searchApproval:
            for a in approval_list:
                try:
                    results = search_approval(a, searchWords)
                    qs.extend(results)
                except:
                    raise
        if searchCompliance:
            for c in compliance_list:
                try:
                    results = search_compliance(c, searchWords)
                    qs.extend(results)
                except:
                    raise
    return qs

def search_reference(reference_number):
    from commercialoperator.components.approvals.models import Approval
    from commercialoperator.components.compliances.models import Compliance
    proposal_list = Proposal.objects.all().exclude(processing_status__in=['discarded'])
    approval_list = Approval.objects.all().order_by('lodgement_number', '-issue_date').distinct('lodgement_number')
    compliance_list = Compliance.objects.all().exclude(processing_status__in=['future'])
    record = {}
    try:
        result = proposal_list.get(lodgement_number = reference_number)
        record = {  'id': result.id,
                    'type': 'proposal' }
    except Proposal.DoesNotExist:
        try:
            result = approval_list.get(lodgement_number = reference_number)
            record = {  'id': result.id,
                        'type': 'approval' }
        except Approval.DoesNotExist:
            try:
                for c in compliance_list:
                    if c.reference == reference_number:
                        record = {  'id': c.id,
                                    'type': 'compliance' }
            except:
                raise ValidationError('Record with provided reference number does not exist')
    if record:
        return record
    else:
        raise ValidationError('Record with provided reference number does not exist')

from ckeditor.fields import RichTextField
class HelpPage(models.Model):
    HELP_TEXT_EXTERNAL = 1
    HELP_TEXT_INTERNAL = 2
    HELP_TYPE_CHOICES = (
        (HELP_TEXT_EXTERNAL, 'External'),
        (HELP_TEXT_INTERNAL, 'Internal'),
    )

    application_type = models.ForeignKey(ApplicationType)
    content = RichTextField()
    description = models.CharField(max_length=256, blank=True, null=True)
    help_type = models.SmallIntegerField('Help Type', choices=HELP_TYPE_CHOICES, default=HELP_TEXT_EXTERNAL)
    version = models.SmallIntegerField(default=1, blank=False, null=False)

    class Meta:
        app_label = 'commercialoperator'
        unique_together = ('application_type', 'help_type', 'version')

def check_migrate_approval(data):
    '''
    check if all submitters/org_applicants exist
    '''
    from commercialoperator.components.approvals.models import Approval
    org_applicant = None
    proxy_applicant = None
    submitter=None
    try:
        #import ipdb; ipdb.set_trace()

        if data['submitter']:
            submitter = EmailUser.objects.get(email__icontains=data['submitter'])
            if data['org_applicant']:
                #org_applicant = Organisation.objects.get(organisation__name=data['org_applicant'])
                org_applicant = Organisation.objects.get(organisation__abn=data['org_applicant'])
        else:
            ValidationError('Licence holder is required')
    except:
        raise ValidationError('Licence holder is required')

def migrate_approval(data):
    from commercialoperator.components.approvals.models import Approval
    org_applicant = None
    proxy_applicant = None
    submitter=None
    try:
        #import ipdb; ipdb.set_trace()

        if data['submitter']:
            try:
                submitter = EmailUser.objects.get(email__icontains=data['submitter'])
            except:
                submitter = EmailUser.objects.create(email=data['submitter'], password = '')
            if data['org_applicant']:
                #org_applicant = Organisation.objects.get(organisation__name=data['org_applicant'])
                org_applicant = Organisation.objects.get(organisation__abn=data['org_applicant'])
        else:
            ValidationError('Licence holder is required')
    except Exception, e:
        raise ValidationError('Licence holder is required: \n{}'.format(e))

    start_date = datetime.datetime.strptime(data['start_date'], '%d/%m/%Y')
    issue_date = datetime.datetime.strptime(data['issue_date'], '%d/%m/%Y')
    expiry_date = datetime.datetime.strptime(data['expiry_date'], '%d/%m/%Y')
    application_type=ApplicationType.objects.get(name=data['application_type'])
    application_name = application_type.name
            # Get most recent versions of the Proposal Types
    qs_proposal_type = ProposalType.objects.all().order_by('name', '-version').distinct('name')
    proposal_type = qs_proposal_type.get(name=application_name)
    proposal= Proposal.objects.create( # Dummy 'T Class' proposal
                    application_type=application_type,
                    submitter=submitter,
                    org_applicant=org_applicant,
                    schema=proposal_type.schema
                )
    approval = Approval.objects.create(
                    issue_date=issue_date,
                    expiry_date=expiry_date,
                    start_date=start_date,
                    org_applicant=org_applicant,
                    submitter= submitter,
                    current_proposal=proposal
                )
    proposal.approval= approval
    proposal.processing_status='approved'
    proposal.customer_status='approved'
    proposal.migrated=True
    approval.migrated=True
    other_details = ProposalOtherDetails.objects.create(proposal=proposal)
    proposal.save()
    approval.save()
    return approval

def create_migration_data(filename, verify=False):
    try:
        '''
        Example csv
        org_applicant, submitter, start_date, issue_date, expiry_date, application_type
        'Test Org1', 'prerana.andure@dbca.wa.gov.au', '4/07/2019', '4/07/2019', '10/07/2019', 'T Class'

        To test:
            from commercialoperator.components.proposals.models import create_migration_data
            create_migration_data('commercialoperator/utils/csv/approvals.csv')
        '''
        data={}
        with open(filename) as csvfile:
            reader = csv.reader(csvfile, delimiter=str(','))
            header = next(reader) # skip header
            for row in reader:
                #import ipdb; ipdb.set_trace()
                data.update({'org_applicant': row[0].strip()})
                data.update({'submitter': row[1].strip()})
                data.update({'start_date': row[2].strip()})
                data.update({'issue_date': row[3].strip()})
                data.update({'expiry_date': row[4].strip()})
                data.update({'application_type': row[5].strip()})
                print data

                if verify:
                    approval=check_migrate_approval(data)
                else:
                    approval=migrate_approval(data)
                print approval
    except Exception, e:
        print e


def create_organisation(data, count, debug=False):

    #import ipdb; ipdb.set_trace()
    #print 'Data: {}'.format(data)
    #user = None
    try:
        user, created = EmailUser.objects.get_or_create(
            email__icontains=data['email1'],
            defaults={
                'first_name': data['first_name'],
                'last_name': data['last_name'],
                'phone_number': data['phone_number1'],
                'mobile_number': data['mobile_number'],
            },
        )
    except Exception, e:
        print data['email1']
        import ipdb; ipdb.set_trace()

    if debug:
        print 'User: {}'.format(user)


    abn_existing = []
    abn_new = []
    process = True
    try:
        ledger_organisation.objects.get(abn=data['abn'])
        abn_existing.append(data['abn'])
        print '{}, Existing ABN: {}'.format(count, data['abn'])
        process = False
    except Exception, e:
        print '{}, Add ABN: {}'.format(count, data['abn'])
        #import ipdb; ipdb.set_trace()

    if process:
        try:
            #print 'Country: {}'.format(data['country'])
            country=Country.objects.get(printable_name__icontains=data['country'])
            oa, created = OrganisationAddress.objects.get_or_create(
                line1=data['address_line1'],
                locality=data['suburb'],
                postcode=data['postcode'] if data['postcode'] else '0000',
                defaults={
                    'line2': data['address_line2'],
                    'line3': data['address_line3'],
                    'state': data['state'],
                    'country': country.code,
                }
            )
        except:
            print 'Country 2: {}'.format(data['country'])
            import ipdb; ipdb.set_trace()
            raise
        if debug:
            print 'Org Address: {}'.format(oa)

        try:
            lo, created = ledger_organisation.objects.get_or_create(
                abn=data['abn'],
                defaults={
                    'name': data['licencee'],
                    'postal_address': oa,
                    'billing_address': oa,
                    'trading_name': data['trading_name']
                }
            )
            if created:
                abn_new.append(data['abn'])
            else:
                print '******** ERROR ********* abn already exists {}'.format(data['abn'])

        except Exception, e:
            print 'ABN: {}'.format(data['abn'])
            import ipdb; ipdb.set_trace()
            raise

        if debug:
            print 'Ledger Org: {}'.format(lo)

        #import ipdb; ipdb.set_trace()
        try:
            org, created = Organisation.objects.get_or_create(organisation=lo)
        except Exception, e:
            print 'Org: {}'.format(org)
            import ipdb; ipdb.set_trace()
            raise

        if debug:
            print 'Organisation: {}'.format(org)

        try:
            delegate, created = UserDelegation.objects.get_or_create(organisation=org, user=user)
        except Exception, e:
            print 'Delegate Creation Failed: {}'.format(user)
            import ipdb; ipdb.set_trace()
            raise

        if debug:
            print 'Delegate: {}'.format(delegate)

        try:
            oc, created = OrganisationContact.objects.get_or_create(
                organisation=org,
                email=user.email,
                defaults={
                    'first_name': user.first_name,
                    'last_name': user.last_name,
                    'phone_number': user.phone_number,
                    'mobile_number': user.mobile_number if data['mobile_number'] else '',
                    'user_status': 'active',
                    'user_role': 'organisation_admin',
                    'is_admin': True
                }
            )
        except Exception, e:
            print 'Org Contact: {}'.format(user)
            import ipdb; ipdb.set_trace()
            raise

        if debug:
            print 'Org Contact: {}'.format(oc)

        #return abn_new, abn_existing

    return abn_new, abn_existing

def create_organisation_data(filename, verify=False):
    def get_start_date(data, row):
        try:
            expiry_date = datetime.datetime.strptime(data['expiry_date'], '%d-%b-%y').date() # '05-Feb-89'
        except Exception, e:
            data.update({'start_date': None})
            data.update({'issue_date': None})
            data.update({'expiry_date': None})
            #logger.error('Expiry Date: {}'.format(data['expiry_date']))
            #logger.error('Data: {}'.format(data))
            #raise
            return

        term = data['term'].split() # '3 YEAR'

        #import ipdb; ipdb.set_trace()
        if 'YEAR' in term[1]:
            start_date = expiry_date - relativedelta(years=int(term[0]))
        if 'MONTH' in term[1]:
            start_date = expiry_date - relativedelta(months=int(term[0]))
        else:
            start_date = datetime.date.today()

        data.update({'start_date': start_date})
        data.update({'issue_date': start_date})
        data.update({'expiry_date': expiry_date})

    data={}
    abn_existing = []
    abn_new = []
    count = 1
    try:
        '''
        Example csv
            address, town/city, state (WA), postcode, org_name, abn, trading_name, first_name, last_name, email, phone_number
            123 Something Road, Perth, WA, 6100, Import Test Org 3, 615503, DDD_03, john, Doe_1, john.doe_1@dbca.wa.gov.au, 08 555 5555

            File No:Licence No:Expiry Date:Term:Trading Name:Licensee:ABN:Title:First Name:Surname:Other Contact:Address 1:Address 2:Address 3:Suburb:State:Country:Post:Telephone1:Telephone2:Mobile:Insurance Expiry:Survey Cert:Name:SPV:ATAP Expiry:Eco Cert Expiry:Vessels:Vehicles:Email1:Email2:Email3:Email4
            2018/001899-1:HQ70324:28-Feb-21:3 YEAR:4 U We Do:4 U We Do Pty Ltd::MR:Petrus:Grobler::Po Box 2483:::ESPERANCE:WA:AUSTRALIA:6450:458021841:::23-Jun-18::::30-Jun-18::0:7:groblerp@gmail.com:::
        To test:
            from commercialoperator.components.proposals.models import create_organisation_data
            create_migration_data('commercialoperator/utils/csv/orgs.csv')
        '''
        with open(filename) as csvfile:
            reader = csv.reader(csvfile, delimiter=str(':'))
            header = next(reader) # skip header
            for row in reader:
                #import ipdb; ipdb.set_trace()
                data.update({'file_no': row[0].translate(None, string.whitespace)})
                data.update({'licence_no': row[1].translate(None, string.whitespace)})
                data.update({'expiry_date': row[2].strip()})
                data.update({'term': row[3].strip()})

                get_start_date(data, row)

                data.update({'trading_name': row[4].strip()})
                data.update({'licencee': row[5].strip()})
                data.update({'abn': row[6].translate(None, string.whitespace)})
                data.update({'title': row[7].strip()})
                data.update({'first_name': row[8].strip().capitalize()})
                data.update({'last_name': row[9].strip().capitalize()})
                data.update({'other_contact': row[10].strip()})
                data.update({'address_line1': row[11].strip()})
                data.update({'address_line2': row[12].strip()})
                data.update({'address_line3': row[13].strip()})
                data.update({'suburb': row[14].strip().capitalize()})
                data.update({'state': row[15].strip()})

                country = ' '.join([i.lower().capitalize() for i in row[16].strip().split()])
                if country == 'A':
                    country = 'Australia'
                data.update({'country': country})

                data.update({'postcode': row[17].translate(None, string.whitespace)})
                data.update({'phone_number1': row[18].translate(None, b' -()')})
                data.update({'phone_number2': row[19].translate(None, b' -()')})
                data.update({'mobile_number': row[20].translate(None, b' -()')})

                data.update({'email1': row[29].strip()})
                data.update({'email2': row[30].strip()})
                data.update({'email3': row[31].strip()})
                data.update({'email4': row[32].strip()})
                #import ipdb; ipdb.set_trace()

                #print data

                new, existing = create_organisation(data, count)
                count += 1
                abn_new = new + abn_new
                abn_existing = existing + abn_existing
                #if data['expiry_date']:
                #    organisation=create_organisation(data)
                #else:
                #    logger.warn('No Expiry Date: {}'.format(data))
                #print organisation

        print 'New: {}, Existing: {}'.format(len(abn_new), len(abn_existing))
        print 'New: {}'.format(abn_new)
        print 'Existing: {}'.format(abn_existing)


    except:
        logger.info('Main {}'.format(data))
        raise




import reversion
reversion.register(Referral, follow=['referral_documents', 'assessment'])
reversion.register(ReferralDocument, follow=['referral_document'])

#reversion.register(Proposal, follow=['documents', 'onhold_documents','required_documents','qaofficer_documents','comms_logs','other_details', 'parks', 'trails', 'vehicles', 'vessels', 'proposalrequest_set','proposaldeclineddetails', 'proposalonhold', 'requirements', 'referrals', 'qaofficer_referrals', 'compliances', 'referrals', 'approvals', 'park_entries', 'assessment', 'bookings', 'application_fees'])
reversion.register(Proposal, follow=['documents', 'onhold_documents','required_documents','qaofficer_documents','comms_logs','other_details', 'parks', 'trails', 'vehicles', 'vessels', 'proposalrequest_set','proposaldeclineddetails', 'proposalonhold', 'requirements', 'referrals', 'qaofficer_referrals', 'compliances', 'referrals', 'approvals', 'park_entries', 'assessment'])
reversion.register(ProposalDocument, follow=['onhold_documents'])
reversion.register(OnHoldDocument)
reversion.register(ProposalRequest)
reversion.register(ProposalRequiredDocument)
reversion.register(ProposalApplicantDetails)
reversion.register(ProposalActivitiesLand)
reversion.register(ProposalActivitiesMarine)
reversion.register(ProposalOtherDetails, follow=['accreditations'])

reversion.register(ProposalLogEntry, follow=['documents',])
reversion.register(ProposalLogDocument)

#reversion.register(Park, follow=['proposals',])
reversion.register(ProposalPark, follow=['activities','access_types', 'zones'])
reversion.register(ProposalParkAccess)

#reversion.register(AccessType, follow=['proposals','proposalparkaccess_set', 'vehicles'])

#reversion.register(Activity, follow=['proposalparkactivity_set','proposalparkzoneactivity_set', 'proposaltrailsectionactivity_set'])
reversion.register(ProposalParkActivity)

reversion.register(ProposalParkZone, follow=['park_activities'])
reversion.register(ProposalParkZoneActivity)
reversion.register(ParkEntry)

reversion.register(ProposalTrail, follow=['sections'])
reversion.register(Vehicle)
reversion.register(Vessel)
reversion.register(ProposalUserAction)

reversion.register(ProposalTrailSection, follow=['trail_activities'])

reversion.register(ProposalTrailSectionActivity)
reversion.register(AmendmentReason, follow=['amendmentrequest_set'])
reversion.register(AmendmentRequest)
reversion.register(Assessment)
reversion.register(ProposalDeclinedDetails)
reversion.register(ProposalOnHold)
reversion.register(ProposalStandardRequirement, follow=['proposalrequirement_set'])
reversion.register(ProposalRequirement, follow=['compliance_requirement'])
reversion.register(ReferralRecipientGroup, follow=['commercialoperator_referral_groups', 'referral_assessment'])
reversion.register(QAOfficerGroup, follow=['qaofficer_groups'])
reversion.register(QAOfficerReferral)
reversion.register(QAOfficerDocument, follow=['qaofficer_referral_document'])
reversion.register(ProposalAccreditation)
reversion.register(HelpPage)
reversion.register(ChecklistQuestion, follow=['answers'])
reversion.register(ProposalAssessment, follow=['answers'])
reversion.register(ProposalAssessmentAnswer)

<|MERGE_RESOLUTION|>--- conflicted
+++ resolved
@@ -3,10 +3,7 @@
 import json
 import os
 import datetime
-<<<<<<< HEAD
 import string
-=======
->>>>>>> 6687170a
 from dateutil.relativedelta import relativedelta
 from django.db import models,transaction
 from django.dispatch import receiver
@@ -1965,7 +1962,7 @@
             if self.preferred_licence_period=='10_year':
                 end_date=self.nominated_start_date + relativedelta(months=+120)- relativedelta(days=1)
         return end_date
-    
+
 
 
 
