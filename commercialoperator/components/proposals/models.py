from __future__ import unicode_literals

import json
import os
import datetime
from django.db import models,transaction
from django.dispatch import receiver
from django.db.models.signals import pre_delete
from django.utils.encoding import python_2_unicode_compatible
from django.core.exceptions import ValidationError
from django.contrib.postgres.fields.jsonb import JSONField
from django.utils import timezone
from django.contrib.sites.models import Site
from taggit.managers import TaggableManager
from taggit.models import TaggedItemBase
from ledger.accounts.models import Organisation as ledger_organisation
from ledger.accounts.models import EmailUser, RevisionedMixin
from ledger.payments.models import Invoice
#from ledger.accounts.models import EmailUser
from ledger.licence.models import  Licence
from commercialoperator import exceptions
from commercialoperator.components.organisations.models import Organisation
from commercialoperator.components.main.models import CommunicationsLogEntry, UserAction, Document, Region, District, Tenure, ApplicationType, Park, Activity, ActivityCategory, AccessType, Trail, Section, Zone, RequiredDocument#, RevisionedMixin
from commercialoperator.components.main.utils import get_department_user
from commercialoperator.components.proposals.email import send_referral_email_notification, send_proposal_decline_email_notification,send_proposal_approval_email_notification, send_amendment_email_notification
from commercialoperator.ordered_model import OrderedModel
from commercialoperator.components.proposals.email import send_submit_email_notification, send_external_submit_email_notification, send_approver_decline_email_notification, send_approver_approve_email_notification, send_referral_complete_email_notification, send_proposal_approver_sendback_email_notification, send_qaofficer_email_notification, send_qaofficer_complete_email_notification
import copy
import subprocess
from django.db.models import Q
from reversion.models import Version
from dirtyfields import DirtyFieldsMixin
from decimal import Decimal as D

import logging
logger = logging.getLogger(__name__)


def update_proposal_doc_filename(instance, filename):
    return 'proposals/{}/documents/{}'.format(instance.proposal.id,filename)

def update_onhold_doc_filename(instance, filename):
    return 'proposals/{}/on_hold/{}'.format(instance.proposal.id,filename)

def update_qaofficer_doc_filename(instance, filename):
    return 'proposals/{}/qaofficer/{}'.format(instance.proposal.id,filename)

def update_referral_doc_filename(instance, filename):
    return 'proposals/{}/referral/{}/documents/{}'.format(instance.referral.proposal.id,instance.referral.id,filename)

def update_proposal_required_doc_filename(instance, filename):
    return 'proposals/{}/required_documents/{}/{}'.format(instance.proposal.id,instance.required_doc.id,filename)

def update_proposal_comms_log_filename(instance, filename):
    return 'proposals/{}/communications/{}/{}'.format(instance.log_entry.proposal.id,instance.id,filename)

def application_type_choicelist():
    try:
        return [( (choice.name), (choice.name) ) for choice in ApplicationType.objects.filter(visible=True)]
    except:
        # required because on first DB tables creation, there are no ApplicationType objects -- setting a default value
        return ( ('T Class', 'T Class'), )

class ProposalType(models.Model):
    #name = models.CharField(verbose_name='Application name (eg. commercialoperator, Apiary)', max_length=24)
    #application_type = models.ForeignKey(ApplicationType, related_name='aplication_types')
    description = models.CharField(max_length=256, blank=True, null=True)
    #name = models.CharField(verbose_name='Application name (eg. commercialoperator, Apiary)', max_length=24, choices=application_type_choicelist(), default=application_type_choicelist()[0][0])
    name = models.CharField(verbose_name='Application name (eg. T Class, Filming, Event, E Class)', max_length=64, choices=application_type_choicelist(), default='T Class')
    schema = JSONField(default=[{}])
    #activities = TaggableManager(verbose_name="Activities",help_text="A comma-separated list of activities.")
    #site = models.OneToOneField(Site, default='1')
    replaced_by = models.ForeignKey('self', on_delete=models.PROTECT, blank=True, null=True)
    version = models.SmallIntegerField(default=1, blank=False, null=False)

    def __str__(self):
        return '{} - v{}'.format(self.name, self.version)

    class Meta:
        app_label = 'commercialoperator'
        unique_together = ('name', 'version')


class TaggedProposalAssessorGroupRegions(TaggedItemBase):
    content_object = models.ForeignKey("ProposalAssessorGroup")

    class Meta:
        app_label = 'commercialoperator'

class TaggedProposalAssessorGroupActivities(TaggedItemBase):
    content_object = models.ForeignKey("ProposalAssessorGroup")

    class Meta:
        app_label = 'commercialoperator'

class ProposalAssessorGroup(models.Model):
    name = models.CharField(max_length=255)
    members = models.ManyToManyField(EmailUser)
    region = models.ForeignKey(Region, null=True, blank=True)
    default = models.BooleanField(default=False)

    class Meta:
        app_label = 'commercialoperator'

    def __str__(self):
        return self.name

    def clean(self):
        try:
            default = ProposalAssessorGroup.objects.get(default=True)
        except ProposalAssessorGroup.DoesNotExist:
            default = None

        if self.pk:
            if not self.default and not self.region:
                raise ValidationError('Only default can have no region set for proposal assessor group. Please specifiy region')
#            elif default and not self.default:
#                raise ValidationError('There can only be one default proposal assessor group')
        else:
            if default and self.default:
                raise ValidationError('There can only be one default proposal assessor group')

    def member_is_assigned(self,member):
        for p in self.current_proposals:
            if p.assigned_officer == member:
                return True
        return False

    @property
    def current_proposals(self):
        assessable_states = ['with_assessor','with_referral','with_assessor_requirements']
        return Proposal.objects.filter(processing_status__in=assessable_states)

    @property
    def members_email(self):
        return [i.email for i in self.members.all()]

class TaggedProposalApproverGroupRegions(TaggedItemBase):
    content_object = models.ForeignKey("ProposalApproverGroup")

    class Meta:
        app_label = 'commercialoperator'

class TaggedProposalApproverGroupActivities(TaggedItemBase):
    content_object = models.ForeignKey("ProposalApproverGroup")

    class Meta:
        app_label = 'commercialoperator'

class ProposalApproverGroup(models.Model):
    name = models.CharField(max_length=255)
    #members = models.ManyToManyField(EmailUser,blank=True)
    #regions = TaggableManager(verbose_name="Regions",help_text="A comma-separated list of regions.",through=TaggedProposalApproverGroupRegions,related_name = "+",blank=True)
    #activities = TaggableManager(verbose_name="Activities",help_text="A comma-separated list of activities.",through=TaggedProposalApproverGroupActivities,related_name = "+",blank=True)
    members = models.ManyToManyField(EmailUser)
    region = models.ForeignKey(Region, null=True, blank=True)
    default = models.BooleanField(default=False)

    class Meta:
        app_label = 'commercialoperator'

    def __str__(self):
        return self.name

    def clean(self):
        try:
            default = ProposalApproverGroup.objects.get(default=True)
        except ProposalApproverGroup.DoesNotExist:
            default = None

        if self.pk:
            if not self.default and not self.region:
                raise ValidationError('Only default can have no region set for proposal assessor group. Please specifiy region')

#            if int(self.pk) != int(default.id):
#                if default and self.default:
#                    raise ValidationError('There can only be one default proposal approver group')
        else:
            if default and self.default:
                raise ValidationError('There can only be one default proposal approver group')

    def member_is_assigned(self,member):
        for p in self.current_proposals:
            if p.assigned_approver == member:
                return True
        return False

    @property
    def current_proposals(self):
        assessable_states = ['with_approver']
        return Proposal.objects.filter(processing_status__in=assessable_states)

    @property
    def members_email(self):
        return [i.email for i in self.members.all()]

class ProposalDocument(Document):
    proposal = models.ForeignKey('Proposal',related_name='documents')
    _file = models.FileField(upload_to=update_proposal_doc_filename)
    input_name = models.CharField(max_length=255,null=True,blank=True)
    can_delete = models.BooleanField(default=True) # after initial submit prevent document from being deleted

    def delete(self):
        if self.can_delete:
            return super(ProposalDocument, self).delete()
        logger.info('Cannot delete existing document object after Proposal has been submitted (including document submitted before Proposal pushback to status Draft): {}'.format(self.name))

    class Meta:
        app_label = 'commercialoperator'

class OnHoldDocument(Document):
    proposal = models.ForeignKey('Proposal',related_name='onhold_documents')
    _file = models.FileField(upload_to=update_onhold_doc_filename)
    input_name = models.CharField(max_length=255,null=True,blank=True)
    can_delete = models.BooleanField(default=True) # after initial submit prevent document from being deleted
    visible = models.BooleanField(default=True) # to prevent deletion on file system, hidden and still be available in history

    def delete(self):
        if self.can_delete:
            return super(ProposalDocument, self).delete()

#Documents on Activities(land)and Activities(Marine) tab for T-Class related to required document questions
class ProposalRequiredDocument(Document):
    proposal = models.ForeignKey('Proposal',related_name='required_documents')
    _file = models.FileField(upload_to=update_proposal_required_doc_filename)
    input_name = models.CharField(max_length=255,null=True,blank=True)
    can_delete = models.BooleanField(default=True) # after initial submit prevent document from being deleted
    required_doc = models.ForeignKey('RequiredDocument',related_name='proposals')

    def delete(self):
        if self.can_delete:
            return super(ProposalRequiredDocument, self).delete()
        logger.info('Cannot delete existing document object after Proposal has been submitted (including document submitted before Proposal pushback to status Draft): {}'.format(self.name))

    class Meta:
        app_label = 'commercialoperator'

class QAOfficerDocument(Document):
    proposal = models.ForeignKey('Proposal',related_name='qaofficer_documents')
    _file = models.FileField(upload_to=update_qaofficer_doc_filename)
    input_name = models.CharField(max_length=255,null=True,blank=True)
    can_delete = models.BooleanField(default=True) # after initial submit prevent document from being deleted
    visible = models.BooleanField(default=True) # to prevent deletion on file system, hidden and still be available in history

    def delete(self):
        if self.can_delete:
            return super(QAOfficerDocument, self).delete()
        logger.info('Cannot delete existing document object after Proposal has been submitted (including document submitted before Proposal pushback to status Draft): {}'.format(self.name))

    class Meta:
        app_label = 'commercialoperator'


class ReferralDocument(Document):
    referral = models.ForeignKey('Referral',related_name='referral_documents')
    _file = models.FileField(upload_to=update_referral_doc_filename)
    input_name = models.CharField(max_length=255,null=True,blank=True)
    can_delete = models.BooleanField(default=True) # after initial submit prevent document from being deleted

    def delete(self):
        if self.can_delete:
            return super(ProposalDocument, self).delete()
        logger.info('Cannot delete existing document object after Proposal has been submitted (including document submitted before Proposal pushback to status Draft): {}'.format(self.name))

    class Meta:
        app_label = 'commercialoperator'

class ProposalApplicantDetails(models.Model):
    first_name = models.CharField(max_length=24, blank=True, default='')

    class Meta:
        app_label = 'commercialoperator'


class ProposalActivitiesLand(models.Model):
    activities_land = models.CharField(max_length=24, blank=True, default='')

    class Meta:
        app_label = 'commercialoperator'


class ProposalActivitiesMarine(models.Model):
    activities_marine = models.CharField(max_length=24, blank=True, default='')

    class Meta:
        app_label = 'commercialoperator'


@python_2_unicode_compatible
class ParkEntry(models.Model):
    park = models.ForeignKey('Park', related_name='park_entries')
    proposal = models.ForeignKey('Proposal', related_name='park_entries')
    arrival_date = models.DateField()
    number_adults = models.PositiveSmallIntegerField('No. of Adults', null=True, blank=True)
    number_children = models.PositiveSmallIntegerField('No. of Children', null=True, blank=True)
    number_seniors = models.PositiveSmallIntegerField('No. of Senior Citizens', null=True, blank=True)
    number_free_of_charge = models.PositiveSmallIntegerField('No. of Individuals Free of Charge', null=True, blank=True)

    class Meta:
        ordering = ['park__name']
        app_label = 'commercialoperator'
        #unique_together = ('id', 'proposal',)

    def __str__(self):
        return self.park.name

    @property
    def park_prices(self):
        return self.park.park_prices

    @property
    def price_adult(self):
        return (self.park_prices.adult * self.number_adults)

    @property
    def price_child(self):
        return (self.park_prices.child * self.number_children)

    @property
    def price_senior(self):
        return (self.park_prices.senior * self.number_senior)

    @property
    def price_net(self):
        return (self.price_adult + self.price_child + self.price_senior)


class Proposal(DirtyFieldsMixin, RevisionedMixin):
#class Proposal(DirtyFieldsMixin, models.Model):
    APPLICANT_TYPE_ORGANISATION = 'ORG'
    APPLICANT_TYPE_PROXY = 'PRX'
    APPLICANT_TYPE_SUBMITTER = 'SUB'

    CUSTOMER_STATUS_CHOICES = (('temp', 'Temporary'), ('draft', 'Draft'),
                               ('with_assessor', 'Under Review'),
                               ('amendment_required', 'Amendment Required'),
                               ('approved', 'Approved'),
                               ('declined', 'Declined'),
                               ('discarded', 'Discarded'),
                               )

    # List of statuses from above that allow a customer to edit an application.
    CUSTOMER_EDITABLE_STATE = ['temp',
                                'draft',
                                'amendment_required',
                            ]

    # List of statuses from above that allow a customer to view an application (read-only)
    CUSTOMER_VIEWABLE_STATE = ['with_assessor', 'under_review', 'id_required', 'returns_required', 'approved', 'declined']

    PROCESSING_STATUS_TEMP = 'temp'
    PROCESSING_STATUS_DRAFT = 'draft'
    PROCESSING_STATUS_WITH_ASSESSOR = 'with_assessor'
    PROCESSING_STATUS_ONHOLD = 'on_hold'
    PROCESSING_STATUS_WITH_QA_OFFICER = 'with_qa_officer'
    PROCESSING_STATUS_WITH_REFERRAL = 'with_referral'
    PROCESSING_STATUS_WITH_ASSESSOR_REQUIREMENTS = 'with_assessor_requirements'
    PROCESSING_STATUS_WITH_APPROVER = 'with_approver'
    PROCESSING_STATUS_RENEWAL = 'renewal'
    PROCESSING_STATUS_LICENCE_AMENDMENT = 'licence_amendment'
    PROCESSING_STATUS_AWAITING_APPLICANT_RESPONSE = 'awaiting_applicant_respone'
    PROCESSING_STATUS_AWAITING_ASSESSOR_RESPONSE = 'awaiting_assessor_response'
    PROCESSING_STATUS_AWAITING_RESPONSES = 'awaiting_responses'
    PROCESSING_STATUS_READY_FOR_CONDITIONS = 'ready_for_conditions'
    PROCESSING_STATUS_READY_TO_ISSUE = 'ready_to_issue'
    PROCESSING_STATUS_APPROVED = 'approved'
    PROCESSING_STATUS_DECLINED = 'declined'
    PROCESSING_STATUS_DISCARDED = 'discarded'
    PROCESSING_STATUS_CHOICES = ((PROCESSING_STATUS_TEMP, 'Temporary'),
                                 (PROCESSING_STATUS_DRAFT, 'Draft'),
                                 (PROCESSING_STATUS_WITH_ASSESSOR, 'With Assessor'),
                                 (PROCESSING_STATUS_ONHOLD, 'On Hold'),
                                 (PROCESSING_STATUS_WITH_QA_OFFICER, 'With QA Officer'),
                                 (PROCESSING_STATUS_WITH_REFERRAL, 'With Referral'),
                                 (PROCESSING_STATUS_WITH_ASSESSOR_REQUIREMENTS, 'With Assessor (Requirements)'),
                                 (PROCESSING_STATUS_WITH_APPROVER, 'With Approver'),
                                 (PROCESSING_STATUS_RENEWAL, 'Renewal'),
                                 (PROCESSING_STATUS_LICENCE_AMENDMENT, 'Licence Amendment'),
                                 (PROCESSING_STATUS_AWAITING_APPLICANT_RESPONSE, 'Awaiting Applicant Response'),
                                 (PROCESSING_STATUS_AWAITING_ASSESSOR_RESPONSE, 'Awaiting Assessor Response'),
                                 (PROCESSING_STATUS_AWAITING_RESPONSES, 'Awaiting Responses'),
                                 (PROCESSING_STATUS_READY_FOR_CONDITIONS, 'Ready for Conditions'),
                                 (PROCESSING_STATUS_READY_TO_ISSUE, 'Ready to Issue'),
                                 (PROCESSING_STATUS_APPROVED, 'Approved'),
                                 (PROCESSING_STATUS_DECLINED, 'Declined'),
                                 (PROCESSING_STATUS_DISCARDED, 'Discarded'),
                                 )

    ID_CHECK_STATUS_CHOICES = (('not_checked', 'Not Checked'), ('awaiting_update', 'Awaiting Update'),
                               ('updated', 'Updated'), ('accepted', 'Accepted'))

    COMPLIANCE_CHECK_STATUS_CHOICES = (
        ('not_checked', 'Not Checked'), ('awaiting_returns', 'Awaiting Returns'), ('completed', 'Completed'),
        ('accepted', 'Accepted'))

    CHARACTER_CHECK_STATUS_CHOICES = (
        ('not_checked', 'Not Checked'), ('accepted', 'Accepted'))

    REVIEW_STATUS_CHOICES = (
        ('not_reviewed', 'Not Reviewed'), ('awaiting_amendments', 'Awaiting Amendments'), ('amended', 'Amended'),
        ('accepted', 'Accepted'))

#    PROPOSAL_STATE_NEW_LICENCE = 'New Licence'
#    PROPOSAL_STATE_AMENDMENT = 'Amendment'
#    PROPOSAL_STATE_RENEWAL = 'Renewal'
#    PROPOSAL_STATE_CHOICES = (
#        (1, PROPOSAL_STATE_NEW_LICENCE),
#        (2, PROPOSAL_STATE_AMENDMENT),
#        (3, PROPOSAL_STATE_RENEWAL),
#    )

    APPLICATION_TYPE_CHOICES = (
        ('new_proposal', 'New Proposal'),
        ('amendment', 'Amendment'),
        ('renewal', 'Renewal'),
        ('external', 'External'),
    )

    proposal_type = models.CharField('Proposal Type', max_length=40, choices=APPLICATION_TYPE_CHOICES,
                                        default=APPLICATION_TYPE_CHOICES[0][0])
    #proposal_state = models.PositiveSmallIntegerField('Proposal state', choices=PROPOSAL_STATE_CHOICES, default=1)

    data = JSONField(blank=True, null=True)
    assessor_data = JSONField(blank=True, null=True)
    comment_data = JSONField(blank=True, null=True)
    schema = JSONField(blank=False, null=False)
    proposed_issuance_approval = JSONField(blank=True, null=True)
    #hard_copy = models.ForeignKey(Document, blank=True, null=True, related_name='hard_copy')

    customer_status = models.CharField('Customer Status', max_length=40, choices=CUSTOMER_STATUS_CHOICES,
                                       default=CUSTOMER_STATUS_CHOICES[1][0])
    #applicant = models.ForeignKey(Organisation, blank=True, null=True, related_name='proposals')
    org_applicant = models.ForeignKey(
        Organisation,
        blank=True,
        null=True,
        related_name='org_applications')
    lodgement_number = models.CharField(max_length=9, blank=True, default='')
    lodgement_sequence = models.IntegerField(blank=True, default=0)
    #lodgement_date = models.DateField(blank=True, null=True)
    lodgement_date = models.DateTimeField(blank=True, null=True)

    proxy_applicant = models.ForeignKey(EmailUser, blank=True, null=True, related_name='commercialoperator_proxy')
    submitter = models.ForeignKey(EmailUser, blank=True, null=True, related_name='commercialoperator_proposals')

    assigned_officer = models.ForeignKey(EmailUser, blank=True, null=True, related_name='commercialoperator_proposals_assigned', on_delete=models.SET_NULL)
    assigned_approver = models.ForeignKey(EmailUser, blank=True, null=True, related_name='commercialoperator_proposals_approvals', on_delete=models.SET_NULL)
    processing_status = models.CharField('Processing Status', max_length=30, choices=PROCESSING_STATUS_CHOICES,
                                         default=PROCESSING_STATUS_CHOICES[1][0])
    prev_processing_status = models.CharField(max_length=30, blank=True, null=True)
    id_check_status = models.CharField('Identification Check Status', max_length=30, choices=ID_CHECK_STATUS_CHOICES,
                                       default=ID_CHECK_STATUS_CHOICES[0][0])
    compliance_check_status = models.CharField('Return Check Status', max_length=30, choices=COMPLIANCE_CHECK_STATUS_CHOICES,
                                            default=COMPLIANCE_CHECK_STATUS_CHOICES[0][0])
    character_check_status = models.CharField('Character Check Status', max_length=30,
                                              choices=CHARACTER_CHECK_STATUS_CHOICES,
                                              default=CHARACTER_CHECK_STATUS_CHOICES[0][0])
    review_status = models.CharField('Review Status', max_length=30, choices=REVIEW_STATUS_CHOICES,
                                     default=REVIEW_STATUS_CHOICES[0][0])

    approval = models.ForeignKey('commercialoperator.Approval',null=True,blank=True)

    previous_application = models.ForeignKey('self', on_delete=models.PROTECT, blank=True, null=True)
    proposed_decline_status = models.BooleanField(default=False)
    #qaofficer_referral = models.BooleanField(default=False)
    #qaofficer_referral = models.OneToOneField('QAOfficerReferral', blank=True, null=True)
    # Special Fields
    title = models.CharField(max_length=255,null=True,blank=True)
    activity = models.CharField(max_length=255,null=True,blank=True)
    #region = models.CharField(max_length=255,null=True,blank=True)
    tenure = models.CharField(max_length=255,null=True,blank=True)
    #activity = models.ForeignKey(Activity, null=True, blank=True)
    region = models.ForeignKey(Region, null=True, blank=True)
    district = models.ForeignKey(District, null=True, blank=True)
    #tenure = models.ForeignKey(Tenure, null=True, blank=True)
    application_type = models.ForeignKey(ApplicationType)
    approval_level = models.CharField('Activity matrix approval level', max_length=255,null=True,blank=True)
    approval_level_document = models.ForeignKey(ProposalDocument, blank=True, null=True, related_name='approval_level_document')
    approval_comment = models.TextField(blank=True)

    # common
    #applicant_details = models.OneToOneField(ProposalApplicantDetails, blank=True, null=True) #, related_name='applicant_details')
    training_completed = models.BooleanField(default=False)
    #payment = models.OneToOneField(ProposalPayment, blank=True, null=True)
    #confirmation = models.OneToOneField(ProposalConfirmation, blank=True, null=True)

    # T Class
    activities_land = models.OneToOneField(ProposalActivitiesLand, blank=True, null=True) #, related_name='activities_land')
    activities_marine = models.OneToOneField(ProposalActivitiesMarine, blank=True, null=True) #, related_name='activities_marine')
    #other_details = models.OneToOneField(ProposalOtherDetails, blank=True, null=True, related_name='proposal')
    #online_training = models.OneToOneField(ProposalOnlineTraining, blank=True, null=True)

    # Filming
    #activity = models.OneToOneField(ProposalActivity, blank=True, null=True)
    #access = models.OneToOneField(ProposalAccess, blank=True, null=True)
    #equipment = models.OneToOneField(ProposalEquipment, blank=True, null=True)
    #other_details = models.OneToOneField(ProposalOtherDetails, blank=True, null=True)
    #online_training = models.OneToOneField(ProposalOnlineTraining, blank=True, null=True)

    # Event
    #activities = models.OneToOneField(ProposalActivities, blank=True, null=True)
    #event_management = models.OneToOneField(ProposalEventManagement, blank=True, null=True)
    #vehicles_vessels = models.OneToOneField(ProposalVehiclesVessels, blank=True, null=True)
    #other_details = models.OneToOneField(ProposalOtherDetails, blank=True, null=True)
    #online_training = models.OneToOneField(ProposalOnlineTraining, blank=True, null=True)

    fee_invoice_reference = models.CharField(max_length=50, null=True, blank=True, default='')

    class Meta:
        app_label = 'commercialoperator'

    def __str__(self):
        return str(self.id)

    #Append 'P' to Proposal id to generate Lodgement number. Lodgement number and lodgement sequence are used to generate Reference.
    def save(self, *args, **kwargs):
        orig_processing_status = self._original_state['processing_status']
        super(Proposal, self).save(*args,**kwargs)
        if self.processing_status != orig_processing_status:
            #import ipdb; ipdb.set_trace()
            self.save(version_comment='processing_status: {}'.format(self.processing_status))

        if self.lodgement_number == '' and self.application_type.name != 'E Class':
            new_lodgment_id = 'P{0:06d}'.format(self.pk)
            self.lodgement_number = new_lodgment_id
            self.save(version_comment='processing_status: {}'.format(self.processing_status))

    @property
    def fee_paid(self):
        return True if self.fee_invoice_reference else False

    @property
    def reference(self):
        return '{}-{}'.format(self.lodgement_number, self.lodgement_sequence)

    @property
    def reversion_ids(self):
        current_revision_id = Version.objects.get_for_object(self).first().revision_id
        versions = Version.objects.get_for_object(self).select_related("revision__user").filter(Q(revision__comment__icontains='status') | Q(revision_id=current_revision_id))
        version_ids = [[i.id,i.revision.date_created] for i in versions]
        return [dict(cur_version_id=version_ids[0][0], prev_version_id=version_ids[i+1][0], created=version_ids[i][1]) for i in range(len(version_ids)-1)]

    @property
    def applicant(self):
        if self.org_applicant:
            return self.org_applicant.organisation.name
        elif self.proxy_applicant:
            return "{} {}".format(
                self.proxy_applicant.first_name,
                self.proxy_applicant.last_name)
        else:
            return "{} {}".format(
                self.submitter.first_name,
                self.submitter.last_name)

    @property
    def applicant_details(self):
        if self.org_applicant:
            return '{} \n{}'.format(
                self.org_applicant.organisation.name,
                self.org_applicant.address)
        elif self.proxy_applicant:
            return "{} {}\n{}".format(
                self.proxy_applicant.first_name,
                self.proxy_applicant.last_name,
                self.proxy_applicant.addresses.all().first())
        else:
            return "{} {}\n{}".format(
                self.submitter.first_name,
                self.submitter.last_name,
                self.submitter.addresses.all().first())

    @property
    def applicant_address(self):
        if self.org_applicant:
            return self.org_applicant.address
        elif self.proxy_applicant:
            #return self.proxy_applicant.addresses.all().first()
            return self.proxy_applicant.residential_address
        else:
            #return self.submitter.addresses.all().first()
            return self.submitter.residential_address

    @property
    def applicant_id(self):
        if self.org_applicant:
            return self.org_applicant.id
        elif self.proxy_applicant:
            return self.proxy_applicant.id
        else:
            return self.submitter.id

    @property
    def applicant_type(self):
        if self.org_applicant:
            return self.APPLICANT_TYPE_ORGANISATION
        elif self.proxy_applicant:
            return self.APPLICANT_TYPE_PROXY
        else:
            return self.APPLICANT_TYPE_SUBMITTER

    @property
    def applicant_field(self):
        if self.org_applicant:
            return 'org_applicant'
        elif self.proxy_applicant:
            return 'proxy_applicant'
        else:
            return 'submitter'

    def qa_officers(self, name=None):
        if not name:
            return QAOfficerGroup.objects.get(default=True).members.all().values_list('email', flat=True)
        else:
            return QAOfficerGroup.objects.get(name=name).members.all().values_list('email', flat=True)

    @property
    def get_history(self):
        """ Return the prev proposal versions """
        l = []
        p = copy.deepcopy(self)
        while (p.previous_application):
            l.append( dict(id=p.previous_application.id, modified=p.previous_application.modified_date) )
            p = p.previous_application
        return l

#    def _get_history(self):
#        """ Return the prev proposal versions """
#        l = []
#        p = copy.deepcopy(self)
#        while (p.previous_application):
#            l.append( [p.id, p.previous_application.id] )
#            p = p.previous_application
#        return l

    @property
    def is_assigned(self):
        return self.assigned_officer is not None

    @property
    def is_temporary(self):
        return self.customer_status == 'temp' and self.processing_status == 'temp'

    @property
    def can_user_edit(self):
        """
        :return: True if the application is in one of the editable status.
        """
        return self.customer_status in self.CUSTOMER_EDITABLE_STATE

    @property
    def can_user_view(self):
        """
        :return: True if the application is in one of the approved status.
        """
        return self.customer_status in self.CUSTOMER_VIEWABLE_STATE



    @property
    def is_discardable(self):
        """
        An application can be discarded by a customer if:
        1 - It is a draft
        2- or if the application has been pushed back to the user
        """
        return self.customer_status == 'draft' or self.processing_status == 'awaiting_applicant_response'

    @property
    def is_deletable(self):
        """
        An application can be deleted only if it is a draft and it hasn't been lodged yet
        :return:
        """
        return self.customer_status == 'draft' and not self.lodgement_number

    @property
    def latest_referrals(self):
        return self.referrals.all()[:2]

    @property
    def land_parks(self):
        return self.parks.filter(park__park_type='land')

    @property
    def marine_parks(self):
        return self.parks.filter(park__park_type='marine')

    @property
    def regions_list(self):
        #return self.region.split(',') if self.region else []
        return [self.region.name] if self.region else []

    @property
    def assessor_assessment(self):
        qs=self.assessment.filter(referral_assessment=False, referral_group=None)
        if qs:
            return qs[0]
        else:
            return None

    @property
    def referral_assessments(self):
        qs=self.assessment.filter(referral_assessment=True, referral_group__isnull=False)
        if qs:
            return qs
        else:
            return None


    @property
    def permit(self):
        return self.approval.licence_document._file.url if self.approval else None

    @property
    def allowed_assessors(self):
        if self.processing_status == 'with_approver':
            group = self.__approver_group()
        else:
            group = self.__assessor_group()
        return group.members.all() if group else []

    @property
    def compliance_assessors(self):
        group = self.__assessor_group()
        return group.members.all() if group else []

    @property
    def can_officer_process(self):
        """
        :return: True if the application is in one of the processable status for Assessor role.
        """
        officer_view_state = ['draft','approved','declined','temp','discarded']
        if self.processing_status in officer_view_state:
            return False
        else:
            return True

    @property
    def amendment_requests(self):
        qs =AmendmentRequest.objects.filter(proposal = self)
        return qs

    def __assessor_group(self):
        # TODO get list of assessor groups based on region and activity
        if self.region and self.activity:
            try:
                check_group = ProposalAssessorGroup.objects.filter(
                    #activities__name__in=[self.activity],
                    region__name__in=self.regions_list
                ).distinct()
                if check_group:
                    return check_group[0]
            except ProposalAssessorGroup.DoesNotExist:
                pass
        default_group = ProposalAssessorGroup.objects.get(default=True)

        return default_group


    def __approver_group(self):
        # TODO get list of approver groups based on region and activity
        if self.region and self.activity:
            try:
                check_group = ProposalApproverGroup.objects.filter(
                    #activities__name__in=[self.activity],
                    region__name__in=self.regions_list
                ).distinct()
                if check_group:
                    return check_group[0]
            except ProposalApproverGroup.DoesNotExist:
                pass
        default_group = ProposalApproverGroup.objects.get(default=True)

        return default_group

    def __check_proposal_filled_out(self):
        if not self.data:
            raise exceptions.ProposalNotComplete()
        missing_fields = []
        required_fields = {
        #    'region':'Region/District',
        #    'title': 'Title',
        #    'activity': 'Activity'
        }
        #import ipdb; ipdb.set_trace()
        for k,v in required_fields.items():
            val = getattr(self,k)
            if not val:
                missing_fields.append(v)
        return missing_fields

    @property
    def assessor_recipients(self):
        recipients = []
        #import ipdb; ipdb.set_trace()
        try:
            recipients = ProposalAssessorGroup.objects.get(region=self.region).members_email
        except:
            recipients = ProposalAssessorGroup.objects.get(default=True).members_email

        #if self.submitter.email not in recipients:
        #    recipients.append(self.submitter.email)
        return recipients

    @property
    def approver_recipients(self):
        recipients = []
        try:
            recipients = ProposalApproverGroup.objects.get(region=self.region).members_email
        except:
            recipients = ProposalApproverGroup.objects.get(default=True).members_email

        #if self.submitter.email not in recipients:
        #    recipients.append(self.submitter.email)
        return recipients


    def can_assess(self,user):
        #if self.processing_status == 'on_hold' or self.processing_status == 'with_assessor' or self.processing_status == 'with_referral' or self.processing_status == 'with_assessor_requirements':
        if self.processing_status in ['on_hold', 'with_qa_officer', 'with_assessor', 'with_referral', 'with_assessor_requirements']:
            return self.__assessor_group() in user.proposalassessorgroup_set.all()
        elif self.processing_status == 'with_approver':
            return self.__approver_group() in user.proposalapprovergroup_set.all()
        else:
            return False

    #To allow/ prevent internal user to edit activities (Land and Marine) for T-class licence
    #still need to check to assessor mode in on or not
    def can_edit_activities(self,user):
        if self.processing_status == 'with_assessor' or self.processing_status == 'with_assessor_requirements':
            return self.__assessor_group() in user.proposalassessorgroup_set.all()
        elif self.processing_status == 'with_approver':
            return self.__approver_group() in user.proposalapprovergroup_set.all()
        else:
            return False

    def assessor_comments_view(self,user):

        if self.processing_status == 'with_assessor' or self.processing_status == 'with_referral' or self.processing_status == 'with_assessor_requirements' or self.processing_status == 'with_approver':
            try:
                referral = Referral.objects.get(proposal=self,referral=user)
            except:
                referral = None
            if referral:
                return True
            elif self.__assessor_group() in user.proposalassessorgroup_set.all():
                return True
            elif self.__approver_group() in user.proposalapprovergroup_set.all():
                return True
            else:
                return False
        else:
            return False

    def has_assessor_mode(self,user):
        status_without_assessor = ['with_approver','approved','declined','draft']
        if self.processing_status in status_without_assessor:
            return False
        else:
            if self.assigned_officer:
                if self.assigned_officer == user:
                    return self.__assessor_group() in user.proposalassessorgroup_set.all()
                else:
                    return False
            else:
                return self.__assessor_group() in user.proposalassessorgroup_set.all()

    def log_user_action(self, action, request):
        return ProposalUserAction.log_action(self, action, request.user)

    def submit(self,request,viewset):
        from commercialoperator.components.proposals.utils import save_proponent_data
        with transaction.atomic():
            if self.can_user_edit:
                # Save the data first
                save_proponent_data(self,request,viewset)
                # Check if the special fields have been completed
                missing_fields = self.__check_proposal_filled_out()
                if missing_fields:
                    error_text = 'The proposal has these missing fields, {}'.format(','.join(missing_fields))
                    raise exceptions.ProposalMissingFields(detail=error_text)
                self.submitter = request.user
                #self.lodgement_date = datetime.datetime.strptime(timezone.now().strftime('%Y-%m-%d'),'%Y-%m-%d').date()
                self.lodgement_date = timezone.now()
                if (self.amendment_requests):
                    qs = self.amendment_requests.filter(status = "requested")
                    if (qs):
                        for q in qs:
                            q.status = 'amended'
                            q.save()

                # Create a log entry for the proposal
                self.log_user_action(ProposalUserAction.ACTION_LODGE_APPLICATION.format(self.id),request)
                # Create a log entry for the organisation
                #self.applicant.log_user_action(ProposalUserAction.ACTION_LODGE_APPLICATION.format(self.id),request)
                applicant_field=getattr(self, self.applicant_field)
                applicant_field.log_user_action(ProposalUserAction.ACTION_LODGE_APPLICATION.format(self.id),request)

                #import ipdb; ipdb.set_trace()
                ret1 = send_submit_email_notification(request, self)
                ret2 = send_external_submit_email_notification(request, self)

                #import ipdb; ipdb.set_trace()
                #self.save_form_tabs(request)
                if ret1 and ret2:
                    self.processing_status = 'with_assessor'
                    self.customer_status = 'with_assessor'
                    self.documents.all().update(can_delete=False)
                    self.save()
                else:
                    raise ValidationError('An error occurred while submitting proposal (Submit email notifications failed)')
                #Create assessor checklist with the current assessor_list type questions
                #Assessment instance already exits then skip.
                try:
                    assessor_assessment=ProposalAssessment.objects.get(proposal=self,referral_group=None, referral_assessment=False)
                except ProposalAssessment.DoesNotExist:
                    assessor_assessment=ProposalAssessment.objects.create(proposal=self,referral_group=None, referral_assessment=False)
                    checklist=ChecklistQuestion.objects.filter(list_type='assessor_list', obsolete=False)
                    for chk in checklist:
                        try:
                            chk_instance=ProposalAssessmentAnswer.objects.get(question=chk, assessment=assessor_assessment)
                        except ProposalAssessmentAnswer.DoesNotExist:
                            chk_instance=ProposalAssessmentAnswer.objects.create(question=chk, assessment=assessor_assessment)

            else:
                raise ValidationError('You can\'t edit this proposal at this moment')

    #TODO: remove this function as it is not used anywhere.
    def save_form_tabs(self,request):
        #self.applicant_details = ProposalApplicantDetails.objects.create(first_name=request.data['first_name'])
        self.activities_land = ProposalActivitiesLand.objects.create(activities_land=request.data['activities_land'])
        self.activities_marine = ProposalActivitiesMarine.objects.create(activities_marine=request.data['activities_marine'])
        #self.save()

    def save_parks(self,request,parks):
        with transaction.atomic():
            if parks:
                try:
                    current_parks=self.parks.all()
                    if current_parks:
                        #print current_parks
                        for p in current_parks:
                            p.delete()
                    for item in parks:
                        try:
                            park=Park.objects.get(id=item)
                            ProposalPark.objects.create(proposal=self, park=park)
                        except:
                            raise
                except:
                    raise



    def update(self,request,viewset):
        from commercialoperator.components.proposals.utils import save_proponent_data
        with transaction.atomic():
            #import ipdb; ipdb.set_trace()
            if self.can_user_edit:
                # Save the data first
                save_proponent_data(self,request,viewset)
                self.save()
            else:
                raise ValidationError('You can\'t edit this proposal at this moment')


    def send_referral(self,request,referral_email,referral_text):
        with transaction.atomic():
            try:
                if self.processing_status == 'with_assessor' or self.processing_status == 'with_referral':
                    self.processing_status = 'with_referral'
                    self.save()
                    referral = None

                    # Check if the user is in ledger
                    try:
                        #user = EmailUser.objects.get(email__icontains=referral_email)
                        referral_group = ReferralRecipientGroup.objects.get(name__icontains=referral_email)
                    #except EmailUser.DoesNotExist:
                    except ReferralRecipientGroup.DoesNotExist:
                        raise exceptions.ProposalReferralCannotBeSent()
#                        # Validate if it is a deparment user
#                        department_user = get_department_user(referral_email)
#                        if not department_user:
#                            raise ValidationError('The user you want to send the referral to is not a member of the department')
#                        # Check if the user is in ledger or create
#                        #import ipdb; ipdb.set_trace()
#                        email = department_user['email'].lower()
#                        user,created = EmailUser.objects.get_or_create(email=department_user['email'].lower())
#                        if created:
#                            user.first_name = department_user['given_name']
#                            user.last_name = department_user['surname']
#                            user.save()
                    try:
                        #Referral.objects.get(referral=user,proposal=self)
                        Referral.objects.get(referral_group=referral_group,proposal=self)
                        raise ValidationError('A referral has already been sent to this group')
                    except Referral.DoesNotExist:
                        # Create Referral
                        referral = Referral.objects.create(
                            proposal = self,
                            #referral=user,
                            referral_group=referral_group,
                            sent_by=request.user,
                            text=referral_text
                        )
                        #Create assessor checklist with the current assessor_list type questions
                        #Assessment instance already exits then skip.
                        try:
                            referral_assessment=ProposalAssessment.objects.get(proposal=self,referral_group=referral_group, referral_assessment=True)
                        except ProposalAssessment.DoesNotExist:
                            referral_assessment=ProposalAssessment.objects.create(proposal=self,referral_group=referral_group, referral_assessment=True)
                            checklist=ChecklistQuestion.objects.filter(list_type='referral_list', obsolete=False)
                            for chk in checklist:
                                try:
                                    chk_instance=ProposalAssessmentAnswer.objects.get(question=chk, assessment=referral_assessment)
                                except ProposalAssessmentAnswer.DoesNotExist:
                                    chk_instance=ProposalAssessmentAnswer.objects.create(question=chk, assessment=referral_assessment)
                    # Create a log entry for the proposal
                    #self.log_user_action(ProposalUserAction.ACTION_SEND_REFERRAL_TO.format(referral.id,self.id,'{}({})'.format(user.get_full_name(),user.email)),request)
                    self.log_user_action(ProposalUserAction.ACTION_SEND_REFERRAL_TO.format(referral.id,self.id,'{}'.format(referral_group.name)),request)
                    # Create a log entry for the organisation
                    #self.applicant.log_user_action(ProposalUserAction.ACTION_SEND_REFERRAL_TO.format(referral.id,self.id,'{}({})'.format(user.get_full_name(),user.email)),request)
                    applicant_field=getattr(self, self.applicant_field)
                    applicant_field.log_user_action(ProposalUserAction.ACTION_SEND_REFERRAL_TO.format(referral.id,self.id,'{}'.format(referral_group.name)),request)
                    # send email
                    recipients = referral_group.members_list
                    send_referral_email_notification(referral,recipients,request)
                else:
                    raise exceptions.ProposalReferralCannotBeSent()
            except:
                raise

    def assign_officer(self,request,officer):
        with transaction.atomic():
            try:
                if not self.can_assess(request.user):
                    raise exceptions.ProposalNotAuthorized()
                if not self.can_assess(officer):
                    raise ValidationError('The selected person is not authorised to be assigned to this proposal')
                if self.processing_status == 'with_approver':
                    if officer != self.assigned_approver:
                        self.assigned_approver = officer
                        self.save()
                        # Create a log entry for the proposal
                        self.log_user_action(ProposalUserAction.ACTION_ASSIGN_TO_APPROVER.format(self.id,'{}({})'.format(officer.get_full_name(),officer.email)),request)
                        # Create a log entry for the organisation
                        applicant_field=getattr(self, self.applicant_field)
                        applicant_field.log_user_action(ProposalUserAction.ACTION_ASSIGN_TO_APPROVER.format(self.id,'{}({})'.format(officer.get_full_name(),officer.email)),request)
                else:
                    if officer != self.assigned_officer:
                        self.assigned_officer = officer
                        self.save()
                        # Create a log entry for the proposal
                        self.log_user_action(ProposalUserAction.ACTION_ASSIGN_TO_ASSESSOR.format(self.id,'{}({})'.format(officer.get_full_name(),officer.email)),request)
                        # Create a log entry for the organisation
                        applicant_field=getattr(self, self.applicant_field)
                        applicant_field.log_user_action(ProposalUserAction.ACTION_ASSIGN_TO_ASSESSOR.format(self.id,'{}({})'.format(officer.get_full_name(),officer.email)),request)
            except:
                raise

    def assing_approval_level_document(self, request):
        with transaction.atomic():
            try:
                approval_level_document = request.data['approval_level_document']
                if approval_level_document != 'null':
                    try:
                        document = self.documents.get(input_name=str(approval_level_document))
                    except ProposalDocument.DoesNotExist:
                        document = self.documents.get_or_create(input_name=str(approval_level_document), name=str(approval_level_document))[0]
                    document.name = str(approval_level_document)
                    # commenting out below tow lines - we want to retain all past attachments - reversion can use them
                    #if document._file and os.path.isfile(document._file.path):
                    #    os.remove(document._file.path)
                    document._file = approval_level_document
                    document.save()
                    d=ProposalDocument.objects.get(id=document.id)
                    self.approval_level_document = d
                    comment = 'Approval Level Document Added: {}'.format(document.name)
                else:
                    self.approval_level_document = None
                    comment = 'Approval Level Document Deleted: {}'.format(request.data['approval_level_document_name'])
                #self.save()
                self.save(version_comment=comment) # to allow revision to be added to reversion history
                self.log_user_action(ProposalUserAction.ACTION_APPROVAL_LEVEL_DOCUMENT.format(self.id),request)
                # Create a log entry for the organisation
                applicant_field=getattr(self, self.applicant_field)
                applicant_field.log_user_action(ProposalUserAction.ACTION_APPROVAL_LEVEL_DOCUMENT.format(self.id),request)
                return self
            except:
                raise

    def unassign(self,request):
        with transaction.atomic():
            try:
                if not self.can_assess(request.user):
                    raise exceptions.ProposalNotAuthorized()
                if self.processing_status == 'with_approver':
                    if self.assigned_approver:
                        self.assigned_approver = None
                        self.save()
                        # Create a log entry for the proposal
                        self.log_user_action(ProposalUserAction.ACTION_UNASSIGN_APPROVER.format(self.id),request)
                        # Create a log entry for the organisation
                        applicant_field=getattr(self, self.applicant_field)
                        applicant_field.log_user_action(ProposalUserAction.ACTION_UNASSIGN_APPROVER.format(self.id),request)
                else:
                    if self.assigned_officer:
                        self.assigned_officer = None
                        self.save()
                        # Create a log entry for the proposal
                        self.log_user_action(ProposalUserAction.ACTION_UNASSIGN_ASSESSOR.format(self.id),request)
                        # Create a log entry for the organisation
                        applicant_field=getattr(self, self.applicant_field)
                        applicant_field.log_user_action(ProposalUserAction.ACTION_UNASSIGN_ASSESSOR.format(self.id),request)
            except:
                raise

    def move_to_status(self,request,status, approver_comment):
        if not self.can_assess(request.user):
            raise exceptions.ProposalNotAuthorized()
        if status in ['with_assessor','with_assessor_requirements','with_approver']:
            if self.processing_status == 'with_referral' or self.can_user_edit:
                raise ValidationError('You cannot change the current status at this time')
            if self.processing_status != status:
                if self.processing_status =='with_approver':
                    if approver_comment:
                        self.approver_comment = approver_comment
                        self.save()
                        send_proposal_approver_sendback_email_notification(request, self)
                self.processing_status = status
                self.save()

                # Create a log entry for the proposal
                if self.processing_status == self.PROCESSING_STATUS_WITH_ASSESSOR:
                    self.log_user_action(ProposalUserAction.ACTION_BACK_TO_PROCESSING.format(self.id),request)
                elif self.processing_status == self.PROCESSING_STATUS_WITH_ASSESSOR_REQUIREMENTS:
                    self.log_user_action(ProposalUserAction.ACTION_ENTER_REQUIREMENTS.format(self.id),request)
        else:
            raise ValidationError('The provided status cannot be found.')


    def reissue_approval(self,request,status):
        if not self.processing_status=='approved' :
            raise ValidationError('You cannot change the current status at this time')
        elif self.approval and self.approval.can_reissue:
            if self.__approver_group() in request.user.proposalapprovergroup_set.all():
                self.processing_status = status
                self.save()
                # Create a log entry for the proposal
                self.log_user_action(ProposalUserAction.ACTION_REISSUE_APPROVAL.format(self.id),request)
            else:
                raise ValidationError('Cannot reissue Approval')
        else:
            raise ValidationError('Cannot reissue Approval')


    def proposed_decline(self,request,details):
        with transaction.atomic():
            try:
                if not self.can_assess(request.user):
                    raise exceptions.ProposalNotAuthorized()
                if self.processing_status != 'with_assessor':
                    raise ValidationError('You cannot propose to decline if it is not with assessor')

                reason = details.get('reason')
                ProposalDeclinedDetails.objects.update_or_create(
                    proposal = self,
                    defaults={'officer': request.user, 'reason': reason, 'cc_email': details.get('cc_email',None)}
                )
                self.proposed_decline_status = True
                approver_comment = ''
                self.move_to_status(request,'with_approver', approver_comment)
                # Log proposal action
                self.log_user_action(ProposalUserAction.ACTION_PROPOSED_DECLINE.format(self.id),request)
                # Log entry for organisation
                applicant_field=getattr(self, self.applicant_field)
                applicant_field.log_user_action(ProposalUserAction.ACTION_PROPOSED_DECLINE.format(self.id),request)

                send_approver_decline_email_notification(reason, request, self)
            except:
                raise

    def final_decline(self,request,details):
        with transaction.atomic():
            try:
                if not self.can_assess(request.user):
                    raise exceptions.ProposalNotAuthorized()
                if self.processing_status != 'with_approver':
                    raise ValidationError('You cannot decline if it is not with approver')

                proposal_decline, success = ProposalDeclinedDetails.objects.update_or_create(
                    proposal = self,
                    defaults={'officer':request.user,'reason':details.get('reason'),'cc_email':details.get('cc_email',None)}
                )
                self.proposed_decline_status = True
                self.processing_status = 'declined'
                self.customer_status = 'declined'
                self.save()
                # Log proposal action
                self.log_user_action(ProposalUserAction.ACTION_DECLINE.format(self.id),request)
                # Log entry for organisation
                applicant_field=getattr(self, self.applicant_field)
                applicant_field.log_user_action(ProposalUserAction.ACTION_DECLINE.format(self.id),request)
                send_proposal_decline_email_notification(self,request, proposal_decline)
            except:
                raise

    def on_hold(self,request):
        with transaction.atomic():
            try:
                if not self.can_assess(request.user):
                    raise exceptions.ProposalNotAuthorized()
                if not (self.processing_status == 'with_assessor' or self.processing_status == 'with_referral'):
                    raise ValidationError('You cannot put on hold if it is not with assessor or with referral')

                self.prev_processing_status = self.processing_status
                self.processing_status = self.PROCESSING_STATUS_ONHOLD
                self.save()
                # Log proposal action
                self.log_user_action(ProposalUserAction.ACTION_PUT_ONHOLD.format(self.id),request)
                # Log entry for organisation
                applicant_field=getattr(self, self.applicant_field)
                applicant_field.log_user_action(ProposalUserAction.ACTION_PUT_ONHOLD.format(self.id),request)

                #send_approver_decline_email_notification(reason, request, self)
            except:
                raise

    def on_hold_remove(self,request):
        with transaction.atomic():
            try:
                if not self.can_assess(request.user):
                    raise exceptions.ProposalNotAuthorized()
                if self.processing_status != 'on_hold':
                    raise ValidationError('You cannot remove on hold if it is not currently on hold')

                self.processing_status = self.prev_processing_status
                self.prev_processing_status = self.PROCESSING_STATUS_ONHOLD
                self.save()
                # Log proposal action
                self.log_user_action(ProposalUserAction.ACTION_REMOVE_ONHOLD.format(self.id),request)
                # Log entry for organisation
                applicant_field=getattr(self, self.applicant_field)
                applicant_field.log_user_action(ProposalUserAction.ACTION_REMOVE_ONHOLD.format(self.id),request)

                #send_approver_decline_email_notification(reason, request, self)
            except:
                raise

    def with_qaofficer(self,request):
        with transaction.atomic():
            try:
                if not self.can_assess(request.user):
                    raise exceptions.ProposalNotAuthorized()
                if not (self.processing_status == 'with_assessor' or self.processing_status == 'with_referral'):
                    raise ValidationError('You cannot send to QA Officer if it is not with assessor or with referral')

                self.prev_processing_status = self.processing_status
                self.processing_status = self.PROCESSING_STATUS_WITH_QA_OFFICER
                self.qaofficer_referral = True
                if self.qaofficer_referrals.exists():
                    qaofficer_referral = self.qaofficer_referrals.first()
                    qaofficer_referral.sent_by = request.user
                    qaofficer_referral.processing_status = 'with_qaofficer'
                else:
                    qaofficer_referral = self.qaofficer_referrals.create(sent_by=request.user)

                qaofficer_referral.save()
                self.save()

                # Log proposal action
                self.log_user_action(ProposalUserAction.ACTION_WITH_QA_OFFICER.format(self.id),request)
                # Log entry for organisation
                applicant_field=getattr(self, self.applicant_field)
                applicant_field.log_user_action(ProposalUserAction.ACTION_WITH_QA_OFFICER.format(self.id),request)

                #send_approver_decline_email_notification(reason, request, self)
                recipients = self.qa_officers()
                send_qaofficer_email_notification(self, recipients, request)

            except:
                raise

    def with_qaofficer_completed(self,request):
        with transaction.atomic():
            try:
                if not self.can_assess(request.user):
                    raise exceptions.ProposalNotAuthorized()
                if self.processing_status != 'with_qa_officer':
                    raise ValidationError('You cannot Complete QA Officer Assessment if processing status not currently With Assessor')

                self.processing_status = self.prev_processing_status
                self.prev_processing_status = self.PROCESSING_STATUS_WITH_QA_OFFICER

                qaofficer_referral = self.qaofficer_referrals.first()
                qaofficer_referral.qaofficer = request.user
                qaofficer_referral.qaofficer_group = QAOfficerGroup.objects.get(default=True)
                qaofficer_referral.qaofficer_text = request.data['text']
                qaofficer_referral.processing_status = 'completed'

                qaofficer_referral.save()
                self.save()

                # Log proposal action
                self.log_user_action(ProposalUserAction.ACTION_QA_OFFICER_COMPLETED.format(self.id),request)
                # Log entry for organisation
                applicant_field=getattr(self, self.applicant_field)
                applicant_field.log_user_action(ProposalUserAction.ACTION_QA_OFFICER_COMPLETED.format(self.id),request)

                #send_approver_decline_email_notification(reason, request, self)
                recipients = self.qa_officers()
                send_qaofficer_complete_email_notification(self, recipients, request)
            except:
                raise


    def proposed_approval(self,request,details):
        with transaction.atomic():
            try:
                if not self.can_assess(request.user):
                    raise exceptions.ProposalNotAuthorized()
                if self.processing_status != 'with_assessor_requirements':
                    raise ValidationError('You cannot propose for approval if it is not with assessor for requirements')
                self.proposed_issuance_approval = {
                    'start_date' : details.get('start_date').strftime('%d/%m/%Y'),
                    'expiry_date' : details.get('expiry_date').strftime('%d/%m/%Y'),
                    'details': details.get('details'),
                    'cc_email':details.get('cc_email')
                }
                self.proposed_decline_status = False
                approver_comment = ''
                self.move_to_status(request,'with_approver', approver_comment)
                self.assigned_officer = None
                self.save()
                # Log proposal action
                self.log_user_action(ProposalUserAction.ACTION_PROPOSED_APPROVAL.format(self.id),request)
                # Log entry for organisation
                applicant_field=getattr(self, self.applicant_field)
                applicant_field.log_user_action(ProposalUserAction.ACTION_PROPOSED_APPROVAL.format(self.id),request)

                send_approver_approve_email_notification(request, self)
            except:
                raise

    def eclass_approval(self,request,details):
        from commercialoperator.components.approvals.models import Approval
        with transaction.atomic():
            try:
                if not self.can_assess(request.user):
                    raise exceptions.ProposalNotAuthorized()
                if self.processing_status != 'with_approver':
                    raise ValidationError('You cannot issue the approval if it is not with an approver')
                if not self.applicant.organisation.postal_address:
                    raise ValidationError('The applicant needs to have set their postal address before approving this proposal.')

                self.proposed_issuance_approval = {
                    'start_date' : details.get('start_date').strftime('%d/%m/%Y'),
                    'expiry_date' : details.get('expiry_date').strftime('%d/%m/%Y'),
                    'details': details.get('details'),
                    'cc_email':details.get('cc_email')
                }
                self.proposed_decline_status = False
                self.processing_status = 'approved'
                self.customer_status = 'approved'
                # Log proposal action
                self.log_user_action(ProposalUserAction.ACTION_ISSUE_APPROVAL_.format(self.id),request)
                # Log entry for organisation
                applicant_field=getattr(self, self.applicant_field)
                applicant_field.log_user_action(ProposalUserAction.ACTION_ISSUE_APPROVAL_.format(self.id),request)

                if self.proposal_type == 'renewal':
                    pass
                else:
                    approval,created = Approval.objects.update_or_create(
                        current_proposal = self,
                        defaults = {
                            #'title' : self.title,
                            #'issue_date' : timezone.now(),
                            'issue_date' : details.get('issue_date'),
                            'expiry_date' : details.get('expiry_date'),
                            'start_date' : details.get('start_date'),
                            'applicant' : self.applicant
                        }
                    )
                self.approval = approval

                #send Proposal approval email with attachment
                #send_proposal_approval_email_notification(self,request)
                self.save(version_comment='Final Approval: {}'.format(self.approval.lodgement_number))
                self.approval.documents.all().update(can_delete=False)

            except:
                raise


    def final_approval(self,request,details):
        from commercialoperator.components.approvals.models import Approval
        with transaction.atomic():
            try:
                if not self.can_assess(request.user):
                    raise exceptions.ProposalNotAuthorized()
                if self.processing_status != 'with_approver':
                    raise ValidationError('You cannot issue the approval if it is not with an approver')
                #if not self.applicant.organisation.postal_address:
                if not self.applicant_address:
                    raise ValidationError('The applicant needs to have set their postal address before approving this proposal.')

                self.proposed_issuance_approval = {
                    'start_date' : details.get('start_date').strftime('%d/%m/%Y'),
                    'expiry_date' : details.get('expiry_date').strftime('%d/%m/%Y'),
                    'details': details.get('details'),
                    'cc_email':details.get('cc_email')
                }
                self.proposed_decline_status = False
                self.processing_status = 'approved'
                self.customer_status = 'approved'
                # Log proposal action
                self.log_user_action(ProposalUserAction.ACTION_ISSUE_APPROVAL_.format(self.id),request)
                # Log entry for organisation
                applicant_field=getattr(self, self.applicant_field)
                applicant_field.log_user_action(ProposalUserAction.ACTION_ISSUE_APPROVAL_.format(self.id),request)

                if self.processing_status == 'approved':
                    # TODO if it is an ammendment proposal then check appropriately
                    #import ipdb; ipdb.set_trace()
                    checking_proposal = self
                    if self.proposal_type == 'renewal':
                        if self.previous_application:
                            previous_approval = self.previous_application.approval
                            approval,created = Approval.objects.update_or_create(
                                current_proposal = checking_proposal,
                                defaults = {
                                    #'activity' : self.activity,
                                    #'region' : self.region,
                                    #'tenure' : self.tenure,
                                    #'title' : self.title,
                                    'issue_date' : timezone.now(),
                                    'expiry_date' : details.get('expiry_date'),
                                    'start_date' : details.get('start_date'),
                                    #'applicant' : self.applicant,
                                    'submitter': self.submitter,
                                    'org_applicant' : self.applicant if isinstance(self.applicant, Organisation) else None,
                                    'proxy_applicant' : self.applicant if isinstance(self.applicant, EmailUser) else None,                                
                                    'lodgement_number': previous_approval.lodgement_number
                                    #'extracted_fields' = JSONField(blank=True, null=True)
                                }
                            )
                            if created:
                                previous_approval.replaced_by = approval
                                previous_approval.save()

                    elif self.proposal_type == 'amendment':
                        if self.previous_application:
                            previous_approval = self.previous_application.approval
                            approval,created = Approval.objects.update_or_create(
                                current_proposal = checking_proposal,
                                defaults = {
                                    #'activity' : self.activity,
                                    #'region' : self.region,
                                    #'tenure' : self.tenure,
                                    #'title' : self.title,
                                    'issue_date' : timezone.now(),
                                    'expiry_date' : details.get('expiry_date'),
                                    'start_date' : details.get('start_date'),
                                    #'applicant' : self.applicant,
                                    'submitter': self.submitter,
                                    'org_applicant' : self.applicant if isinstance(self.applicant, Organisation) else None,
                                    'proxy_applicant' : self.applicant if isinstance(self.applicant, EmailUser) else None,                                
                                    'lodgement_number': previous_approval.lodgement_number
                                    #'extracted_fields' = JSONField(blank=True, null=True)
                                }
                            )
                            if created:
                                previous_approval.replaced_by = approval
                                previous_approval.save()
                    else:
                        #import ipdb; ipdb.set_trace()
                        approval,created = Approval.objects.update_or_create(
                            current_proposal = checking_proposal,
                            defaults = {
                                #'activity' : self.activity,
                                #'region' : self.region.name,
                                #'tenure' : self.tenure.name,
                                #'title' : self.title,
                                'issue_date' : timezone.now(),
                                'expiry_date' : details.get('expiry_date'),
                                'start_date' : details.get('start_date'),
                                'submitter': self.submitter,
                                'org_applicant' : self.applicant if isinstance(self.applicant, Organisation) else None,
                                'proxy_applicant' : self.applicant if isinstance(self.applicant, EmailUser) else None,
                                #'extracted_fields' = JSONField(blank=True, null=True)
                            }
                        )
                    # Generate compliances
                    #self.generate_compliances(approval, request)
                    from commercialoperator.components.compliances.models import Compliance, ComplianceUserAction
                    if created:
                        if self.proposal_type == 'amendment':
                            approval_compliances = Compliance.objects.filter(approval= previous_approval, proposal = self.previous_application, processing_status='future')
                            if approval_compliances:
                                for c in approval_compliances:
                                    c.delete()
                        # Log creation
                        # Generate the document
                        approval.generate_doc(request.user)
                        self.generate_compliances(approval, request)
                        # send the doc and log in approval and org
                    else:
                        #approval.replaced_by = request.user
                        approval.replaced_by = self.approval
                        # Generate the document
                        approval.generate_doc(request.user)
                        #Delete the future compliances if Approval is reissued and generate the compliances again.
                        approval_compliances = Compliance.objects.filter(approval= approval, proposal = self, processing_status='future')
                        if approval_compliances:
                            for c in approval_compliances:
                                c.delete()
                        self.generate_compliances(approval, request)
                        # Log proposal action
                        self.log_user_action(ProposalUserAction.ACTION_UPDATE_APPROVAL_.format(self.id),request)
                        # Log entry for organisation
                        applicant_field=getattr(self, self.applicant_field)
                        applicant_field.log_user_action(ProposalUserAction.ACTION_UPDATE_APPROVAL_.format(self.id),request)
                    self.approval = approval
                #send Proposal approval email with attachment
                send_proposal_approval_email_notification(self,request)
                self.save(version_comment='Final Approval: {}'.format(self.approval.lodgement_number))
                self.approval.documents.all().update(can_delete=False)

            except:
                raise



    '''def generate_compliances(self,approval):
        from commercialoperator.components.compliances.models import Compliance
        today = timezone.now().date()
        timedelta = datetime.timedelta

        for req in self.requirements.all():
            if req.recurrence and req.due_date > today:
                current_date = req.due_date
                while current_date < approval.expiry_date:
                    for x in range(req.recurrence_schedule):
                    #Weekly
                        if req.recurrence_pattern == 1:
                            current_date += timedelta(weeks=1)
                    #Monthly
                        elif req.recurrence_pattern == 2:
                            current_date += timedelta(weeks=4)
                            pass
                    #Yearly
                        elif req.recurrence_pattern == 3:
                            current_date += timedelta(days=365)
                    # Create the compliance
                    if current_date <= approval.expiry_date:
                        Compliance.objects.create(
                            proposal=self,
                            due_date=current_date,
                            processing_status='future',
                            approval=approval,
                            requirement=req.requirement,
                        )
                        #TODO add logging for compliance'''


    def generate_compliances(self,approval, request):
        today = timezone.now().date()
        timedelta = datetime.timedelta
        from commercialoperator.components.compliances.models import Compliance, ComplianceUserAction
        #For amendment type of Proposal, check for copied requirements from previous proposal
        if self.proposal_type == 'amendment':
            try:
                for r in self.requirements.filter(copied_from__isnull=False):
                    cs=[]
                    cs=Compliance.objects.filter(requirement=r.copied_from, proposal=self.previous_application, processing_status='due')
                    if cs:
                        if r.is_deleted == True:
                            for c in cs:
                                c.processing_status='discarded'
                                c.customer_status = 'discarded'
                                c.reminder_sent=True
                                c.post_reminder_sent=True
                                c.save()
                        if r.is_deleted == False:
                            for c in cs:
                                c.proposal= self
                                c.approval=approval
                                c.requirement=r
                                c.save()
            except:
                raise
        #requirement_set= self.requirements.filter(copied_from__isnull=True).exclude(is_deleted=True)
        requirement_set= self.requirements.all().exclude(is_deleted=True)

        #for req in self.requirements.all():
        for req in requirement_set:
            try:
                if req.due_date and req.due_date >= today:
                    current_date = req.due_date
                    #create a first Compliance
                    try:
                        compliance= Compliance.objects.get(requirement = req, due_date = current_date)
                    except Compliance.DoesNotExist:
                        compliance =Compliance.objects.create(
                                    proposal=self,
                                    due_date=current_date,
                                    processing_status='future',
                                    approval=approval,
                                    requirement=req,
                        )
                        compliance.log_user_action(ComplianceUserAction.ACTION_CREATE.format(compliance.id),request)
                    if req.recurrence:
                        while current_date < approval.expiry_date:
                            for x in range(req.recurrence_schedule):
                            #Weekly
                                if req.recurrence_pattern == 1:
                                    current_date += timedelta(weeks=1)
                            #Monthly
                                elif req.recurrence_pattern == 2:
                                    current_date += timedelta(weeks=4)
                                    pass
                            #Yearly
                                elif req.recurrence_pattern == 3:
                                    current_date += timedelta(days=365)
                            # Create the compliance
                            if current_date <= approval.expiry_date:
                                try:
                                    compliance= Compliance.objects.get(requirement = req, due_date = current_date)
                                except Compliance.DoesNotExist:
                                    compliance =Compliance.objects.create(
                                                proposal=self,
                                                due_date=current_date,
                                                processing_status='future',
                                                approval=approval,
                                                requirement=req,
                                    )
                                    compliance.log_user_action(ComplianceUserAction.ACTION_CREATE.format(compliance.id),request)
            except:
                raise



    def renew_approval(self,request):
        with transaction.atomic():
            previous_proposal = self
            try:
                proposal=Proposal.objects.get(previous_application = previous_proposal)
                if proposal.customer_status=='with_assessor':
                    raise ValidationError('A renewal for this licence has already been lodged and is awaiting review.')
            except Proposal.DoesNotExist:
                previous_proposal = Proposal.objects.get(id=self.id)
                proposal = clone_proposal_with_status_reset(previous_proposal)
                proposal.proposal_type = 'renewal'
                #proposal.schema = ProposalType.objects.first().schema
                ptype = ProposalType.objects.filter(name=proposal.application_type).latest('version')
                proposal.schema = ptype.schema
                proposal.submitter = request.user
                proposal.previous_application = self
                # Create a log entry for the proposal
                self.log_user_action(ProposalUserAction.ACTION_RENEW_PROPOSAL.format(self.id),request)
                # Create a log entry for the organisation
                applicant_field=getattr(self, self.applicant_field)
                applicant_field.log_user_action(ProposalUserAction.ACTION_RENEW_PROPOSAL.format(self.id),request)
                #Log entry for approval
                from commercialoperator.components.approvals.models import ApprovalUserAction
                self.approval.log_user_action(ApprovalUserAction.ACTION_RENEW_APPROVAL.format(self.approval.id),request)
                proposal.save(version_comment='New Amendment/Renewal Proposal created, from origin {}'.format(proposal.previous_application_id))
                #proposal.save()
            return proposal

    def amend_approval(self,request):
        with transaction.atomic():
            previous_proposal = self
            try:
                amend_conditions = {
                'previous_application': previous_proposal,
                'proposal_type': 'amendment'

                }
                proposal=Proposal.objects.get(**amend_conditions)
                if proposal.customer_status=='under_review':
                    raise ValidationError('An amendment for this licence has already been lodged and is awaiting review.')
            except Proposal.DoesNotExist:
                previous_proposal = Proposal.objects.get(id=self.id)
                proposal = clone_proposal_with_status_reset(previous_proposal)
                proposal.proposal_type = 'amendment'
                #proposal.schema = ProposalType.objects.first().schema
                ptype = ProposalType.objects.filter(name=proposal.application_type).latest('version')
                proposal.schema = ptype.schema
                proposal.submitter = request.user
                proposal.previous_application = self
                #copy all the requirements from the previous proposal
                #req=self.requirements.all()
                req=self.requirements.all().exclude(is_deleted=True)
                from copy import deepcopy
                if req:
                    for r in req:
                        old_r = deepcopy(r)
                        r.proposal = proposal
                        r.copied_from=old_r
                        r.id = None
                        r.save()
                # Create a log entry for the proposal
                self.log_user_action(ProposalUserAction.ACTION_AMEND_PROPOSAL.format(self.id),request)
                # Create a log entry for the organisation
                applicant_field=getattr(self, self.applicant_field)
                applicant_field.log_user_action(ProposalUserAction.ACTION_AMEND_PROPOSAL.format(self.id),request)
                #Log entry for approval
                from commercialoperator.components.approvals.models import ApprovalUserAction
                self.approval.log_user_action(ApprovalUserAction.ACTION_AMEND_APPROVAL.format(self.approval.id),request)
                proposal.save(version_comment='New Amendment/Renewal Proposal created, from origin {}'.format(proposal.previous_application_id))
                #proposal.save()
            return proposal

class ProposalLogDocument(Document):
    log_entry = models.ForeignKey('ProposalLogEntry',related_name='documents')
    _file = models.FileField(upload_to=update_proposal_comms_log_filename)

    class Meta:
        app_label = 'commercialoperator'

class ProposalLogEntry(CommunicationsLogEntry):
    proposal = models.ForeignKey(Proposal, related_name='comms_logs')

    def __str__(self):
        return '{} - {}'.format(self.reference, self.subject)

    class Meta:
        app_label = 'commercialoperator'

    def save(self, **kwargs):
        # save the application reference if the reference not provided
        if not self.reference:
            self.reference = self.proposal.reference
        super(ProposalLogEntry, self).save(**kwargs)

class ProposalOtherDetails(models.Model):
    #activities_land = models.CharField(max_length=24, blank=True, default='')
    # ACCREDITATION_TYPE_CHOICES = (
    #     ('no', 'No'),
    #     ('atap', 'ATAP'),
    #     ('eco_certification', 'Eco Certification'),
    #     ('narta', 'NARTA'),
    # )
    # LICENSE_PERIOD_CHOICES=(
    #     ('2_months','2 months'),
    #     ('1_year','1 Year'),
    #     ('3_year', '3 Years'),
    #     ('5_year', '5 Years'),
    #     ('7_year', '7 Years'),
    #     ('10_year', '10 Years'),
    # )
    LICENCE_PERIOD_CHOICES=(
        ('2_months','2 months'),
        ('1_year','1 Year'),
        ('3_year', '3 Years'),
        ('5_year', '5 Years'),
        ('7_year', '7 Years'),
        ('10_year', '10 Years'),
    )
    #accreditation_type = models.CharField('Accreditation', max_length=40, choices=ACCREDITATION_TYPE_CHOICES,
    #                                   default=ACCREDITATION_TYPE_CHOICES[0][0])
    #accreditation_expiry= models.DateTimeField(blank=True, null=True)
    #accreditation_expiry= models.DateField(blank=True, null=True)

    #preferred_license_period=models.CharField('Preferred license period', max_length=40, choices=LICENSE_PERIOD_CHOICES,default=LICENSE_PERIOD_CHOICES[0][0])
    preferred_licence_period=models.CharField('Preferred licence period', max_length=40, choices=LICENCE_PERIOD_CHOICES,default=LICENCE_PERIOD_CHOICES[0][0])
    #nominated_start_date= models.DateTimeField(blank=True, null=True)
    #insurance_expiry= models.DateTimeField(blank=True, null=True)
    nominated_start_date= models.DateField(blank=True, null=True)
    insurance_expiry= models.DateField(blank=True, null=True)
    other_comments=models.TextField(blank=True)
    mooring = JSONField(default=[''])
    #if credit facilities for payment of fees is required
    credit_fees=models.BooleanField(default=False)
    #if credit/ cash payment docket books are required
    credit_docket_books=models.BooleanField(default=False)
    docket_books_number=models.CharField('Docket books number', max_length=20, blank=True )
    proposal = models.OneToOneField(Proposal, related_name='other_details', null=True)

    class Meta:
        app_label = 'commercialoperator'


class ProposalAccreditation(models.Model):
    #activities_land = models.CharField(max_length=24, blank=True, default='')
    ACCREDITATION_TYPE_CHOICES = (
        ('no', 'No'),
        ('atap', 'ATAP'),
        ('eco_certification', 'Eco Certification'),
        ('narta', 'NARTA'),
        ('other', 'Other')
    )

    accreditation_type = models.CharField('Accreditation', max_length=40, choices=ACCREDITATION_TYPE_CHOICES,
                                       default=ACCREDITATION_TYPE_CHOICES[0][0])
    accreditation_expiry= models.DateField(blank=True, null=True)
    comments=models.TextField(blank=True)
    proposal_other_details = models.ForeignKey(ProposalOtherDetails, related_name='accreditations', null=True)

    def __str__(self):
        return '{} - {}'.format(self.accreditation_type, self.comments)

    class Meta:
        app_label = 'commercialoperator'


class ProposalPark(models.Model):
    park = models.ForeignKey(Park, blank=True, null=True, related_name='proposals')
    proposal = models.ForeignKey(Proposal, blank=True, null=True, related_name='parks')

    def __str__(self):
        return self.park.name

    class Meta:
        app_label = 'commercialoperator'
        unique_together = ('park', 'proposal')

    @property
    def land_activities(self):
        qs=self.activities.all()
        categories=ActivityCategory.objects.filter(activity_type='land')
        activities=qs.filter(Q(activity__activity_category__in = categories)& Q(activity__visible=True))
        return activities

    @property
    def marine_activities(self):
        qs=self.activities.all()
        categories=ActivityCategory.objects.filter(activity_type='marine')
        activities=qs.filter(Q(activity__activity_category__in = categories)& Q(activity__visible=True))
        return activities

#To store Park activities related to Proposal T class land parks
class ProposalParkActivity(models.Model):
    proposal_park = models.ForeignKey(ProposalPark, blank=True, null=True, related_name='activities')
    activity = models.ForeignKey(Activity, blank=True, null=True)

    def __str__(self):
        return self.activity.name

    class Meta:
        app_label = 'commercialoperator'
        unique_together = ('proposal_park', 'activity')

#To store Park access_types related to Proposal T class land parks
class ProposalParkAccess(models.Model):
    proposal_park = models.ForeignKey(ProposalPark, blank=True, null=True, related_name='access_types')
    access_type = models.ForeignKey(AccessType, blank=True, null=True)

    def __str__(self):
        return self.access_type.name

    class Meta:
        app_label = 'commercialoperator'
        unique_together = ('proposal_park', 'access_type')

#To store Park zones related to Proposal T class marine parks
class ProposalParkZone(models.Model):
    proposal_park = models.ForeignKey(ProposalPark, blank=True, null=True, related_name='zones')
    zone = models.ForeignKey(Zone, blank=True, null=True, related_name='proposal_zones')
    access_point = models.CharField(max_length=200, blank=True)

    def __str__(self):
        return self.zone.name

    class Meta:
        app_label = 'commercialoperator'
        unique_together = ('zone', 'proposal_park')

class ProposalParkZoneActivity(models.Model):
    park_zone = models.ForeignKey(ProposalParkZone, blank=True, null=True, related_name='park_activities')
    activity = models.ForeignKey(Activity, blank=True, null=True)
    #section=models.ForeignKey(Section, blank=True, null= True)

    def __str__(self):
        return '{} - {}'.format(self.activity.name, self.park_zone.zone.name)

    class Meta:
        app_label = 'commercialoperator'
        unique_together = ('park_zone', 'activity')


class ProposalTrail(models.Model):
    trail = models.ForeignKey(Trail, blank=True, null=True, related_name='proposals')
    proposal = models.ForeignKey(Proposal, blank=True, null=True, related_name='trails')

    def __str__(self):
        return self.trail.name

    class Meta:
        app_label = 'commercialoperator'
        unique_together = ('trail', 'proposal')

    # @property
    # def sections(self):
    #     qs=self.activities.all()
    #     categories=ActivityCategory.objects.filter(activity_type='land')
    #     activities=qs.filter(Q(activity__activity_category__in = categories)& Q(activity__visible=True))
    #     return activities

class ProposalTrailSection(models.Model):
    proposal_trail = models.ForeignKey(ProposalTrail, blank=True, null=True, related_name='sections')
    section = models.ForeignKey(Section, blank=True, null=True, related_name='proposal_trails')

    def __str__(self):
        return '{} - {}'.format(self.proposal_trail, self.section.name)

    class Meta:
        app_label = 'commercialoperator'
        unique_together = ('section', 'proposal_trail')

#TODO: Need to remove this model
# class ProposalTrailActivity(models.Model):
#     proposal_trail = models.ForeignKey(ProposalTrail, blank=True, null=True, related_name='trail_activities')
#     activity = models.ForeignKey(Activity, blank=True, null=True)
#     section=models.ForeignKey(Section, blank=True, null= True)

#     class Meta:
#         app_label = 'commercialoperator'
#         unique_together = ('proposal_trail', 'activity')

class ProposalTrailSectionActivity(models.Model):
    trail_section = models.ForeignKey(ProposalTrailSection, blank=True, null=True, related_name='trail_activities')
    activity = models.ForeignKey(Activity, blank=True, null=True)
    #section=models.ForeignKey(Section, blank=True, null= True)

    def __str__(self):
        return '{} - {}'.format(self.trail_section, self.activity.name)

    class Meta:
        app_label = 'commercialoperator'
        unique_together = ('trail_section', 'activity')


@python_2_unicode_compatible
class Vehicle(models.Model):
    capacity = models.CharField(max_length=200, blank=True)
    rego = models.CharField(max_length=200, blank=True)
    license = models.CharField(max_length=200, blank=True)
    access_type= models.ForeignKey(AccessType,null=True, related_name='vehicles')
    rego_expiry= models.DateField(blank=True, null=True)
    proposal = models.ForeignKey(Proposal, related_name='vehicles')

    def __str__(self):
        return '{} - {}'.format(self.rego, self.access_type)

    class Meta:
        app_label = 'commercialoperator'

    def __str__(self):
        return self.rego


@python_2_unicode_compatible
class Vessel(models.Model):
    nominated_vessel = models.CharField(max_length=200, blank=True)
    spv_no = models.CharField(max_length=200, blank=True)
    hire_rego = models.CharField(max_length=200, blank=True)
    craft_no = models.CharField(max_length=200, blank=True)
    size = models.CharField(max_length=200, blank=True)
    #rego_expiry= models.DateField(blank=True, null=True)
    proposal = models.ForeignKey(Proposal, related_name='vessels')

    def __str__(self):
        return '{} - {}'.format(self.spv_no, self.nominated_vessel)

    class Meta:
        app_label = 'commercialoperator'

    def __str__(self):
        return self.nominated_vessel

class ProposalRequest(models.Model):
    proposal = models.ForeignKey(Proposal)
    subject = models.CharField(max_length=200, blank=True)
    text = models.TextField(blank=True)
    officer = models.ForeignKey(EmailUser, null=True)

    def __str__(self):
        return '{} - {}'.format(self.subject, self.text)

    class Meta:
        app_label = 'commercialoperator'

class ComplianceRequest(ProposalRequest):
    REASON_CHOICES = (('outstanding', 'There are currently outstanding returns for the previous licence'),
                      ('other', 'Other'))
    reason = models.CharField('Reason', max_length=30, choices=REASON_CHOICES, default=REASON_CHOICES[0][0])

    class Meta:
        app_label = 'commercialoperator'


class AmendmentReason(models.Model):
    reason = models.CharField('Reason', max_length=125)

    class Meta:
        app_label = 'commercialoperator'
        verbose_name = "Proposal Amendment Reason" # display name in Admin
        verbose_name_plural = "Proposal Amendment Reasons"

    def __str__(self):
        return self.reason


class AmendmentRequest(ProposalRequest):
    STATUS_CHOICES = (('requested', 'Requested'), ('amended', 'Amended'))
    #REASON_CHOICES = (('insufficient_detail', 'The information provided was insufficient'),
    #                  ('missing_information', 'There was missing information'),
    #                  ('other', 'Other'))
    # try:
    #     # model requires some choices if AmendmentReason does not yet exist or is empty
    #     REASON_CHOICES = list(AmendmentReason.objects.values_list('id', 'reason'))
    #     if not REASON_CHOICES:
    #         REASON_CHOICES = ((0, 'The information provided was insufficient'),
    #                           (1, 'There was missing information'),
    #                           (2, 'Other'))
    # except:
    #     REASON_CHOICES = ((0, 'The information provided was insufficient'),
    #                       (1, 'There was missing information'),
    #                       (2, 'Other'))


    status = models.CharField('Status', max_length=30, choices=STATUS_CHOICES, default=STATUS_CHOICES[0][0])
    #reason = models.CharField('Reason', max_length=30, choices=REASON_CHOICES, default=REASON_CHOICES[0][0])
    reason = models.ForeignKey(AmendmentReason, blank=True, null=True)
    #reason = models.ForeignKey(AmendmentReason)

    class Meta:
        app_label = 'commercialoperator'

    def generate_amendment(self,request):
        with transaction.atomic():
            try:
                if not self.proposal.can_assess(request.user):
                    raise exceptions.ProposalNotAuthorized()
                if self.status == 'requested':
                    proposal = self.proposal
                    if proposal.processing_status != 'draft':
                        proposal.processing_status = 'draft'
                        proposal.customer_status = 'draft'
                        proposal.save()

                    # Create a log entry for the proposal
                    proposal.log_user_action(ProposalUserAction.ACTION_ID_REQUEST_AMENDMENTS,request)
                    # Create a log entry for the organisation
                    applicant_field=getattr(proposal, proposal.applicant_field)
                    applicant_field.log_user_action(ProposalUserAction.ACTION_ID_REQUEST_AMENDMENTS,request)

                    # send email

                    send_amendment_email_notification(self,request, proposal)

                self.save()
            except:
                raise

class Assessment(ProposalRequest):
    STATUS_CHOICES = (('awaiting_assessment', 'Awaiting Assessment'), ('assessed', 'Assessed'),
                      ('assessment_expired', 'Assessment Period Expired'))
    assigned_assessor = models.ForeignKey(EmailUser, blank=True, null=True)
    status = models.CharField('Status', max_length=20, choices=STATUS_CHOICES, default=STATUS_CHOICES[0][0])
    date_last_reminded = models.DateField(null=True, blank=True)
    #requirements = models.ManyToManyField('Requirement', through='AssessmentRequirement')
    comment = models.TextField(blank=True)
    purpose = models.TextField(blank=True)

    class Meta:
        app_label = 'commercialoperator'

class ProposalDeclinedDetails(models.Model):
    #proposal = models.OneToOneField(Proposal, related_name='declined_details')
    proposal = models.OneToOneField(Proposal)
    officer = models.ForeignKey(EmailUser, null=False)
    reason = models.TextField(blank=True)
    cc_email = models.TextField(null=True)

    class Meta:
        app_label = 'commercialoperator'

class ProposalOnHold(models.Model):
    #proposal = models.OneToOneField(Proposal, related_name='onhold')
    proposal = models.OneToOneField(Proposal)
    officer = models.ForeignKey(EmailUser, null=False)
    comment = models.TextField(blank=True)
    documents = models.ForeignKey(ProposalDocument, blank=True, null=True, related_name='onhold_documents')

    class Meta:
        app_label = 'commercialoperator'


@python_2_unicode_compatible
#class ProposalStandardRequirement(models.Model):
class ProposalStandardRequirement(RevisionedMixin):
    text = models.TextField()
    code = models.CharField(max_length=10, unique=True)
    obsolete = models.BooleanField(default=False)

    def __str__(self):
        return self.code

    class Meta:
        app_label = 'commercialoperator'


class ProposalUserAction(UserAction):
    ACTION_CREATE_CUSTOMER_ = "Create customer {}"
    ACTION_CREATE_PROFILE_ = "Create profile {}"
    ACTION_LODGE_APPLICATION = "Lodge proposal {}"
    ACTION_ASSIGN_TO_ASSESSOR = "Assign proposal {} to {} as the assessor"
    ACTION_UNASSIGN_ASSESSOR = "Unassign assessor from proposal {}"
    ACTION_ASSIGN_TO_APPROVER = "Assign proposal {} to {} as the approver"
    ACTION_UNASSIGN_APPROVER = "Unassign approver from proposal {}"
    ACTION_ACCEPT_ID = "Accept ID"
    ACTION_RESET_ID = "Reset ID"
    ACTION_ID_REQUEST_UPDATE = 'Request ID update'
    ACTION_ACCEPT_CHARACTER = 'Accept character'
    ACTION_RESET_CHARACTER = "Reset character"
    ACTION_ACCEPT_REVIEW = 'Accept review'
    ACTION_RESET_REVIEW = "Reset review"
    ACTION_ID_REQUEST_AMENDMENTS = "Request amendments"
    ACTION_SEND_FOR_ASSESSMENT_TO_ = "Send for assessment to {}"
    ACTION_SEND_ASSESSMENT_REMINDER_TO_ = "Send assessment reminder to {}"
    ACTION_DECLINE = "Decline proposal {}"
    ACTION_ENTER_CONDITIONS = "Enter requirement"
    ACTION_CREATE_CONDITION_ = "Create requirement {}"
    ACTION_ISSUE_APPROVAL_ = "Issue Approval for proposal {}"
    ACTION_UPDATE_APPROVAL_ = "Update Approval for proposal {}"
    ACTION_EXPIRED_APPROVAL_ = "Expire Approval for proposal {}"
    ACTION_DISCARD_PROPOSAL = "Discard proposal {}"
    ACTION_APPROVAL_LEVEL_DOCUMENT = "Assign Approval level document {}"
    #T-Class licence
    ACTION_LINK_PARK = "Link park {} to proposal {}"
    ACTION_UNLINK_PARK = "Unlink park {} from proposal {}"
    ACTION_LINK_ACCESS = "Link access {} to park {}"
    ACTION_UNLINK_ACCESS = "Unlink access {} from park {}"
    ACTION_LINK_ACTIVITY = "Link activity {} to park {}"
    ACTION_UNLINK_ACTIVITY = "Unlink activity {} from park {}"
    ACTION_LINK_ACTIVITY_SECTION = "Link activity {} to section {} of trail {}"
    ACTION_UNLINK_ACTIVITY_SECTION = "Unlink activity {} from section {} of trail {}"
    ACTION_LINK_ACTIVITY_ZONE = "Link activity {} to zone {} of park {}"
    ACTION_UNLINK_ACTIVITY_ZONE = "Unlink activity {} from zone {} of park {}"
    ACTION_LINK_TRAIL = "Link trail {} to proposal {}"
    ACTION_UNLINK_TRAIL = "Unlink trail {} from proposal {}"
    ACTION_LINK_SECTION = "Link section {} to trail {}"
    ACTION_UNLINK_SECTION = "Unlink section {} from trail {}"
    ACTION_LINK_ZONE = "Link zone {} to park {}"
    ACTION_UNLINK_ZONE = "Unlink zone {} from park {}"
    # Assessors
    ACTION_SAVE_ASSESSMENT_ = "Save assessment {}"
    ACTION_CONCLUDE_ASSESSMENT_ = "Conclude assessment {}"
    ACTION_PROPOSED_APPROVAL = "Proposal {} has been proposed for approval"
    ACTION_PROPOSED_DECLINE = "Proposal {} has been proposed for decline"
    # Referrals
    ACTION_SEND_REFERRAL_TO = "Send referral {} for proposal {} to {}"
    ACTION_RESEND_REFERRAL_TO = "Resend referral {} for proposal {} to {}"
    ACTION_REMIND_REFERRAL = "Send reminder for referral {} for proposal {} to {}"
    ACTION_ENTER_REQUIREMENTS = "Enter Requirements for proposal {}"
    ACTION_BACK_TO_PROCESSING = "Back to processing for proposal {}"
    RECALL_REFERRAL = "Referral {} for proposal {} has been recalled"
    CONCLUDE_REFERRAL = "{}: Referral {} for proposal {} has been concluded by group {}"
    ACTION_REFERRAL_DOCUMENT = "Assign Referral document {}"
    #Approval
    ACTION_REISSUE_APPROVAL = "Reissue approval for proposal {}"
    ACTION_CANCEL_APPROVAL = "Cancel approval for proposal {}"
    ACTION_EXTEND_APPROVAL = "Extend approval"
    ACTION_SUSPEND_APPROVAL = "Suspend approval for proposal {}"
    ACTION_REINSTATE_APPROVAL = "Reinstate approval for proposal {}"
    ACTION_SURRENDER_APPROVAL = "Surrender approval for proposal {}"
    ACTION_RENEW_PROPOSAL = "Create Renewal proposal for proposal {}"
    ACTION_AMEND_PROPOSAL = "Create Amendment proposal for proposal {}"
    #Vehicle
    ACTION_CREATE_VEHICLE = "Create Vehicle {}"
    ACTION_EDIT_VEHICLE = "Edit Vehicle {}"
    #Vessel
    ACTION_CREATE_VESSEL = "Create Vessel {}"
    ACTION_EDIT_VESSEL= "Edit Vessel {}"
    ACTION_PUT_ONHOLD = "Put Proposal On-hold {}"
    ACTION_REMOVE_ONHOLD = "Remove Proposal On-hold {}"
    ACTION_WITH_QA_OFFICER = "Send Proposal QA Officer {}"
    ACTION_QA_OFFICER_COMPLETED = "QA Officer Assessment Completed {}"


    class Meta:
        app_label = 'commercialoperator'
        ordering = ('-when',)

    @classmethod
    def log_action(cls, proposal, action, user):
        return cls.objects.create(
            proposal=proposal,
            who=user,
            what=str(action)
        )

    proposal = models.ForeignKey(Proposal, related_name='action_logs')


class ReferralRecipientGroup(models.Model):
    #site = models.OneToOneField(Site, default='1')
    name = models.CharField(max_length=30, unique=True)
    members = models.ManyToManyField(EmailUser)

    def __str__(self):
        #return 'Referral Recipient Group'
        return self.name

    @property
    def all_members(self):
        all_members = []
        all_members.extend(self.members.all())
        member_ids = [m.id for m in self.members.all()]
        #all_members.extend(EmailUser.objects.filter(is_superuser=True,is_staff=True,is_active=True).exclude(id__in=member_ids))
        return all_members

    @property
    def filtered_members(self):
        return self.members.all()

    @property
    def members_list(self):
            return list(self.members.all().values_list('email', flat=True))

    class Meta:
        app_label = 'commercialoperator'
        verbose_name_plural = "Referral recipient group"

class QAOfficerGroup(models.Model):
    #site = models.OneToOneField(Site, default='1')
    name = models.CharField(max_length=30, unique=True)
    members = models.ManyToManyField(EmailUser)
    default = models.BooleanField(default=False)

    def __str__(self):
        return 'QA Officer Group'

    @property
    def all_members(self):
        all_members = []
        all_members.extend(self.members.all())
        member_ids = [m.id for m in self.members.all()]
        #all_members.extend(EmailUser.objects.filter(is_superuser=True,is_staff=True,is_active=True).exclude(id__in=member_ids))
        return all_members

    @property
    def filtered_members(self):
        return self.members.all()

    @property
    def members_list(self):
            return list(self.members.all().values_list('email', flat=True))

    class Meta:
        app_label = 'commercialoperator'
        verbose_name_plural = "QA Officer group"


    def _clean(self):
        try:
            default = QAOfficerGroup.objects.get(default=True)
        except ProposalAssessorGroup.DoesNotExist:
            default = None

        if default and self.default:
            raise ValidationError('There can only be one default proposal QA Officer group')

    @property
    def current_proposals(self):
        assessable_states = ['with_qa_officer']
        return Proposal.objects.filter(processing_status__in=assessable_states)


#
#class ReferralRequestUserAction(UserAction):
#    ACTION_LODGE_REQUEST = "Lodge request {}"
#    ACTION_ASSIGN_TO = "Assign to {}"
#    ACTION_UNASSIGN = "Unassign"
#    ACTION_DECLINE_REQUEST = "Decline request"
#    # Assessors
#
#    ACTION_CONCLUDE_REQUEST = "Conclude request {}"
#
#    @classmethod
#    def log_action(cls, request, action, user):
#        return cls.objects.create(
#            request=request,
#            who=user,
#            what=str(action)
#        )
#
#    request = models.ForeignKey(ReferralRequest,related_name='action_logs')
#
#    class Meta:
#        app_label = 'commercialoperator'


#class Referral(models.Model):
class Referral(RevisionedMixin):
    SENT_CHOICES = (
        (1,'Sent From Assessor'),
        (2,'Sent From Referral')
    )
    PROCESSING_STATUS_CHOICES = (
                                 ('with_referral', 'Awaiting'),
                                 ('recalled', 'Recalled'),
                                 ('completed', 'Completed'),
                                 )
    lodged_on = models.DateTimeField(auto_now_add=True)
    proposal = models.ForeignKey(Proposal,related_name='referrals')
    sent_by = models.ForeignKey(EmailUser,related_name='commercialoperator_assessor_referrals')
    referral = models.ForeignKey(EmailUser,null=True,blank=True,related_name='commercialoperator_referalls')
    referral_group = models.ForeignKey(ReferralRecipientGroup,null=True,blank=True,related_name='commercialoperator_referral_groups')
    linked = models.BooleanField(default=False)
    sent_from = models.SmallIntegerField(choices=SENT_CHOICES,default=SENT_CHOICES[0][0])
    processing_status = models.CharField('Processing Status', max_length=30, choices=PROCESSING_STATUS_CHOICES,
                                         default=PROCESSING_STATUS_CHOICES[0][0])
    text = models.TextField(blank=True) #Assessor text
    referral_text = models.TextField(blank=True)
    document = models.ForeignKey(ReferralDocument, blank=True, null=True, related_name='referral_document')


    class Meta:
        app_label = 'commercialoperator'
        ordering = ('-lodged_on',)

    def __str__(self):
        return 'Proposal {} - Referral {}'.format(self.proposal.id,self.id)

    # Methods
    @property
    def latest_referrals(self):
        return Referral.objects.filter(sent_by=self.referral, proposal=self.proposal)[:2]

    @property
    def referral_assessment(self):
        qs=self.assessment.filter(referral_assessment=True, referral_group=self.referral_group)
        if qs:
            return qs[0]
        else:
            return None


    @property
    def can_be_completed(self):
        return True
        #Referral cannot be completed until second level referral sent by referral has been completed/recalled
        qs=Referral.objects.filter(sent_by=self.referral, proposal=self.proposal, processing_status='with_referral')
        if qs:
            return False
        else:
            return True

    def can_process(self, user):
        if self.processing_status=='with_referral':
            group =  ReferralRecipientGroup.objects.filter(id=self.referral_group.id)
            #user=request.user
            if group and group[0] in user.referralrecipientgroup_set.all():
                return True
            else:
                return False
        return False


    def recall(self,request):
        with transaction.atomic():
            if not self.proposal.can_assess(request.user):
                raise exceptions.ProposalNotAuthorized()
            self.processing_status = 'recalled'
            self.save()
            # TODO Log proposal action
            self.proposal.log_user_action(ProposalUserAction.RECALL_REFERRAL.format(self.id,self.proposal.id),request)
            # TODO log organisation action
            applicant_field=getattr(self.proposal, self.proposal.applicant_field)
            applicant_field.log_user_action(ProposalUserAction.RECALL_REFERRAL.format(self.id,self.proposal.id),request)

    def remind(self,request):
        with transaction.atomic():
            if not self.proposal.can_assess(request.user):
                raise exceptions.ProposalNotAuthorized()
            # Create a log entry for the proposal
            #self.proposal.log_user_action(ProposalUserAction.ACTION_REMIND_REFERRAL.format(self.id,self.proposal.id,'{}({})'.format(self.referral.get_full_name(),self.referral.email)),request)
            self.proposal.log_user_action(ProposalUserAction.ACTION_REMIND_REFERRAL.format(self.id,self.proposal.id,'{}'.format(self.referral_group.name)),request)
            # Create a log entry for the organisation
            applicant_field=getattr(self.proposal, self.proposal.applicant_field)
            applicant_field.log_user_action(ProposalUserAction.ACTION_REMIND_REFERRAL.format(self.id,self.proposal.id,'{}'.format(self.referral_group.name)),request)
            # send email
            recipients = self.referral_group.members_list
            send_referral_email_notification(self,recipients,request,reminder=True)

    def resend(self,request):
        with transaction.atomic():
            if not self.proposal.can_assess(request.user):
                raise exceptions.ProposalNotAuthorized()
            self.processing_status = 'with_referral'
            self.proposal.processing_status = 'with_referral'
            self.proposal.save()
            self.sent_from = 1
            self.save()
            # Create a log entry for the proposal
            #self.proposal.log_user_action(ProposalUserAction.ACTION_RESEND_REFERRAL_TO.format(self.id,self.proposal.id,'{}({})'.format(self.referral.get_full_name(),self.referral.email)),request)
            self.proposal.log_user_action(ProposalUserAction.ACTION_RESEND_REFERRAL_TO.format(self.id,self.proposal.id,'{}'.format(self.referral_group.name)),request)
            # Create a log entry for the organisation
            #self.proposal.applicant.log_user_action(ProposalUserAction.ACTION_RESEND_REFERRAL_TO.format(self.id,self.proposal.id,'{}({})'.format(self.referral.get_full_name(),self.referral.email)),request)
            applicant_field=getattr(self.proposal, self.proposal.applicant_field)
            applicant_field.log_user_action(ProposalUserAction.ACTION_RESEND_REFERRAL_TO.format(self.id,self.proposal.id,'{}'.format(self.referral_group.name)),request)
            # send email
            recipients = self.referral_group.members_list
            send_referral_email_notification(self,recipients,request)

    def complete(self,request):
        with transaction.atomic():
            try:
                #if request.user != self.referral:
                group =  ReferralRecipientGroup.objects.filter(id=self.referral_group.id)
                #print u.referralrecipientgroup_set.all()
                user=request.user
                if group and group[0] not in user.referralrecipientgroup_set.all():
                    raise exceptions.ReferralNotAuthorized()
                #import ipdb; ipdb.set_trace()
                self.processing_status = 'completed'
                self.referral = request.user
                self.referral_text = request.user.get_full_name() + ': ' + request.data.get('referral_comment')
                self.add_referral_document(request)
                self.save()
                # TODO Log proposal action
                #self.proposal.log_user_action(ProposalUserAction.CONCLUDE_REFERRAL.format(self.id,self.proposal.id,'{}({})'.format(self.referral.get_full_name(),self.referral.email)),request)
                self.proposal.log_user_action(ProposalUserAction.CONCLUDE_REFERRAL.format(request.user.get_full_name(), self.id,self.proposal.id,'{}'.format(self.referral_group.name)),request)
                # TODO log organisation action
                #self.proposal.applicant.log_user_action(ProposalUserAction.CONCLUDE_REFERRAL.format(self.id,self.proposal.id,'{}({})'.format(self.referral.get_full_name(),self.referral.email)),request)
                applicant_field=getattr(self.proposal, self.proposal.applicant_field)
                applicant_field.log_user_action(ProposalUserAction.CONCLUDE_REFERRAL.format(request.user.get_full_name(), self.id,self.proposal.id,'{}'.format(self.referral_group.name)),request)
                send_referral_complete_email_notification(self,request)
            except:
                raise

    def add_referral_document(self, request):
        with transaction.atomic():
            try:
                referral_document = request.data['referral_document']
                #import ipdb; ipdb.set_trace()
                if referral_document != 'null':
                    try:
                        document = self.referral_documents.get(input_name=str(referral_document))
                    except ReferralDocument.DoesNotExist:
                        document = self.referral_documents.get_or_create(input_name=str(referral_document), name=str(referral_document))[0]
                    document.name = str(referral_document)
                    # commenting out below tow lines - we want to retain all past attachments - reversion can use them
                    #if document._file and os.path.isfile(document._file.path):
                    #    os.remove(document._file.path)
                    document._file = referral_document
                    document.save()
                    d=ReferralDocument.objects.get(id=document.id)
                    self.referral_document = d
                    comment = 'Referral Document Added: {}'.format(document.name)
                else:
                    self.referral_document = None
                    comment = 'Referral Document Deleted: {}'.format(request.data['referral_document_name'])
                #self.save()
                self.save(version_comment=comment) # to allow revision to be added to reversion history
                self.proposal.log_user_action(ProposalUserAction.ACTION_REFERRAL_DOCUMENT.format(self.id),request)
                # Create a log entry for the organisation
                applicant_field=getattr(self.proposal, self.proposal.applicant_field)
                applicant_field.log_user_action(ProposalUserAction.ACTION_REFERRAL_DOCUMENT.format(self.id),request)
                return self
            except:
                raise


    def send_referral(self,request,referral_email,referral_text):
        with transaction.atomic():
            try:
                #import ipdb; ipdb.set_trace()
                if self.proposal.processing_status == 'with_referral':
                    if request.user != self.referral:
                        raise exceptions.ReferralNotAuthorized()
                    if self.sent_from != 1:
                        raise exceptions.ReferralCanNotSend()
                    self.proposal.processing_status = 'with_referral'
                    self.proposal.save()
                    referral = None
                    # Check if the user is in ledger
                    try:
                        user = EmailUser.objects.get(email__icontains=referral_email)
                    except EmailUser.DoesNotExist:
                        # Validate if it is a deparment user
                        department_user = get_department_user(referral_email)
                        if not department_user:
                            raise ValidationError('The user you want to send the referral to is not a member of the department')
                        # Check if the user is in ledger or create

                        user,created = EmailUser.objects.get_or_create(email=department_user['email'].lower())
                        if created:
                            user.first_name = department_user['given_name']
                            user.last_name = department_user['surname']
                            user.save()
                    qs=Referral.objects.filter(sent_by=user, proposal=self.proposal)
                    if qs:
                        raise ValidationError('You cannot send referral to this user')
                    try:
                        Referral.objects.get(referral=user,proposal=self.proposal)
                        raise ValidationError('A referral has already been sent to this user')
                    except Referral.DoesNotExist:
                        # Create Referral
                        referral = Referral.objects.create(
                            proposal = self.proposal,
                            referral=user,
                            sent_by=request.user,
                            sent_from=2,
                            text=referral_text
                        )
                    # Create a log entry for the proposal
                    self.proposal.log_user_action(ProposalUserAction.ACTION_SEND_REFERRAL_TO.format(referral.id,self.proposal.id,'{}({})'.format(user.get_full_name(),user.email)),request)
                    # Create a log entry for the organisation
                    applicant_field=getattr(self.proposal, self.proposal.applicant_field)
                    applicant_field.log_user_action(ProposalUserAction.ACTION_SEND_REFERRAL_TO.format(referral.id,self.proposal.id,'{}({})'.format(user.get_full_name(),user.email)),request)
                    # send email
                    recipients = self.email_group.members_list
                    send_referral_email_notification(referral,recipients,request)
                else:
                    raise exceptions.ProposalReferralCannotBeSent()
            except:
                raise


    # Properties
    @property
    def region(self):
        return self.proposal.region

    @property
    def activity(self):
        return self.proposal.activity

    @property
    def title(self):
        return self.proposal.title

    # @property
    # def applicant(self):
    #     return self.proposal.applicant.name

    @property
    def applicant(self):
        return self.proposal.applicant

    @property
    def can_be_processed(self):
        return self.processing_status == 'with_referral'

    def can_assess_referral(self,user):
        return self.processing_status == 'with_referral'

class ProposalRequirement(OrderedModel):
    RECURRENCE_PATTERNS = [(1, 'Weekly'), (2, 'Monthly'), (3, 'Yearly')]
    standard_requirement = models.ForeignKey(ProposalStandardRequirement,null=True,blank=True)
    free_requirement = models.TextField(null=True,blank=True)
    standard = models.BooleanField(default=True)
    proposal = models.ForeignKey(Proposal,related_name='requirements')
    due_date = models.DateField(null=True,blank=True)
    recurrence = models.BooleanField(default=False)
    recurrence_pattern = models.SmallIntegerField(choices=RECURRENCE_PATTERNS,default=1)
    recurrence_schedule = models.IntegerField(null=True,blank=True)
    copied_from = models.ForeignKey('self', on_delete=models.SET_NULL, blank=True, null=True)
    is_deleted = models.BooleanField(default=False)
    #To determine if requirement has been added by referral and the group of referral who added it
    #Null if added by an assessor
    referral_group = models.ForeignKey(ReferralRecipientGroup,null=True,blank=True,related_name='requirement_referral_groups')
    #order = models.IntegerField(default=1)


    class Meta:
        app_label = 'commercialoperator'


    @property
    def requirement(self):
        return self.standard_requirement.text if self.standard else self.free_requirement

    def can_referral_edit(self,user):
        if self.proposal.processing_status=='with_referral':
            if self.referral_group:
                group =  ReferralRecipientGroup.objects.filter(id=self.referral_group.id)
                #user=request.user
                if group and group[0] in user.referralrecipientgroup_set.all():
                    return True
                else:
                    return False
        return False

@python_2_unicode_compatible
#class ProposalStandardRequirement(models.Model):
class ChecklistQuestion(RevisionedMixin):
    TYPE_CHOICES = (
        ('assessor_list','Assessor Checklist'),
        ('referral_list','Referral Checklist')
    )
    text = models.TextField()
    list_type = models.CharField('Checklist type', max_length=30, choices=TYPE_CHOICES,
                                         default=TYPE_CHOICES[0][0])
    correct_answer= models.BooleanField(default=False)
    obsolete = models.BooleanField(default=False)

    def __str__(self):
        return self.text

    class Meta:
        app_label = 'commercialoperator'


class ProposalAssessment(RevisionedMixin):
    proposal=models.ForeignKey(Proposal, related_name='assessment')
    completed = models.BooleanField(default=False)
    submitter = models.ForeignKey(EmailUser, blank=True, null=True, related_name='proposal_assessment')
    referral_assessment=models.BooleanField(default=False)
    referral_group = models.ForeignKey(ReferralRecipientGroup,null=True,blank=True,related_name='referral_assessment')
    referral=models.ForeignKey(Referral, related_name='assessment',blank=True, null=True )
    # def __str__(self):
    #     return self.proposal

    class Meta:
        app_label = 'commercialoperator'
        unique_together = ('proposal', 'referral_group',)

    @property
    def checklist(self):
        return self.answers.all()



class ProposalAssessmentAnswer(RevisionedMixin):
    question=models.ForeignKey(ChecklistQuestion, related_name='answers')
    answer = models.NullBooleanField()
    assessment=models.ForeignKey(ProposalAssessment, related_name='answers', null=True, blank=True)

    def __str__(self):
        return self.question.text

    class Meta:
        app_label = 'commercialoperator'




class QAOfficerReferral(RevisionedMixin):
    SENT_CHOICES = (
        (1,'Sent From Assessor'),
        (2,'Sent From Referral')
    )
    PROCESSING_STATUS_CHOICES = (
                                 ('with_qaofficer', 'Awaiting'),
                                 ('recalled', 'Recalled'),
                                 ('completed', 'Completed'),
                                 )
    lodged_on = models.DateTimeField(auto_now_add=True)
    proposal = models.ForeignKey(Proposal,related_name='qaofficer_referrals')
    sent_by = models.ForeignKey(EmailUser,related_name='assessor_qaofficer_referrals')
    qaofficer = models.ForeignKey(EmailUser, null=True, blank=True, related_name='qaofficers')
    qaofficer_group = models.ForeignKey(QAOfficerGroup,null=True,blank=True,related_name='qaofficer_groups')
    linked = models.BooleanField(default=False)
    sent_from = models.SmallIntegerField(choices=SENT_CHOICES,default=SENT_CHOICES[0][0])
    processing_status = models.CharField('Processing Status', max_length=30, choices=PROCESSING_STATUS_CHOICES,
                                         default=PROCESSING_STATUS_CHOICES[0][0])
    text = models.TextField(blank=True) #Assessor text
    qaofficer_text = models.TextField(blank=True)
    document = models.ForeignKey(QAOfficerDocument, blank=True, null=True, related_name='qaofficer_referral_document')


    class Meta:
        app_label = 'commercialoperator'
        ordering = ('-lodged_on',)

    def __str__(self):
        return 'Proposal {} - QA Officer referral {}'.format(self.proposal.id,self.id)

    # Methods
    @property
    def latest_qaofficer_referrals(self):
        return QAOfficer.objects.filter(sent_by=self.qaofficer, proposal=self.proposal)[:2]

#    @property
#    def can_be_completed(self):
#        #Referral cannot be completed until second level referral sent by referral has been completed/recalled
#        qs=Referral.objects.filter(sent_by=self.referral, proposal=self.proposal, processing_status='with_referral')
#        if qs:
#            return False
#        else:
#            return True
#
#    def recall(self,request):
#        with transaction.atomic():
#            if not self.proposal.can_assess(request.user):
#                raise exceptions.ProposalNotAuthorized()
#            self.processing_status = 'recalled'
#            self.save()
#            # TODO Log proposal action
#            self.proposal.log_user_action(ProposalUserAction.RECALL_REFERRAL.format(self.id,self.proposal.id),request)
#            # TODO log organisation action
#            self.proposal.applicant.log_user_action(ProposalUserAction.RECALL_REFERRAL.format(self.id,self.proposal.id),request)
#
#    def remind(self,request):
#        with transaction.atomic():
#            if not self.proposal.can_assess(request.user):
#                raise exceptions.ProposalNotAuthorized()
#            # Create a log entry for the proposal
#            #self.proposal.log_user_action(ProposalUserAction.ACTION_REMIND_REFERRAL.format(self.id,self.proposal.id,'{}({})'.format(self.referral.get_full_name(),self.referral.email)),request)
#            self.proposal.log_user_action(ProposalUserAction.ACTION_REMIND_REFERRAL.format(self.id,self.proposal.id,'{}'.format(self.referral_group.name)),request)
#            # Create a log entry for the organisation
#            self.proposal.applicant.log_user_action(ProposalUserAction.ACTION_REMIND_REFERRAL.format(self.id,self.proposal.id,'{}'.format(self.referral_group.name)),request)
#            # send email
#            recipients = self.referral_group.members_list
#            send_referral_email_notification(self,recipients,request,reminder=True)
#
#    def resend(self,request):
#        with transaction.atomic():
#            if not self.proposal.can_assess(request.user):
#                raise exceptions.ProposalNotAuthorized()
#            self.processing_status = 'with_referral'
#            self.proposal.processing_status = 'with_referral'
#            self.proposal.save()
#            self.sent_from = 1
#            self.save()
#            # Create a log entry for the proposal
#            #self.proposal.log_user_action(ProposalUserAction.ACTION_RESEND_REFERRAL_TO.format(self.id,self.proposal.id,'{}({})'.format(self.referral.get_full_name(),self.referral.email)),request)
#            self.proposal.log_user_action(ProposalUserAction.ACTION_RESEND_REFERRAL_TO.format(self.id,self.proposal.id,'{}'.format(self.referral_group.name)),request)
#            # Create a log entry for the organisation
#            #self.proposal.applicant.log_user_action(ProposalUserAction.ACTION_RESEND_REFERRAL_TO.format(self.id,self.proposal.id,'{}({})'.format(self.referral.get_full_name(),self.referral.email)),request)
#            self.proposal.applicant.log_user_action(ProposalUserAction.ACTION_RESEND_REFERRAL_TO.format(self.id,self.proposal.id,'{}'.format(self.referral_group.name)),request)
#            # send email
#            recipients = self.referral_group.members_list
#            send_referral_email_notification(self,recipients,request)
#
#    def complete(self,request):
#        with transaction.atomic():
#            try:
#                #if request.user != self.referral:
#                group =  ReferralRecipientGroup.objects.filter(name=self.referral_group)
#                if group and group[0] in u.referralrecipientgroup_set.all():
#                    raise exceptions.ReferralNotAuthorized()
#                self.processing_status = 'completed'
#                self.referral = request.user
#                self.referral_text = request.user.get_full_name() + ': ' + request.data.get('referral_comment')
#                self.add_referral_document(request)
#                self.save()
#                # TODO Log proposal action
#                #self.proposal.log_user_action(ProposalUserAction.CONCLUDE_REFERRAL.format(self.id,self.proposal.id,'{}({})'.format(self.referral.get_full_name(),self.referral.email)),request)
#                self.proposal.log_user_action(ProposalUserAction.CONCLUDE_REFERRAL.format(request.user.get_full_name(), self.id,self.proposal.id,'{}'.format(self.referral_group.name)),request)
#                # TODO log organisation action
#                #self.proposal.applicant.log_user_action(ProposalUserAction.CONCLUDE_REFERRAL.format(self.id,self.proposal.id,'{}({})'.format(self.referral.get_full_name(),self.referral.email)),request)
#                self.proposal.applicant.log_user_action(ProposalUserAction.CONCLUDE_REFERRAL.format(request.user.get_full_name(), self.id,self.proposal.id,'{}'.format(self.referral_group.name)),request)
#                send_referral_complete_email_notification(self,request)
#            except:
#                raise
#
#    def add_referral_document(self, request):
#        with transaction.atomic():
#            try:
#                referral_document = request.data['referral_document']
#                #import ipdb; ipdb.set_trace()
#                if referral_document != 'null':
#                    try:
#                        document = self.referral_documents.get(input_name=str(referral_document))
#                    except ReferralDocument.DoesNotExist:
#                        document = self.referral_documents.get_or_create(input_name=str(referral_document), name=str(referral_document))[0]
#                    document.name = str(referral_document)
#                    # commenting out below tow lines - we want to retain all past attachments - reversion can use them
#                    #if document._file and os.path.isfile(document._file.path):
#                    #    os.remove(document._file.path)
#                    document._file = referral_document
#                    document.save()
#                    d=ReferralDocument.objects.get(id=document.id)
#                    self.referral_document = d
#                    comment = 'Referral Document Added: {}'.format(document.name)
#                else:
#                    self.referral_document = None
#                    comment = 'Referral Document Deleted: {}'.format(request.data['referral_document_name'])
#                #self.save()
#                self.save(version_comment=comment) # to allow revision to be added to reversion history
#                self.proposal.log_user_action(ProposalUserAction.ACTION_REFERRAL_DOCUMENT.format(self.id),request)
#                # Create a log entry for the organisation
#                self.proposal.applicant.log_user_action(ProposalUserAction.ACTION_REFERRAL_DOCUMENT.format(self.id),request)
#                return self
#            except:
#                raise
#
#
#    def send_referral(self,request,referral_email,referral_text):
#        with transaction.atomic():
#            try:
#                #import ipdb; ipdb.set_trace()
#                if self.proposal.processing_status == 'with_referral':
#                    if request.user != self.referral:
#                        raise exceptions.ReferralNotAuthorized()
#                    if self.sent_from != 1:
#                        raise exceptions.ReferralCanNotSend()
#                    self.proposal.processing_status = 'with_referral'
#                    self.proposal.save()
#                    referral = None
#                    # Check if the user is in ledger
#                    try:
#                        user = EmailUser.objects.get(email__icontains=referral_email)
#                    except EmailUser.DoesNotExist:
#                        # Validate if it is a deparment user
#                        department_user = get_department_user(referral_email)
#                        if not department_user:
#                            raise ValidationError('The user you want to send the referral to is not a member of the department')
#                        # Check if the user is in ledger or create
#
#                        user,created = EmailUser.objects.get_or_create(email=department_user['email'].lower())
#                        if created:
#                            user.first_name = department_user['given_name']
#                            user.last_name = department_user['surname']
#                            user.save()
#                    qs=Referral.objects.filter(sent_by=user, proposal=self.proposal)
#                    if qs:
#                        raise ValidationError('You cannot send referral to this user')
#                    try:
#                        Referral.objects.get(referral=user,proposal=self.proposal)
#                        raise ValidationError('A referral has already been sent to this user')
#                    except Referral.DoesNotExist:
#                        # Create Referral
#                        referral = Referral.objects.create(
#                            proposal = self.proposal,
#                            referral=user,
#                            sent_by=request.user,
#                            sent_from=2,
#                            text=referral_text
#                        )
#                    # Create a log entry for the proposal
#                    self.proposal.log_user_action(ProposalUserAction.ACTION_SEND_REFERRAL_TO.format(referral.id,self.proposal.id,'{}({})'.format(user.get_full_name(),user.email)),request)
#                    # Create a log entry for the organisation
#                    self.proposal.applicant.log_user_action(ProposalUserAction.ACTION_SEND_REFERRAL_TO.format(referral.id,self.proposal.id,'{}({})'.format(user.get_full_name(),user.email)),request)
#                    # send email
#                    recipients = self.email_group.members_list
#                    send_referral_email_notification(referral,recipients,request)
#                else:
#                    raise exceptions.ProposalReferralCannotBeSent()
#            except:
#                raise


    # Properties
    @property
    def region(self):
        return self.proposal.region

    @property
    def activity(self):
        return self.proposal.activity

    @property
    def title(self):
        return self.proposal.title

    @property
    def applicant(self):
        return self.proposal.applicant.name

    @property
    def can_be_processed(self):
        return self.processing_status == 'with_qa_officer'

    def can_asses(self):
        return self.can_be_processed and self.proposal.is_qa_officer()


@receiver(pre_delete, sender=Proposal)
def delete_documents(sender, instance, *args, **kwargs):
    for document in instance.documents.all():
        document.delete()

def clone_proposal_with_status_reset(proposal):
        with transaction.atomic():
            try:
                proposal.customer_status = 'draft'
                proposal.processing_status = 'draft'
                proposal.assessor_data = None
                proposal.comment_data = None

                #proposal.id_check_status = 'not_checked'
                #proposal.character_check_status = 'not_checked'
                #proposal.compliance_check_status = 'not_checked'
                #Sproposal.review_status = 'not_reviewed'

                proposal.lodgement_number = ''
                proposal.lodgement_sequence = 0
                proposal.lodgement_date = None

                proposal.assigned_officer = None
                proposal.assigned_approver = None

                proposal.approval = None

                original_proposal_id = proposal.id

                #proposal.previous_application = Proposal.objects.get(id=original_proposal_id)

                proposal.id = None
                proposal.approval_level_document = None

                proposal.save(no_revision=True)

                # clone documents
                for proposal_document in ProposalDocument.objects.filter(proposal=original_proposal_id):
                    proposal_document.proposal = proposal
                    proposal_document.id = None
                    proposal_document._file.name = u'proposals/{}/documents/{}'.format(proposal.id, proposal_document.name)
                    proposal_document.can_delete = True
                    proposal_document.save()

                # copy documents on file system and reset can_delete flag
                subprocess.call('cp -pr media/proposals/{} media/proposals/{}'.format(original_proposal_id, proposal.id), shell=True)

                return proposal
            except:
                raise

def searchKeyWords(searchWords, searchProposal, searchApproval, searchCompliance, is_internal= True):
    from commercialoperator.utils import search, search_approval, search_compliance
    from commercialoperator.components.approvals.models import Approval
    from commercialoperator.components.compliances.models import Compliance
    qs = []
    if is_internal:
        proposal_list = Proposal.objects.filter(application_type__name='T Class').exclude(processing_status__in=['discarded','draft'])
        approval_list = Approval.objects.all().order_by('lodgement_number', '-issue_date').distinct('lodgement_number')
        compliance_list = Compliance.objects.all()
    if searchWords:
        if searchProposal:
            for p in proposal_list:
                if p.data:
                    try:
                        results = search(p.data[0], searchWords)
                        final_results = {}
                        if results:
                            for r in results:
                                for key, value in r.iteritems():
                                    final_results.update({'key': key, 'value': value})
                            res = {
                                'number': p.lodgement_number,
                                'id': p.id,
                                'type': 'Proposal',
                                'applicant': p.applicant.name,
                                'text': final_results,
                                }
                            qs.append(res)
                    except:
                        raise
        if searchApproval:
            for a in approval_list:
                try:
                    results = search_approval(a, searchWords)
                    qs.extend(results)
                except:
                    raise
        if searchCompliance:
            for c in compliance_list:
                try:
                    results = search_compliance(c, searchWords)
                    qs.extend(results)
                except:
                    raise
    return qs

def search_reference(reference_number):
    from commercialoperator.components.approvals.models import Approval
    from commercialoperator.components.compliances.models import Compliance
    proposal_list = Proposal.objects.all().exclude(processing_status__in=['discarded'])
    approval_list = Approval.objects.all().order_by('lodgement_number', '-issue_date').distinct('lodgement_number')
    compliance_list = Compliance.objects.all().exclude(processing_status__in=['future'])
    record = {}
    try:
        result = proposal_list.get(lodgement_number = reference_number)
        record = {  'id': result.id,
                    'type': 'proposal' }
    except Proposal.DoesNotExist:
        try:
            result = approval_list.get(lodgement_number = reference_number)
            record = {  'id': result.id,
                        'type': 'approval' }
        except Approval.DoesNotExist:
            try:
                for c in compliance_list:
                    if c.reference == reference_number:
                        record = {  'id': c.id,
                                    'type': 'compliance' }
            except:
                raise ValidationError('Record with provided reference number does not exist')
    if record:
        return record
    else:
        raise ValidationError('Record with provided reference number does not exist')

from ckeditor.fields import RichTextField
class HelpPage(models.Model):
    HELP_TEXT_EXTERNAL = 1
    HELP_TEXT_INTERNAL = 2
    HELP_TYPE_CHOICES = (
        (HELP_TEXT_EXTERNAL, 'External'),
        (HELP_TEXT_INTERNAL, 'Internal'),
    )

    application_type = models.ForeignKey(ApplicationType)
    content = RichTextField()
    description = models.CharField(max_length=256, blank=True, null=True)
    help_type = models.SmallIntegerField('Help Type', choices=HELP_TYPE_CHOICES, default=HELP_TEXT_EXTERNAL)
    version = models.SmallIntegerField(default=1, blank=False, null=False)

    class Meta:
        app_label = 'commercialoperator'
        unique_together = ('application_type', 'help_type', 'version')



import reversion
<<<<<<< HEAD
reversion.register(Referral, follow=['referral_documents', 'assessment'])
reversion.register(ReferralDocument, follow=['referral_document'])

reversion.register(Proposal, follow=['documents', 'onhold_documents','required_documents','qaofficer_documents','comms_logs','other_details', 'parks', 'trails', 'vehicles', 'vessels', 'proposalrequest_set','proposaldeclineddetails', 'proposalonhold', 'requirements', 'referrals', 'qaofficer_referrals', 'compliances', 'referrals', 'approvals', 'park_entries', 'assessment', 'bookings'])
=======
reversion.register(Referral, follow=['referral_documents','assessment'])
reversion.register(ReferralDocument, follow=['referral_document', ])

reversion.register(Proposal, follow=['documents', 'onhold_documents','required_documents','qaofficer_documents','comms_logs','other_details', 'parks', 'trails', 'vehicles', 'vessels', 'proposalrequest_set','proposaldeclineddetails', 'proposalonhold', 'requirements', 'referrals', 'qaofficer_referrals', 'compliances', 'referrals', 'approvals', 'park_entries', 'assessment'])
>>>>>>> dab4ea8b
reversion.register(ProposalDocument, follow=['onhold_documents'])
reversion.register(OnHoldDocument)
reversion.register(ProposalRequest)
reversion.register(ProposalRequiredDocument)
reversion.register(ProposalApplicantDetails)
reversion.register(ProposalActivitiesLand)
reversion.register(ProposalActivitiesMarine)
reversion.register(ProposalOtherDetails, follow=['accreditations'])

reversion.register(ProposalLogEntry, follow=['documents',])
reversion.register(ProposalLogDocument)

#reversion.register(Park, follow=['proposals',])
reversion.register(ProposalPark, follow=['activities','access_types', 'zones'])
reversion.register(ProposalParkAccess)

#reversion.register(AccessType, follow=['proposals','proposalparkaccess_set', 'vehicles'])

#reversion.register(Activity, follow=['proposalparkactivity_set','proposalparkzoneactivity_set', 'proposaltrailsectionactivity_set'])
reversion.register(ProposalParkActivity)

reversion.register(ProposalParkZone, follow=['park_activities'])
reversion.register(ProposalParkZoneActivity)
reversion.register(ParkEntry)

reversion.register(ProposalTrail, follow=['sections'])
reversion.register(Vehicle)
reversion.register(Vessel)
reversion.register(ProposalUserAction)

reversion.register(ProposalTrailSection, follow=['trail_activities'])

reversion.register(ProposalTrailSectionActivity)
reversion.register(AmendmentReason, follow=['amendmentrequest_set'])
reversion.register(AmendmentRequest)
reversion.register(Assessment)
reversion.register(ProposalDeclinedDetails)
reversion.register(ProposalOnHold)
reversion.register(ProposalStandardRequirement, follow=['proposalrequirement_set'])
reversion.register(ProposalRequirement, follow=['compliance_requirement'])
reversion.register(ReferralRecipientGroup, follow=['commercialoperator_referral_groups', 'referral_assessment'])
reversion.register(QAOfficerGroup, follow=['qaofficer_groups'])
reversion.register(QAOfficerReferral)
reversion.register(QAOfficerDocument, follow=['qaofficer_referral_document'])
reversion.register(ProposalAccreditation)
reversion.register(HelpPage)
reversion.register(ChecklistQuestion, follow=['answers'])
reversion.register(ProposalAssessment, follow=['answers'])
reversion.register(ProposalAssessmentAnswer)
<<<<<<< HEAD
=======

>>>>>>> dab4ea8b

<|MERGE_RESOLUTION|>--- conflicted
+++ resolved
@@ -1442,7 +1442,7 @@
                                     #'applicant' : self.applicant,
                                     'submitter': self.submitter,
                                     'org_applicant' : self.applicant if isinstance(self.applicant, Organisation) else None,
-                                    'proxy_applicant' : self.applicant if isinstance(self.applicant, EmailUser) else None,                                
+                                    'proxy_applicant' : self.applicant if isinstance(self.applicant, EmailUser) else None,
                                     'lodgement_number': previous_approval.lodgement_number
                                     #'extracted_fields' = JSONField(blank=True, null=True)
                                 }
@@ -1467,7 +1467,7 @@
                                     #'applicant' : self.applicant,
                                     'submitter': self.submitter,
                                     'org_applicant' : self.applicant if isinstance(self.applicant, Organisation) else None,
-                                    'proxy_applicant' : self.applicant if isinstance(self.applicant, EmailUser) else None,                                
+                                    'proxy_applicant' : self.applicant if isinstance(self.applicant, EmailUser) else None,
                                     'lodgement_number': previous_approval.lodgement_number
                                     #'extracted_fields' = JSONField(blank=True, null=True)
                                 }
@@ -3014,17 +3014,10 @@
 
 
 import reversion
-<<<<<<< HEAD
 reversion.register(Referral, follow=['referral_documents', 'assessment'])
 reversion.register(ReferralDocument, follow=['referral_document'])
 
 reversion.register(Proposal, follow=['documents', 'onhold_documents','required_documents','qaofficer_documents','comms_logs','other_details', 'parks', 'trails', 'vehicles', 'vessels', 'proposalrequest_set','proposaldeclineddetails', 'proposalonhold', 'requirements', 'referrals', 'qaofficer_referrals', 'compliances', 'referrals', 'approvals', 'park_entries', 'assessment', 'bookings'])
-=======
-reversion.register(Referral, follow=['referral_documents','assessment'])
-reversion.register(ReferralDocument, follow=['referral_document', ])
-
-reversion.register(Proposal, follow=['documents', 'onhold_documents','required_documents','qaofficer_documents','comms_logs','other_details', 'parks', 'trails', 'vehicles', 'vessels', 'proposalrequest_set','proposaldeclineddetails', 'proposalonhold', 'requirements', 'referrals', 'qaofficer_referrals', 'compliances', 'referrals', 'approvals', 'park_entries', 'assessment'])
->>>>>>> dab4ea8b
 reversion.register(ProposalDocument, follow=['onhold_documents'])
 reversion.register(OnHoldDocument)
 reversion.register(ProposalRequest)
@@ -3074,8 +3067,4 @@
 reversion.register(ChecklistQuestion, follow=['answers'])
 reversion.register(ProposalAssessment, follow=['answers'])
 reversion.register(ProposalAssessmentAnswer)
-<<<<<<< HEAD
-=======
-
->>>>>>> dab4ea8b
-
+
