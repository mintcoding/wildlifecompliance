--- conflicted
+++ resolved
@@ -34,7 +34,6 @@
 def update_proposal_doc_filename(instance, filename):
     return 'proposals/{}/documents/{}'.format(instance.proposal.id,filename)
 
-<<<<<<< HEAD
 def update_onhold_doc_filename(instance, filename):
     return 'proposals/{}/on_hold/{}'.format(instance.proposal.id,filename)
 
@@ -43,10 +42,9 @@
 
 def update_referral_doc_filename(instance, filename):
     return 'proposals/{}/referral/{}/documents/{}'.format(instance.referral.proposal.id,instance.referral.id,filename)
-=======
+
 def update_proposal_required_doc_filename(instance, filename):
     return 'proposals/{}/required_documents/{}/{}'.format(instance.proposal.id,instance.required_doc.id,filename)
->>>>>>> 935503ff
 
 def update_proposal_comms_log_filename(instance, filename):
     return 'proposals/{}/communications/{}/{}'.format(instance.log_entry.proposal.id,instance.id,filename)
@@ -205,7 +203,6 @@
     class Meta:
         app_label = 'commercialoperator'
 
-<<<<<<< HEAD
 class OnHoldDocument(Document):
     proposal = models.ForeignKey('Proposal',related_name='onhold_documents')
     _file = models.FileField(upload_to=update_onhold_doc_filename)
@@ -216,7 +213,7 @@
     def delete(self):
         if self.can_delete:
             return super(ProposalDocument, self).delete()
-=======
+
 #Documents on Activities(land)and Activities(Marine) tab for T-Class related to required document questions
 class ProposalRequiredDocument(Document):
     proposal = models.ForeignKey('Proposal',related_name='required_documents')
@@ -228,13 +225,11 @@
     def delete(self):
         if self.can_delete:
             return super(ProposalRequiredDocument, self).delete()
->>>>>>> 935503ff
         logger.info('Cannot delete existing document object after Proposal has been submitted (including document submitted before Proposal pushback to status Draft): {}'.format(self.name))
 
     class Meta:
         app_label = 'commercialoperator'
 
-<<<<<<< HEAD
 class QAOfficerDocument(Document):
     proposal = models.ForeignKey('Proposal',related_name='qaofficer_documents')
     _file = models.FileField(upload_to=update_qaofficer_doc_filename)
@@ -264,8 +259,6 @@
 
     class Meta:
         app_label = 'commercialoperator'
-=======
->>>>>>> 935503ff
 
 class ProposalApplicantDetails(models.Model):
     first_name = models.CharField(max_length=24, blank=True, default='')
@@ -1527,7 +1520,7 @@
         ('narta', 'NARTA'),
         ('other', 'Other')
     )
-    
+
     accreditation_type = models.CharField('Accreditation', max_length=40, choices=ACCREDITATION_TYPE_CHOICES,
                                        default=ACCREDITATION_TYPE_CHOICES[0][0])
     accreditation_expiry= models.DateField(blank=True, null=True)
@@ -1577,7 +1570,7 @@
     access_type = models.ForeignKey(AccessType, blank=True, null=True)
 
     class Meta:
-        app_label = 'commercialoperator' 
+        app_label = 'commercialoperator'
         unique_together = ('proposal_park', 'access_type')
 
 #To store Park zones related to Proposal T class marine parks
@@ -1597,7 +1590,7 @@
     #section=models.ForeignKey(Section, blank=True, null= True)
 
     class Meta:
-        app_label = 'commercialoperator' 
+        app_label = 'commercialoperator'
         unique_together = ('park_zone', 'activity')
 
 
@@ -1631,7 +1624,7 @@
 #     section=models.ForeignKey(Section, blank=True, null= True)
 
 #     class Meta:
-#         app_label = 'commercialoperator' 
+#         app_label = 'commercialoperator'
 #         unique_together = ('proposal_trail', 'activity')
 
 class ProposalTrailSectionActivity(models.Model):
@@ -1640,7 +1633,7 @@
     #section=models.ForeignKey(Section, blank=True, null= True)
 
     class Meta:
-        app_label = 'commercialoperator' 
+        app_label = 'commercialoperator'
         unique_together = ('trail_section', 'activity')
 
 
