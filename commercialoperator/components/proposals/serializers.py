--- conflicted
+++ resolved
@@ -234,7 +234,7 @@
                 'proposal',
                 )
 class ChecklistQuestionSerializer(serializers.ModelSerializer):
-    
+
     class Meta:
         model = ChecklistQuestion
         #fields = '__all__'
@@ -263,7 +263,7 @@
                 'referral_group',
                 'checklist'
                 )
-       
+
 
 class BaseProposalSerializer(serializers.ModelSerializer):
     readonly = serializers.SerializerMethodField(read_only=True)
@@ -646,12 +646,9 @@
     district = serializers.CharField(source='district.name', read_only=True)
     #tenure = serializers.CharField(source='tenure.name', read_only=True)
     qaofficer_referrals = QAOfficerReferralSerializer(many=True)
-<<<<<<< HEAD
     reversion_ids = serializers.SerializerMethodField()
-=======
     assessor_assessment=ProposalAssessmentSerializer(read_only=True)
     referral_assessments=ProposalAssessmentSerializer(read_only=True, many=True)
->>>>>>> 972fd8ea
 
     class Meta:
         model = Proposal
@@ -712,12 +709,9 @@
                 'trails',
                 'training_completed',
                 'can_edit_activities',
-<<<<<<< HEAD
                 'reversion_ids'
-=======
                 'assessor_assessment',
                 'referral_assessments'
->>>>>>> 972fd8ea
                 )
         read_only_fields=('documents','requirements')
 
