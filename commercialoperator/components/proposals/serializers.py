--- conflicted
+++ resolved
@@ -19,17 +19,14 @@
                                     Vehicle,
                                     Vessel,
                                     ProposalTrail,
-<<<<<<< HEAD
                                     QAOfficerReferral,
-=======
                                     ProposalParkAccess,
                                     ProposalTrailSection,
                                     ProposalTrailSectionActivity,
                                     ProposalParkZoneActivity,
-                                    ProposalParkZone, 
+                                    ProposalParkZone,
                                     ProposalOtherDetails,
                                     ProposalAccreditation
->>>>>>> 935503ff
                                 )
 from commercialoperator.components.organisations.models import (
                                 Organisation
@@ -146,7 +143,6 @@
         model = ProposalTrail
         fields = '__all__'
 
-<<<<<<< HEAD
 class QAOfficerReferralSerializer(serializers.ModelSerializer):
     processing_status = serializers.SerializerMethodField(read_only=True)
     sent_by = serializers.SerializerMethodField(read_only=True)
@@ -164,11 +160,10 @@
     def get_qaofficer(self,obj):
         return obj.qaofficer.get_full_name() if obj.qaofficer else ''
 
-=======
 class ProposalAccreditationSerializer(serializers.ModelSerializer):
     accreditation_type_value= serializers.SerializerMethodField()
     accreditation_expiry = serializers.DateField(format="%d/%m/%Y",input_formats=['%d/%m/%Y'],required=False,allow_null=True)
-    
+
     class Meta:
         model = ProposalAccreditation
         #fields = '__all__'
@@ -225,7 +220,6 @@
                 'credit_docket_books',
                 'proposal',
                 )
->>>>>>> 935503ff
 
 class BaseProposalSerializer(serializers.ModelSerializer):
     readonly = serializers.SerializerMethodField(read_only=True)
