import re
from django.db import transaction
from preserialize.serialize import serialize
from ledger.accounts.models import EmailUser, Document
from commercialoperator.components.proposals.models import ProposalDocument, ProposalPark, ProposalParkActivity, ProposalParkAccess, ProposalTrail, ProposalTrailSectionActivity, ProposalTrailSection, ProposalParkZone, ProposalParkZoneActivity, ProposalOtherDetails, ProposalAccreditation
from commercialoperator.components.proposals.serializers import SaveProposalSerializer, SaveProposalParkSerializer, SaveProposalTrailSerializer, ProposalAccreditationSerializer, ProposalOtherDetailsSerializer
from commercialoperator.components.main.models import Activity, Park, AccessType, Trail, Section, Zone
import traceback
import os

def create_data_from_form(schema, post_data, file_data, post_data_index=None,special_fields=[],assessor_data=False):
    data = {}
    special_fields_list = []
    assessor_data_list = []
    comment_data_list = {}
    special_fields_search = SpecialFieldsSearch(special_fields)
    if assessor_data:
        assessor_fields_search = AssessorDataSearch()
        comment_fields_search = CommentDataSearch()
    try:
        for item in schema:
            #import ipdb; ipdb.set_trace()
            data.update(_create_data_from_item(item, post_data, file_data, 0, ''))
            #_create_data_from_item(item, post_data, file_data, 0, '')
            special_fields_search.extract_special_fields(item, post_data, file_data, 0, '')
            if assessor_data:
                assessor_fields_search.extract_special_fields(item, post_data, file_data, 0, '')
                comment_fields_search.extract_special_fields(item, post_data, file_data, 0, '')
        special_fields_list = special_fields_search.special_fields
        if assessor_data:
            assessor_data_list = assessor_fields_search.assessor_data
            comment_data_list = comment_fields_search.comment_data
    except:
        traceback.print_exc()
    if assessor_data:
        return [data],special_fields_list,assessor_data_list,comment_data_list

    return [data],special_fields_list


def _extend_item_name(name, suffix, repetition):
    return '{}{}-{}'.format(name, suffix, repetition)

def _create_data_from_item(item, post_data, file_data, repetition, suffix):
    item_data = {}

    if 'name' in item:
        extended_item_name = item['name']
    else:
        raise Exception('Missing name in item %s' % item['label'])

    #import ipdb; ipdb.set_trace()
    if 'children' not in item:
        if item['type'] in ['checkbox' 'declaration']:
            #item_data[item['name']] = post_data[item['name']]
            #import ipdb; ipdb.set_trace()
            item_data[item['name']] = extended_item_name in post_data
        elif item['type'] == 'file':
            if extended_item_name in file_data:
                item_data[item['name']] = str(file_data.get(extended_item_name))
                # TODO save the file here
            elif extended_item_name + '-existing' in post_data and len(post_data[extended_item_name + '-existing']) > 0:
                item_data[item['name']] = post_data.get(extended_item_name + '-existing')
            else:
                item_data[item['name']] = ''
        else:
            if extended_item_name in post_data:
                if item['type'] == 'multi-select':
                    item_data[item['name']] = post_data.getlist(extended_item_name)
                else:
                    item_data[item['name']] = post_data.get(extended_item_name)
    else:
        if 'repetition' in item:
            item_data = generate_item_data(extended_item_name,item,item_data,post_data,file_data,len(post_data[item['name']]),suffix)
        else:
            #import ipdb; ipdb.set_trace()
            item_data = generate_item_data(extended_item_name, item, item_data, post_data, file_data,1,suffix)


    if 'conditions' in item:
        for condition in item['conditions'].keys():
            for child in item['conditions'][condition]:
                item_data.update(_create_data_from_item(child, post_data, file_data, repetition, suffix))

    #import ipdb; ipdb.set_trace()
    return item_data

def generate_item_data(item_name,item,item_data,post_data,file_data,repetition,suffix):
    item_data_list = []
    for rep in xrange(0, repetition):
        #import ipdb; ipdb.set_trace()
        child_data = {}
        for child_item in item.get('children'):
            child_data.update(_create_data_from_item(child_item, post_data, file_data, 0,
                                                     '{}-{}'.format(suffix, rep)))
        item_data_list.append(child_data)

        item_data[item['name']] = item_data_list
    return item_data

class AssessorDataSearch(object):

    def __init__(self,lookup_field='canBeEditedByAssessor'):
        self.lookup_field = lookup_field
        self.assessor_data = []

    def extract_assessor_data(self,item,post_data):
        values = []
        res = {
            'name': item,
            'assessor': '',
            'referrals':[]
        }
        for k in post_data:
            if re.match(item,k):
                values.append({k:post_data[k]})
        if values:
            for v in values:
                for k,v in v.items():
                    parts = k.split('{}-'.format(item))
                    if len(parts) > 1:
                        # split parts to see if referall
                        ref_parts = parts[1].split('Referral-')
                        if len(ref_parts) > 1:
                            # Referrals
                            res['referrals'].append({
                                'value':v,
                                'email':ref_parts[1],
                                'full_name': EmailUser.objects.get(email=ref_parts[1]).get_full_name()
                            })
                        elif k.split('-')[-1].lower() == 'assessor':
                            # Assessor
                            res['assessor'] = v

        return res

    def extract_special_fields(self,item, post_data, file_data, repetition, suffix):
        item_data = {}
        if 'name' in item:
            extended_item_name = item['name']
        else:
            raise Exception('Missing name in item %s' % item['label'])

        if 'children' not in item:
            if 'conditions' in item:
                for condition in item['conditions'].keys():
                    for child in item['conditions'][condition]:
                        item_data.update(self.extract_special_fields(child, post_data, file_data, repetition, suffix))

            if item.get(self.lookup_field):
                self.assessor_data.append(self.extract_assessor_data(extended_item_name,post_data))

        else:
            if 'repetition' in item:
                item_data = self.generate_item_data_special_field(extended_item_name,item,item_data,post_data,file_data,len(post_data[item['name']]),suffix)
            else:
                item_data = self.generate_item_data_special_field(extended_item_name, item, item_data, post_data, file_data,1,suffix)

            if 'conditions' in item:
                for condition in item['conditions'].keys():
                    for child in item['conditions'][condition]:
                        item_data.update(self.extract_special_fields(child, post_data, file_data, repetition, suffix))

        return item_data

    def generate_item_data_special_field(self,item_name,item,item_data,post_data,file_data,repetition,suffix):
        item_data_list = []
        for rep in xrange(0, repetition):
            child_data = {}
            for child_item in item.get('children'):
                child_data.update(self.extract_special_fields(child_item, post_data, file_data, 0,
                                                         '{}-{}'.format(suffix, rep)))
            item_data_list.append(child_data)

            item_data[item['name']] = item_data_list
        return item_data

class CommentDataSearch(object):

    def __init__(self,lookup_field='canBeEditedByAssessor'):
        self.lookup_field = lookup_field
        self.comment_data = {}

    def extract_comment_data(self,item,post_data):
        res = {}
        values = []
        for k in post_data:
            if re.match(item,k):
                values.append({k:post_data[k]})
        if values:
            for v in values:
                for k,v in v.items():
                    parts = k.split('{}'.format(item))
                    if len(parts) > 1:
                        ref_parts = parts[1].split('-comment-field')
                        if len(ref_parts) > 1:
                            res = {'{}'.format(item):v}
        return res

    def extract_special_fields(self,item, post_data, file_data, repetition, suffix):
        item_data = {}
        if 'name' in item:
            extended_item_name = item['name']
        else:
            raise Exception('Missing name in item %s' % item['label'])

        if 'children' not in item:
            self.comment_data.update(self.extract_comment_data(extended_item_name,post_data))

        else:
            if 'repetition' in item:
                item_data = self.generate_item_data_special_field(extended_item_name,item,item_data,post_data,file_data,len(post_data[item['name']]),suffix)
            else:
                item_data = self.generate_item_data_special_field(extended_item_name, item, item_data, post_data, file_data,1,suffix)


        if 'conditions' in item:
            for condition in item['conditions'].keys():
                for child in item['conditions'][condition]:
                    item_data.update(self.extract_special_fields(child, post_data, file_data, repetition, suffix))

        return item_data

    def generate_item_data_special_field(self,item_name,item,item_data,post_data,file_data,repetition,suffix):
        item_data_list = []
        for rep in xrange(0, repetition):
            child_data = {}
            for child_item in item.get('children'):
                child_data.update(self.extract_special_fields(child_item, post_data, file_data, 0,
                                                         '{}-{}'.format(suffix, rep)))
            item_data_list.append(child_data)

            item_data[item['name']] = item_data_list
        return item_data

class SpecialFieldsSearch(object):

    def __init__(self,lookable_fields):
        self.lookable_fields = lookable_fields
        self.special_fields = {}

    def extract_special_fields(self,item, post_data, file_data, repetition, suffix):
        item_data = {}
        if 'name' in item:
            extended_item_name = item['name']
        else:
            raise Exception('Missing name in item %s' % item['label'])

        if 'children' not in item:
            for f in self.lookable_fields:
                if item['type'] in ['checkbox' 'declaration']:
                    val = None
                    val = item.get(f,None)
                    if val:
                        item_data[f] = extended_item_name in post_data
                        self.special_fields.update(item_data)
                else:
                    if extended_item_name in post_data:
                        val = None
                        val = item.get(f,None)
                        if val:
                            if item['type'] == 'multi-select':
                                item_data[f] = ','.join(post_data.getlist(extended_item_name))
                            else:
                                item_data[f] = post_data.get(extended_item_name)
                            self.special_fields.update(item_data)
        else:
            if 'repetition' in item:
                item_data = self.generate_item_data_special_field(extended_item_name,item,item_data,post_data,file_data,len(post_data[item['name']]),suffix)
            else:
                item_data = self.generate_item_data_special_field(extended_item_name, item, item_data, post_data, file_data,1,suffix)


        if 'conditions' in item:
            for condition in item['conditions'].keys():
                for child in item['conditions'][condition]:
                    item_data.update(self.extract_special_fields(child, post_data, file_data, repetition, suffix))

        return item_data

    def generate_item_data_special_field(self,item_name,item,item_data,post_data,file_data,repetition,suffix):
        item_data_list = []
        for rep in xrange(0, repetition):
            child_data = {}
            for child_item in item.get('children'):
                child_data.update(self.extract_special_fields(child_item, post_data, file_data, 0,
                                                         '{}-{}'.format(suffix, rep)))
            item_data_list.append(child_data)

            item_data[item['name']] = item_data_list
        return item_data

def save_park_activity_data(instance,select_parks_activities):
    with transaction.atomic():
        try:
            if select_parks_activities:
                try:
                    #current_parks=instance.parks.all()
                    selected_parks=[]
                    for item in select_parks_activities:
                        if item['park']:
                            selected_parks.append(item['park'])
                            try:
                                #Check if PrposalPark record already exists. If exists, check for activities
                                park=ProposalPark.objects.get(park=item['park'],proposal=instance)
                                current_activities=park.land_activities.all()
                                current_activities_id=[a.activity_id for a in current_activities]
                                #Get the access records related to ProposalPark
                                current_access=park.access_types.all()
                                current_access_id=[a.access_type_id for a in current_access]
                                if item['activities']:
                                    for a in item['activities']:
                                        if a in current_activities_id:
                                            #if activity already exists then pass otherwise create the record.
                                            pass
                                        else:
                                            try:
                                                #TODO add logging
                                                if a not in park.park.allowed_activities_ids:
                                                    #raise Exception('Activity not allowed for this park')
                                                    pass
                                                else:    
                                                    activity=Activity.objects.get(id=a)
                                                    ProposalParkActivity.objects.create(proposal_park=park, activity=activity)
                                            except:
                                                raise
                                if item['access']:
                                    for a in item['access']:
                                        if a in current_access_id:
                                            #if access type already exists then pass otherwise create the record.
                                            pass
                                        else:
                                            try:
                                                #TODO add logging
                                                access=AccessType.objects.get(id=a)
                                                ProposalParkAccess.objects.create(proposal_park=park, access_type=access)
                                            except:
                                                raise
                            except ProposalPark.DoesNotExist:
                                try:
                                    #If ProposalPark does not exists then create a new record and activities for it.
                                    park_instance=Park.objects.get(id=item['park'])
                                    park=ProposalPark.objects.create(park=park_instance, proposal=instance)
                                    current_activities=[]
                                    for a in item['activities']:
                                        try:
                                            if a not in park.park.allowed_activities_ids:
                                                    #raise Exception('Activity not allowed for this park')
                                                    pass
                                            else:
                                                activity=Activity.objects.get(id=a)
                                                ProposalParkActivity.objects.create(proposal_park=park, activity=activity)
                                        except:
                                            raise
                                    for a in item['access']:
                                        try:
                                            access=AccessType.objects.get(id=a)
                                            ProposalParkAccess.objects.create(proposal_park=park, access_type=access)
                                        except:
                                            raise   
                                except:
                                    raise
                            #compare all activities (new+old) with the list of activities selected activities to get
                            #the list of deleted activities.
                            new_activities=park.land_activities.all()
                            new_activities_id=set(a.activity_id for a in new_activities)
                            diff_activity=set(new_activities_id).difference(set(item['activities']))
                            for d in diff_activity:
                                act=ProposalParkActivity.objects.get(activity_id=d, proposal_park=park)
                                act.delete()
                            new_access=park.access_types.all()
                            new_access_id=set(a.access_type_id for a in new_access)
                            diff_access=set(new_access_id).difference(set(item['access']))
                            for d in diff_access:
                                acc=ProposalParkAccess.objects.get(access_type_id=d, proposal_park=park)
                                acc.delete()
                    new_parks=instance.parks.filter(park__park_type='land')
                    new_parks_id=set(p.park_id for p in new_parks)
                    diff_parks=set(new_parks_id).difference(set(selected_parks))
                    for d in diff_parks:
                        pk=ProposalPark.objects.get(park=d, proposal=instance)
                        pk.delete()
                except:
                    raise
        except:
            raise


def save_trail_section_activity_data(instance,select_trails_activities):
    with transaction.atomic():
        try:
            if select_trails_activities:
                try:
                    #current_parks=instance.parks.all()
                    selected_trails=[]
                    #print("selected_trails",selected_trails)
                    for item in select_trails_activities:
                        if item['trail']:
                            selected_trails.append(item['trail'])
                            selected_sections=[]
                            try:
                                #Check if PrposalPark record already exists. If exists, check for sections
                                trail=ProposalTrail.objects.get(trail=item['trail'],proposal=instance)
                                current_sections=trail.sections.all()
                                current_sections_ids=[a.section_id for a in current_sections]
                                if item['activities']:
                                    for a in item['activities']:
                                        if a['section']:
                                            selected_sections.append(a['section'])
                                            if a['section'] in current_sections_ids:
                                                section=ProposalTrailSection.objects.get(proposal_trail=trail, section=a['section'])
                                                current_activities=section.trail_activities.all()
                                                current_activities_id=[s.activity_id for s in current_activities]
                                                if a['activities']:
                                                    for act in a['activities']:
                                                        if act in current_activities_id:
                                                            #if activity already exists then pass otherwise create the record.
                                                            pass
                                                        else:
                                                            try:
                                                                if act not in trail.trail.allowed_activities_ids:
                                                                    pass
                                                                else:                                
                                                                    activity=Activity.objects.get(id=act)
                                                                    ProposalTrailSectionActivity.objects.create(trail_section=section, activity=activity)
                                                            except:
                                                                raise                                                   
                                            else:
                                                section_instance=Section.objects.get(id=a['section'])
                                                section=ProposalTrailSection.objects.create(proposal_trail=trail, section=section_instance)
                                                if a['activities']:
                                                    for act in a['activities']:                            
                                                        try:
                                                            if act not in trail.trail.allowed_activities_ids:
                                                                pass
                                                            else:
                                                                activity=Activity.objects.get(id=act)
                                                                ProposalTrailSectionActivity.objects.create(trail_section=section, activity=activity)
                                                        except:
                                                            raise
                                            new_activities=section.trail_activities.all()
                                            new_activities_id=set(n.activity_id for n in new_activities)
                                            diff_activity=set(new_activities_id).difference(set(a['activities']))
                                            #print("trail:",trail.trail_id,"section:",section.section_id,"new_activities:",new_activities_id, "diff:", diff_activity)
                                            for d in diff_activity:
                                                act=ProposalTrailSectionActivity.objects.get(activity_id=d, trail_section=section)
                                                act.delete()
                            except ProposalTrail.DoesNotExist:
                                try:
                                    #If ProposalPark does not exists then create a new record and activities for it.
                                    trail_instance=Trail.objects.get(id=item['trail'])
                                    trail=ProposalTrail.objects.create(trail=trail_instance, proposal=instance)
                                    current_sections=[]
                                    if item['activities']:
                                        for a in item['activities']:
                                            if a['section']:
                                                selected_sections.append(a['section'])
                                                section_instance=Section.objects.get(id=a['section'])
                                                section=ProposalTrailSection.objects.create(proposal_trail=trail, section=section_instance)
                                                if a['activities']:
                                                    for act in a['activities']:                            
                                                        try:
                                                            if act not in trail.trail.allowed_activities_ids:
                                                                pass
                                                            else:
                                                                activity=Activity.objects.get(id=act)
                                                                ProposalTrailSectionActivity.objects.create(trail_section=section, activity=activity)
                                                        except:
                                                            raise
                                            #Just to check the new activities. Next 3 lines can be deleted.                                            
                                            new_activities=section.trail_activities.all()
                                            new_activities_id=set(nw.activity_id for nw in new_activities)
                                            diff_activity=set(new_activities_id).difference(set(a['activities']))
                                            #print("not deleting","trail:",trail.trail_id,"section:",section.section_id,"new_activities:",new_activities_id, "diff:", diff_activity)                               
                                except:
                                    raise
                            #compare all sections (new+old) with the list of sections selected to get
                            #the list of deleted sections.
                            new_sections=trail.sections.all()
                            new_sections_ids=set(a.section_id for a in new_sections)
                            diff_sections=set(new_sections_ids).difference(set(selected_sections))
                            #print("trail:",trail.trail_id, "new_sections:", new_sections_ids,"diff_sections:", diff_sections)
                            for d in diff_sections:
                                    pk=ProposalTrailSection.objects.get(section=d, proposal_trail=trail)
                                    pk.delete()
                    new_trails=instance.trails.all()
                    new_trails_id=set(p.trail_id for p in new_trails)
                    diff_trails=set(new_trails_id).difference(set(selected_trails))
                    #print("new_trails", new_trails_id, "diff:", diff_trails)
                    for d in diff_trails:
                        pk=ProposalTrail.objects.get(trail=d, proposal=instance)
                        pk.delete()
                except:
                    raise
        except:
            raise



#Save Marine parks, zones and related activity for TClass license
def save_park_zone_activity_data(instance,marine_parks_activities):
    with transaction.atomic():
        try:
            if marine_parks_activities:
                try:
                    #current_parks=instance.parks.all()
                    selected_parks=[]
                    #print("selected_parks",selected_parks)
                    for item in marine_parks_activities:
                        if item['park']:
                            selected_parks.append(item['park'])
                            selected_zones=[]
                            try:
                                #Check if PrposalPark record already exists. If exists, check for zones
                                park=ProposalPark.objects.get(park=item['park'],proposal=instance)
                                current_zones=park.zones.all()
                                current_zones_ids=[a.zone_id for a in current_zones]
                                if item['activities']:
                                    for a in item['activities']:
                                        if a['zone']:
                                            selected_zones.append(a['zone'])
                                            if a['zone'] in current_zones_ids:
                                                zone=ProposalParkZone.objects.get(proposal_park=park, zone=a['zone'])
                                                current_activities=zone.park_activities.all()
                                                current_activities_id=[s.activity_id for s in current_activities]
                                                if a['activities']:
                                                    for act in a['activities']:
                                                        if act in current_activities_id:
                                                            #if activity already exists then pass otherwise create the record.
                                                            pass
                                                        else:
                                                            try:
                                                                if act not in zone.zone.allowed_activities_ids:
                                                                    pass
                                                                else:
                                                                    activity=Activity.objects.get(id=act)
                                                                    ProposalParkZoneActivity.objects.create(park_zone=zone, activity=activity)
                                                            except:
                                                                raise
                                                if 'access_point' in a:
                                                    zone.access_point = a['access_point']
                                                    zone.save()                                                   
                                            else:
                                                zone_instance=Zone.objects.get(id=a['zone'])
                                                zone=ProposalParkZone.objects.create(proposal_park=park, zone=zone_instance)
                                                if a['activities']:
                                                    for act in a['activities']:                            
                                                        try:
                                                            if act not in zone.zone.allowed_activities_ids:
                                                                pass
                                                            else:
                                                                activity=Activity.objects.get(id=act)
                                                                ProposalParkZoneActivity.objects.create(park_zone=zone, activity=activity)
                                                        except:
                                                            raise
                                                if 'access_point' in a:
                                                    zone.access_point = a['access_point']
                                                    zone.save() 
                                            new_activities=zone.park_activities.all()
                                            new_activities_id=set(n.activity_id for n in new_activities)
                                            diff_activity=set(new_activities_id).difference(set(a['activities']))
                                            print("park:",park.park_id,"zone:",zone.zone_id,"new_activities:",new_activities_id, "diff:", diff_activity)
                                            for d in diff_activity:
                                                act=ProposalParkZoneActivity.objects.get(activity_id=d, park_zone=zone)
                                                act.delete()
                            except ProposalPark.DoesNotExist:
                                try:
                                    #If ProposalPark does not exists then create a new record and activities for it.
                                    park_instance=Park.objects.get(id=item['park'])
                                    park=ProposalPark.objects.create(park=park_instance, proposal=instance)
                                    current_zones=[]
                                    if item['activities']:
                                        for a in item['activities']:
                                            if a['zone']:
                                                selected_zones.append(a['zone'])
                                                zone_instance=Zone.objects.get(id=a['zone'])
                                                zone=ProposalParkZone.objects.create(proposal_park=park, zone=zone_instance)
                                                if a['activities']:
                                                    for act in a['activities']:                            
                                                        try:
                                                            if act not in zone.zone.allowed_activities_ids:
                                                                pass
                                                            else:
                                                                activity=Activity.objects.get(id=act)
                                                                ProposalParkZoneActivity.objects.create(park_zone=zone, activity=activity)
                                                        except:
                                                            raise
                                                if 'access_point' in a:
                                                    zone.access_point = a['access_point']
                                                    zone.save() 
                                            #Just to check the new activities. Next 3 lines can be deleted.                                            
                                            new_activities=zone.park_activities.all()
                                            new_activities_id=set(nw.activity_id for nw in new_activities)
                                            diff_activity=set(new_activities_id).difference(set(a['activities']))
                                            print("not deleting","park:",park.park_id,"zone:",zone.zone_id,"new_activities:",new_activities_id, "diff:", diff_activity)                               
                                except:
                                    raise
                            #compare all zones (new+old) with the list of zones selected to get
                            #the list of deleted zones.
                            new_zones=park.zones.all()
                            new_zones_ids=set(a.zone_id for a in new_zones)
                            diff_zones=set(new_zones_ids).difference(set(selected_zones))
                            print("park:",park.park_id, "new_zones:", new_zones_ids,"diff_zones:", diff_zones)
                            for d in diff_zones:
                                    pk=ProposalParkZone.objects.get(zone=d, proposal_park=park)
                                    pk.delete()
                    new_parks=instance.parks.filter(park__park_type='marine')
                    new_parks_id=set(p.park_id for p in new_parks)
                    diff_parks=set(new_parks_id).difference(set(selected_parks))
                    print("new_parks", new_parks_id, "diff:", diff_parks)
                    for d in diff_parks:
                        pk=ProposalPark.objects.get(park=d, proposal=instance)
                        pk.delete()
                except:
                    raise
        except:
            raise

<<<<<<< HEAD
def save_proponent_data(instance,request,viewset,parks=None,trails=None):
=======
def save_proponent_data(instance,request,viewset):
>>>>>>> 935503ff
    with transaction.atomic():
        try:
#            lookable_fields = ['isTitleColumnForDashboard','isActivityColumnForDashboard','isRegionColumnForDashboard']
#            extracted_fields,special_fields = create_data_from_form(instance.schema, request.POST, request.FILES, special_fields=lookable_fields)
#            instance.data = extracted_fields
#            #import ipdb; ipdb.set_trace()
#            data = {
#                #'region': special_fields.get('isRegionColumnForDashboard',None),
#                'title': special_fields.get('isTitleColumnForDashboard',None),
#                'activity': special_fields.get('isActivityColumnForDashboard',None),
#
#                'data': extracted_fields,
#                'processing_status': instance.PROCESSING_STATUS_CHOICES[1][0] if instance.processing_status == 'temp' else instance.processing_status,
#                'customer_status': instance.PROCESSING_STATUS_CHOICES[1][0] if instance.processing_status == 'temp' else instance.customer_status,
#            }
            data = {
            }
            schema=request.data.get('schema')
            import json
            sc=json.loads(schema)
            #import ipdb; ipdb.set_trace()
            other_details_data=sc['other_details']
            #print other_details_data
            serializer = ProposalOtherDetailsSerializer(instance.other_details,data=other_details_data)
            serializer.is_valid(raise_exception=True)
            serializer.save()
            select_parks_activities=sc['selected_parks_activities']
            select_trails_activities=sc['selected_trails_activities']
            marine_parks_activities=json.loads(request.data.get('marine_parks_activities'))
            other_details=ProposalOtherDetails.objects.update_or_create(proposal=instance)
            # instance.save()
            serializer = SaveProposalSerializer(instance, data, partial=True)
            serializer.is_valid(raise_exception=True)
            viewset.perform_update(serializer)
            if 'accreditations' in other_details_data:
                for acc in other_details_data['accreditations']:
                    #print acc
                    if 'id' in acc:
                        acc_instance=ProposalAccreditation.objects.get(id=acc['id'])
                        if acc['is_deleted']==True:
                            acc_instance.delete()
                        else:
                            serializer=ProposalAccreditationSerializer(acc_instance,data=acc)
                            serializer.is_valid(raise_exception=True)
                            serializer.save()
                    else:
                        serializer=ProposalAccreditationSerializer(data=acc)
                        serializer.is_valid(raise_exception=True)
                        serializer.save()
            #import ipdb; ipdb.set_trace()
            if select_parks_activities:
                try:
                    save_park_activity_data(instance, select_parks_activities)                        
                except:
                    raise
            if select_trails_activities:
                try:
                    save_trail_section_activity_data(instance, select_trails_activities)                    
                except:
                    raise
            if marine_parks_activities:
                try:
                    save_park_zone_activity_data(instance, marine_parks_activities)                    
                except:
                    raise
        except:
            raise

def save_assessor_data(instance,request,viewset):
    with transaction.atomic():
        try:
            lookable_fields = ['isTitleColumnForDashboard','isActivityColumnForDashboard','isRegionColumnForDashboard']
            extracted_fields,special_fields,assessor_data,comment_data = create_data_from_form(
                instance.schema, request.POST, request.FILES,special_fields=lookable_fields,assessor_data=True)
            data = {
                'data': extracted_fields,
                'assessor_data': assessor_data,
                'comment_data': comment_data,
            }
            serializer = SaveProposalSerializer(instance, data, partial=True)
            serializer.is_valid(raise_exception=True)
            viewset.perform_update(serializer)
            # Save Documents
            for f in request.FILES:
                try:
                    #document = instance.documents.get(name=str(request.FILES[f]))
                    document = instance.documents.get(input_name=f)
                except ProposalDocument.DoesNotExist:
                    document = instance.documents.get_or_create(input_name=f)[0]
                document.name = str(request.FILES[f])
                if document._file and os.path.isfile(document._file.path):
                    os.remove(document._file.path)
                document._file = request.FILES[f]
                document.save()
            # End Save Documents
        except:
            raise

def clone_proposal_with_status_reset(proposal):
    with transaction.atomic():
        try:
            proposal.customer_status = 'draft'
            proposal.processing_status = 'draft'
            proposal.assessor_data = {}
            proposal.comment_data = {}

            #proposal.id_check_status = 'not_checked'
            #proposal.character_check_status = 'not_checked'
            #proposal.compliance_check_status = 'not_checked'
            #Sproposal.review_status = 'not_reviewed'

            proposal.lodgement_number = ''
            proposal.lodgement_sequence = 0
            proposal.lodgement_date = None

            proposal.assigned_officer = None
            proposal.assigned_approver = None

            proposal.approval = None

            original_proposal_id = proposal.id

            proposal.previous_proposal = proposal.objects.get(id=original_proposal_id)

            proposal.id = None

            #proposal.save(no_revision=True)
            proposal.save()


            # clone documents
            for proposal_document in ProposalDocuments.objects.filter(proposal=original_proposal_id):
                proposal_document.proposal = proposal
                proposal_document.id = None
                proposal_document.save()

            return proposal
        except:
            raise
<|MERGE_RESOLUTION|>--- conflicted
+++ resolved
@@ -319,7 +319,7 @@
                                                 if a not in park.park.allowed_activities_ids:
                                                     #raise Exception('Activity not allowed for this park')
                                                     pass
-                                                else:    
+                                                else:
                                                     activity=Activity.objects.get(id=a)
                                                     ProposalParkActivity.objects.create(proposal_park=park, activity=activity)
                                             except:
@@ -357,7 +357,7 @@
                                             access=AccessType.objects.get(id=a)
                                             ProposalParkAccess.objects.create(proposal_park=park, access_type=access)
                                         except:
-                                            raise   
+                                            raise
                                 except:
                                     raise
                             #compare all activities (new+old) with the list of activities selected activities to get
@@ -420,16 +420,16 @@
                                                             try:
                                                                 if act not in trail.trail.allowed_activities_ids:
                                                                     pass
-                                                                else:                                
+                                                                else:
                                                                     activity=Activity.objects.get(id=act)
                                                                     ProposalTrailSectionActivity.objects.create(trail_section=section, activity=activity)
                                                             except:
-                                                                raise                                                   
+                                                                raise
                                             else:
                                                 section_instance=Section.objects.get(id=a['section'])
                                                 section=ProposalTrailSection.objects.create(proposal_trail=trail, section=section_instance)
                                                 if a['activities']:
-                                                    for act in a['activities']:                            
+                                                    for act in a['activities']:
                                                         try:
                                                             if act not in trail.trail.allowed_activities_ids:
                                                                 pass
@@ -458,7 +458,7 @@
                                                 section_instance=Section.objects.get(id=a['section'])
                                                 section=ProposalTrailSection.objects.create(proposal_trail=trail, section=section_instance)
                                                 if a['activities']:
-                                                    for act in a['activities']:                            
+                                                    for act in a['activities']:
                                                         try:
                                                             if act not in trail.trail.allowed_activities_ids:
                                                                 pass
@@ -467,11 +467,11 @@
                                                                 ProposalTrailSectionActivity.objects.create(trail_section=section, activity=activity)
                                                         except:
                                                             raise
-                                            #Just to check the new activities. Next 3 lines can be deleted.                                            
+                                            #Just to check the new activities. Next 3 lines can be deleted.
                                             new_activities=section.trail_activities.all()
                                             new_activities_id=set(nw.activity_id for nw in new_activities)
                                             diff_activity=set(new_activities_id).difference(set(a['activities']))
-                                            #print("not deleting","trail:",trail.trail_id,"section:",section.section_id,"new_activities:",new_activities_id, "diff:", diff_activity)                               
+                                            #print("not deleting","trail:",trail.trail_id,"section:",section.section_id,"new_activities:",new_activities_id, "diff:", diff_activity)
                                 except:
                                     raise
                             #compare all sections (new+old) with the list of sections selected to get
@@ -539,12 +539,12 @@
                                                                 raise
                                                 if 'access_point' in a:
                                                     zone.access_point = a['access_point']
-                                                    zone.save()                                                   
+                                                    zone.save()
                                             else:
                                                 zone_instance=Zone.objects.get(id=a['zone'])
                                                 zone=ProposalParkZone.objects.create(proposal_park=park, zone=zone_instance)
                                                 if a['activities']:
-                                                    for act in a['activities']:                            
+                                                    for act in a['activities']:
                                                         try:
                                                             if act not in zone.zone.allowed_activities_ids:
                                                                 pass
@@ -555,7 +555,7 @@
                                                             raise
                                                 if 'access_point' in a:
                                                     zone.access_point = a['access_point']
-                                                    zone.save() 
+                                                    zone.save()
                                             new_activities=zone.park_activities.all()
                                             new_activities_id=set(n.activity_id for n in new_activities)
                                             diff_activity=set(new_activities_id).difference(set(a['activities']))
@@ -576,7 +576,7 @@
                                                 zone_instance=Zone.objects.get(id=a['zone'])
                                                 zone=ProposalParkZone.objects.create(proposal_park=park, zone=zone_instance)
                                                 if a['activities']:
-                                                    for act in a['activities']:                            
+                                                    for act in a['activities']:
                                                         try:
                                                             if act not in zone.zone.allowed_activities_ids:
                                                                 pass
@@ -587,12 +587,12 @@
                                                             raise
                                                 if 'access_point' in a:
                                                     zone.access_point = a['access_point']
-                                                    zone.save() 
-                                            #Just to check the new activities. Next 3 lines can be deleted.                                            
+                                                    zone.save()
+                                            #Just to check the new activities. Next 3 lines can be deleted.
                                             new_activities=zone.park_activities.all()
                                             new_activities_id=set(nw.activity_id for nw in new_activities)
                                             diff_activity=set(new_activities_id).difference(set(a['activities']))
-                                            print("not deleting","park:",park.park_id,"zone:",zone.zone_id,"new_activities:",new_activities_id, "diff:", diff_activity)                               
+                                            print("not deleting","park:",park.park_id,"zone:",zone.zone_id,"new_activities:",new_activities_id, "diff:", diff_activity)
                                 except:
                                     raise
                             #compare all zones (new+old) with the list of zones selected to get
@@ -616,11 +616,7 @@
         except:
             raise
 
-<<<<<<< HEAD
 def save_proponent_data(instance,request,viewset,parks=None,trails=None):
-=======
-def save_proponent_data(instance,request,viewset):
->>>>>>> 935503ff
     with transaction.atomic():
         try:
 #            lookable_fields = ['isTitleColumnForDashboard','isActivityColumnForDashboard','isRegionColumnForDashboard']
@@ -673,17 +669,17 @@
             #import ipdb; ipdb.set_trace()
             if select_parks_activities:
                 try:
-                    save_park_activity_data(instance, select_parks_activities)                        
+                    save_park_activity_data(instance, select_parks_activities)
                 except:
                     raise
             if select_trails_activities:
                 try:
-                    save_trail_section_activity_data(instance, select_trails_activities)                    
+                    save_trail_section_activity_data(instance, select_trails_activities)
                 except:
                     raise
             if marine_parks_activities:
                 try:
-                    save_park_zone_activity_data(instance, marine_parks_activities)                    
+                    save_park_zone_activity_data(instance, marine_parks_activities)
                 except:
                     raise
         except:
