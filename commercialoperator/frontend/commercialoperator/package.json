{
  "name": "commercialoperator",
  "version": "1.0.0",
  "description": "A Vue.js project",
  "author": "Brian Ndwiga <ndwigabrian@gmail.com>",
  "private": true,
  "scripts": {
    "dev": "node build/dev-server.js",
    "start": "node build/dev-server.js",
    "build": "node build/build.js",
    "unit": "cross-env BABEL_ENV=test karma start test/unit/karma.conf.js --single-run",
    "e2e": "node test/e2e/runner.js",
    "test": "npm run unit && npm run e2e",
    "lint": "eslint --ext .js,.vue src test/unit/specs test/e2e/specs"
  },
  "dependencies": {
    "babel-polyfill": "^6.26.0",
    "bootstrap": "^3.3.7",
    "datatables.net": "^1.10.15",
    "datatables.net-bs": "^1.10.15",
    "datatables.net-buttons": "^1.5.3",
    "datatables.net-responsive": "^2.1.1",
    "datatables.net-responsive-bs": "^2.1.1",
    "eonasdan-bootstrap-datetimepicker": "^4.17.47",
    "font-awesome": "^4.7.0",
    "jquery": "^3.2.1",
    "jquery-validation": "^1.16.0",
    "jquery.easing": "^1.4.1",
    "jszip": "^3.1.5",
    "lodash": "^4.17.4",
    "moment": "^2.18.1",
    "moment-range": "^3.0.3",
    "papaparse": "^4.3.7",
    "select2": "^4.0.3",
    "select2-bootstrap-theme": "0.1.0-beta.10",
    "sweetalert2": "^6.6.5",
    "vue": "^2.2.6",
    "vue-resource": "^1.3.3",
    "vue-router": "^2.3.1",
<<<<<<< HEAD
    "vue-select": "^3.0.2",
=======
    "vue-select": "^2.6.4",
>>>>>>> 56425795
    "vuejs-paginator": "^2.0.2"
  },
  "devDependencies": {
    "autoprefixer": "^6.7.7",
    "babel-core": "^6.24.1",
    "babel-eslint": "^7.2.3",
    "babel-loader": "^6.4.1",
    "babel-helper-vue-jsx-merge-props": "^2.0.2",
    "babel-plugin-syntax-jsx": "^6.18.0",
    "babel-plugin-transform-vue-jsx": "^3.4.3",
    "babel-plugin-istanbul": "^4.1.3",
    "babel-plugin-transform-runtime": "^6.23.0",
    "babel-preset-env": "^1.5.0",
    "babel-preset-es2015": "^6.24.1",
    "babel-preset-stage-2": "^6.24.1",
    "babel-register": "^6.24.1",
    "chai": "^3.5.0",
    "chalk": "^1.1.3",
    "chromedriver": "^2.29.0",
    "connect-history-api-fallback": "^1.3.0",
    "copy-webpack-plugin": "^4.0.1",
    "cross-env": "^4.0.0",
    "cross-spawn": "^5.1.0",
    "css-loader": "^0.28.1",
    "eslint": "^3.19.0",
    "eslint-config-standard": "^6.2.1",
    "eslint-friendly-formatter": "^2.0.7",
    "eslint-loader": "^1.7.1",
    "eslint-plugin-html": "^2.0.3",
    "eslint-plugin-promise": "^3.5.0",
    "eslint-plugin-standard": "^2.3.1",
    "eventsource-polyfill": "^0.9.6",
    "express": "^4.15.3",
    "extract-text-webpack-plugin": "^2.1.0",
    "file-loader": "^0.11.1",
    "friendly-errors-webpack-plugin": "^1.6.1",
    "html-webpack-plugin": "^2.28.0",
    "http-proxy-middleware": "^0.17.4",
    "imports-loader": "^0.7.1",
    "inject-loader": "^3.0.0",
    "karma": "^1.7.0",
    "karma-coverage": "^1.1.1",
    "karma-mocha": "^1.3.0",
    "karma-phantomjs-launcher": "^1.0.4",
    "karma-phantomjs-shim": "^1.4.0",
    "karma-sinon-chai": "^1.3.1",
    "karma-sourcemap-loader": "^0.3.7",
    "karma-spec-reporter": "0.0.30",
    "karma-webpack": "^2.0.3",
    "lolex": "^1.6.0",
    "mocha": "^3.4.1",
    "nightwatch": "^0.9.15",
    "opn": "^4.0.2",
    "optimize-css-assets-webpack-plugin": "^1.3.2",
    "ora": "^1.2.0",
    "phantomjs-prebuilt": "^2.1.14",
    "rimraf": "^2.6.1",
    "selenium-server": "^3.4.0",
    "semver": "^5.3.0",
    "shelljs": "^0.7.7",
    "sinon": "^2.2.0",
    "sinon-chai": "^2.10.0",
    "url-loader": "^0.5.8",
    "vue-loader": "^11.3.4",
    "vue-style-loader": "^2.0.5",
    "vue-template-compiler": "^2.3.3",
    "webpack": "^2.5.1",
    "webpack-bundle-analyzer": "^2.8.2",
    "webpack-dev-middleware": "^1.10.2",
    "webpack-hot-middleware": "^2.18.0",
    "webpack-merge": "^4.1.0"
  },
  "engines": {
    "node": ">= 4.0.0",
    "npm": ">= 3.0.0"
  },
  "browserslist": [
    "> 1%",
    "last 2 versions",
    "not ie <= 8"
  ]
}<|MERGE_RESOLUTION|>--- conflicted
+++ resolved
@@ -37,11 +37,7 @@
     "vue": "^2.2.6",
     "vue-resource": "^1.3.3",
     "vue-router": "^2.3.1",
-<<<<<<< HEAD
-    "vue-select": "^3.0.2",
-=======
     "vue-select": "^2.6.4",
->>>>>>> 56425795
     "vuejs-paginator": "^2.0.2"
   },
   "devDependencies": {
