--- conflicted
+++ resolved
@@ -125,11 +125,7 @@
                 
             ],
             proposal_submitters: [],
-<<<<<<< HEAD
-            proposal_headers:["Number","Licence","Holder","Status","Due Date","Assigned To", "Status", "Reference","Action"],
-=======
             proposal_headers:["Number","Licence","Holder","Status","Due Date","Assigned To", "Action"],
->>>>>>> b35a5ca8
             proposal_options:{
                 language: {
                     processing: "<i class='fa fa-4x fa-spinner fa-spin'></i>"
