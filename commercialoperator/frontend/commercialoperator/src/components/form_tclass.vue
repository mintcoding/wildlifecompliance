<template lang="html">
<<<<<<< HEAD
    <div class="panel panel-default">
        <div v-if="proposal.processing_status=='Draft'" class="col-md-3" >
=======
    <div>
        <!-- <div class="col-md-3" >
>>>>>>> c06173f9
            <div class="panel panel-default fixed">
              <div class="panel-heading">
                <h5>Sections</h5>
              </div>
              <div class="panel-body" style="padding:0">
                  <ul class="list-group" id="scrollspy-section" style="margin-bottom:0">

                  </ul>
              </div>
            </div>
        </div> -->

        <div class="col-md-12">
            <ul class="nav nav-pills mb-3" id="pills-tab" role="tablist">
              <li class="nav-item">
                <a class="nav-link active" id="pills-applicant-tab" data-toggle="pill" href="#pills-applicant" role="tab" aria-controls="pills-applicant" aria-selected="true">
                  1. Applicant
                </a>
              </li>
              <li class="nav-item">
                <a class="nav-link" id="pills-activities-land-tab" data-toggle="pill" href="#pills-activities-land" role="tab" aria-controls="pills-activities-land" aria-selected="false">
                  2. Activities (land)
                </a>
              </li>
              <li class="nav-item">
                <a class="nav-link" id="pills-activities-marine-tab" data-toggle="pill" href="#pills-activities-marine" role="tab" aria-controls="pills-activities-marine" aria-selected="false">
                  3. Activities (marine)
                </a>
              </li>
              <li class="nav-item">
                <a class="nav-link" id="pills-other-details-tab" data-toggle="pill" href="#pills-other-details" role="tab" aria-controls="pills-other-details" aria-selected="false">
                  4. Other Details
                </a>
              </li>
              <li class="nav-item">
                <a class="nav-link" id="pills-online-training-tab" data-toggle="pill" href="#pills-online-training" role="tab" aria-controls="pills-online-training" aria-selected="false">
                  5. Online Training
                </a>
              </li>
              <li class="nav-item">
                <!-- <a class="nav-link disabled" id="pills-payment-tab" data-toggle="pill" href="#pills-payment" role="tab" aria-controls="pills-payment" aria-selected="false">
                  6. Payment
                </a> -->
                <a class="nav-link disabled" id="pills-payment-tab" data-toggle="pill" href="#" role="tab" aria-controls="pills-payment" aria-selected="false">
                  6. Payment
                </a>
              </li>
              <li class="nav-item">
                <!-- <a class="nav-link disabled" id="pills-confirm-tab" data-toggle="pill" href="#pills-confirm" role="tab" aria-controls="pills-confirm" aria-selected="false">
                  7. Confirmation
                </a> -->
                <a class="nav-link disabled" id="pills-confirm-tab" data-toggle="pill" href="#" role="tab" aria-controls="pills-confirm" aria-selected="false">
                  7. Confirmation
                </a>
              </li>

            </ul>
            <div class="tab-content" id="pills-tabContent">
              <!-- <div class="tab-pane fade show active" id="pills-applicant" role="tabpanel" aria-labelledby="pills-applicant-tab">  -->
              <div class="tab-pane fade" id="pills-applicant" role="tabpanel" aria-labelledby="pills-applicant-tab">
                  <div v-if="is_external">
                    <Profile :isApplication="true"></Profile>
              
                    <Organisation :org_id="proposal.applicant" :isApplication="true"></Organisation> 
                  </div>
                  <div v-else>
                    <Applicant :proposal="proposal" id="proposalStartApplicant"></Applicant>
                  </div>
              </div>
              <div class="tab-pane fade" id="pills-activities-land" role="tabpanel" aria-labelledby="pills-activities-land-tab">
                <ActivitiesLand :proposal="proposal" id="proposalStartActivitiesLand" :canEditActivities="canEditActivities"></ActivitiesLand>
              </div>
              <div class="tab-pane fade" id="pills-activities-marine" role="tabpanel" aria-labelledby="pills-activities-marine-tab">
                <ActivitiesMarine :proposal="proposal" id="proposalStartActivitiesMarine" :canEditActivities="canEditActivities"></ActivitiesMarine>
              </div>
              <div class="tab-pane fade" id="pills-other-details" role="tabpanel" aria-labelledby="pills-other-details-tab">
                <OtherDetails :proposal="proposal" id="proposalStartOtherDetails"></OtherDetails>
              </div>
              <div class="tab-pane fade" id="pills-online-training" role="tabpanel" aria-labelledby="pills-online-training-tab">
                <OnlineTraining :proposal="proposal" id="proposalStartOnlineTraining"></OnlineTraining>
              </div>
              <div class="tab-pane fade" id="pills-payment" role="tabpanel" aria-labelledby="pills-payment-tab">
                <Payment :proposal="proposal" id="proposalStartPayment"></Payment>
              </div>
              <div class="tab-pane fade" id="pills-confirm" role="tabpanel" aria-labelledby="pills-confirm-tab">
                <Confirmation :proposal="proposal" id="proposalStartConfirmation"></Confirmation>
              </div>
            </div>
        </div>
    </div>
</template>

<script>
    import Profile from '@/components/user/profile.vue'
    import Organisation from '@/components/external/organisations/manage.vue'
    import Applicant from '@/components/common/tclass/applicant.vue'
    import ActivitiesLand from '@/components/common/tclass/activities_land.vue'
    import ActivitiesMarine from '@/components/common/tclass/activities_marine.vue'
    import OtherDetails from '@/components/common/tclass/other_details.vue'
    import OnlineTraining from '@/components/common/tclass/online_training.vue'
    import Payment from '@/components/common/tclass/payment.vue'
    import Confirmation from '@/components/common/tclass/confirmation.vue'
    export default {
        props:{
            proposal:{
                type: Object,
                required:true
            },
            withSectionsSelector:{
                type: Boolean,
                default: true
            },
            form_width: {
                type: String,
                default: 'col-md-9'
            },
            canEditActivities:{
              type: Boolean,
              default: true
            },
            is_external:{
              type: Boolean,
              default: false
            }
        },
        data:function () {
            return{
                values:null
            }
        },
        components: {
            Applicant,
            ActivitiesLand,
            ActivitiesMarine,
            OtherDetails,
            OnlineTraining,
            Payment,
            Confirmation,
            Profile,
            Organisation,
        },
        methods:{
        },
        mounted: function() {
            let vm = this;
            $('#pills-tab a[href="#pills-applicant"]').tab('show');
            vm.form = document.forms.new_proposal;
            //window.addEventListener('beforeunload', vm.leaving);
            //indow.addEventListener('onblur', vm.leaving);
        }
 
    }
</script>

<style lang="css" scoped>
    .section{
        text-transform: capitalize;
    }
    .list-group{
        margin-bottom: 0;
    }
    .fixed-top{
        position: fixed;
        top:56px;
    }

    .nav-item {
        background-color: rgb(200,200,200,0.8) !important;
        margin-bottom: 2px;
    }

    .nav-item>li>a {
        background-color: yellow !important;
        color: #fff;
    }

    .nav-item>li.active>a, .nav-item>li.active>a:hover, .nav-item>li.active>a:focus {
      color: white;
      background-color: blue;
      border: 1px solid #888888;
    }

</style>
<|MERGE_RESOLUTION|>--- conflicted
+++ resolved
@@ -1,11 +1,6 @@
 <template lang="html">
-<<<<<<< HEAD
-    <div class="panel panel-default">
-        <div v-if="proposal.processing_status=='Draft'" class="col-md-3" >
-=======
     <div>
         <!-- <div class="col-md-3" >
->>>>>>> c06173f9
             <div class="panel panel-default fixed">
               <div class="panel-heading">
                 <h5>Sections</h5>
