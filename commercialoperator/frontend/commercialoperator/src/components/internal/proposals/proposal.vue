--- conflicted
+++ resolved
@@ -319,12 +319,7 @@
                     <Requirements :proposal="proposal"/>
                 </template>
                 <template v-if="canSeeSubmission || (!canSeeSubmission && showingProposal)">
-<<<<<<< HEAD
-                    <!--
                     <div class="col-md-12">
-=======
-                    <!-- <div class="col-md-12">
->>>>>>> c06173f9
                         <div class="row">
                             <div class="panel panel-default">
                                 <div class="panel-heading">
@@ -414,30 +409,12 @@
                                 </div>
                             </div>
                         </div>
-<<<<<<< HEAD
                     </div>
                     -->
                     <div class="col-md-12">
                         <div class="row">
                             <form :action="proposal_form_url" method="post" name="new_proposal" enctype="multipart/form-data">
-                                <!-- <Proposal form_width="inherit" :withSectionsSelector="false" v-if="proposal" :proposal="proposal"> -->
-
-                                <div class="panel panel-default">
-                                    <div v-if="proposal" id="scrollspy-heading" class="col-lg-12" >
-                                        <h4>Commercial Operator - {{proposal.application_type}} application: {{proposal.lodgement_number}}</h4>
-                                    </div>
-
-                                    <ProposalTClass v-if="proposal && proposal.application_type=='T Class'" :proposal="proposal" id="proposalStart"></ProposalTClass>
-                                    <ProposalFilming v-else-if="proposal && proposal.application_type=='Filming'" :proposal="proposal" id="proposalStart"></ProposalFilming>
-                                    <ProposalEvent v-else-if="proposal && proposal.application_type=='Event'" :proposal="proposal" id="proposalStart"></ProposalEvent>
-
-=======
-                    </div> -->
-                    <div class="col-md-12">
-                        <div class="row">
-                            <form :action="proposal_form_url" method="post" name="new_proposal" enctype="multipart/form-data">
                                 <ProposalTClass v-if="proposal && proposal.application_type=='T Class'" :proposal="proposal" id="proposalStart" :canEditActivities="canEditActivities" :is_external="false"></ProposalTClass>
->>>>>>> c06173f9
                                     <input type="hidden" name="csrfmiddlewaretoken" :value="csrf_token"/>
                                     <input type='hidden' name="schema" :value="JSON.stringify(proposal)" />
                                     <input type='hidden' name="proposal_id" :value="1" />
@@ -454,10 +431,6 @@
                                     </div>
                                 </div>
 
-<<<<<<< HEAD
-                                <!-- </Proposal> -->
-=======
-                                
                                 <!-- <Proposal form_width="inherit" :withSectionsSelector="false" v-if="proposal" :proposal="proposal">
                                     <input type="hidden" name="csrfmiddlewaretoken" :value="csrf_token"/>
                                     <input type='hidden' name="schema" :value="JSON.stringify(proposal)" />
@@ -475,8 +448,6 @@
                                     </div>
 
                                 </Proposal> -->
-
->>>>>>> c06173f9
                             </form>
                         </div>
                     </div>
@@ -493,7 +464,6 @@
 </template>
 <script>
 import Proposal from '../../form.vue'
-import ProposalTClass from '../../form_tclass.vue'
 import Vue from 'vue'
 import ProposedDecline from './proposal_proposed_decline.vue'
 import AmendmentRequest from './amendment_request.vue'
