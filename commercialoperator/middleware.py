from django.core.urlresolvers import reverse
from django.shortcuts import redirect
from django.utils.http import urlquote_plus

import re
import datetime

from django.http import HttpResponseRedirect
from django.utils import timezone
from commercialoperator.components.bookings.models import ApplicationFee
<<<<<<< HEAD
=======
from reversion.middleware  import RevisionMiddleware
from reversion.views import _request_creates_revision
>>>>>>> ab6e2cc7


CHECKOUT_PATH = re.compile('^/ledger/checkout/checkout')

class FirstTimeNagScreenMiddleware(object):
    def process_request(self, request):
        #print ("FirstTimeNagScreenMiddleware: REQUEST SESSION")
        if request.user.is_authenticated() and request.method == 'GET' and 'api' not in request.path and 'admin' not in request.path:
            #print('DEBUG: {}: {} == {}, {} == {}, {} == {}'.format(request.user, request.user.first_name, (not request.user.first_name), request.user.last_name, (not request.user.last_name), request.user.dob, (not request.user.dob) ))
            if (not request.user.first_name) or (not request.user.last_name):# or (not request.user.dob):
                path_ft = reverse('first_time')
                path_logout = reverse('accounts:logout')
                if request.path not in (path_ft, path_logout):
                    return redirect(reverse('first_time')+"?next="+urlquote_plus(request.get_full_path()))
                    

class BookingTimerMiddleware(object):
    def process_request(self, request):
        #print ("BookingTimerMiddleware: REQUEST SESSION")
        #print request.session['ps_booking']
        if 'cols_app_invoice' in request.session:
            #print ("BOOKING SESSION : "+str(request.session['ps_booking']))
            try:
                application_fee = ApplicationFee.objects.get(pk=request.session['cols_app_invoice'])
            except:
                # no idea what object is in self.request.session['ps_booking'], ditch it
                del request.session['cols_app_invoice']
                return
            if application_fee.payment_type != 3:
                # booking in the session is not a temporary type, ditch it
                del request.session['cols_app_invoice']
<<<<<<< HEAD
        return
=======
        return

class RevisionOverrideMiddleware(RevisionMiddleware):

    """
        Wraps the entire request in a revision.

        override venv/lib/python2.7/site-packages/reversion/middleware.py
    """

	# exclude ledger payments/checkout from revision - hack to overcome basket (lagging status) issue/conflict with reversion
    def request_creates_revision(self, request):
        return _request_creates_revision(request) and 'checkout' not in request.get_full_path()
>>>>>>> ab6e2cc7
<|MERGE_RESOLUTION|>--- conflicted
+++ resolved
@@ -8,11 +8,8 @@
 from django.http import HttpResponseRedirect
 from django.utils import timezone
 from commercialoperator.components.bookings.models import ApplicationFee
-<<<<<<< HEAD
-=======
 from reversion.middleware  import RevisionMiddleware
 from reversion.views import _request_creates_revision
->>>>>>> ab6e2cc7
 
 
 CHECKOUT_PATH = re.compile('^/ledger/checkout/checkout')
@@ -44,9 +41,6 @@
             if application_fee.payment_type != 3:
                 # booking in the session is not a temporary type, ditch it
                 del request.session['cols_app_invoice']
-<<<<<<< HEAD
-        return
-=======
         return
 
 class RevisionOverrideMiddleware(RevisionMiddleware):
@@ -59,5 +53,4 @@
 
 	# exclude ledger payments/checkout from revision - hack to overcome basket (lagging status) issue/conflict with reversion
     def request_creates_revision(self, request):
-        return _request_creates_revision(request) and 'checkout' not in request.get_full_path()
->>>>>>> ab6e2cc7
+        return _request_creates_revision(request) and 'checkout' not in request.get_full_path()