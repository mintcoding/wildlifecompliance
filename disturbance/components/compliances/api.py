
import traceback
import os
import datetime
import base64
import geojson
from six.moves.urllib.parse import urlparse
from wsgiref.util import FileWrapper
from django.db.models import Q, Min
from django.db import transaction
from django.http import HttpResponse
from django.core.files.base import ContentFile
from django.core.exceptions import ValidationError
from django.conf import settings
from django.contrib import messages
from django.views.decorators.http import require_http_methods
from django.views.decorators.csrf import csrf_exempt
from django.utils import timezone
from rest_framework import viewsets, serializers, status, generics, views
from rest_framework.decorators import detail_route, list_route, renderer_classes
from rest_framework.response import Response
from rest_framework.renderers import JSONRenderer
from rest_framework.permissions import IsAuthenticated, AllowAny, IsAdminUser, BasePermission
from rest_framework.pagination import PageNumberPagination
from datetime import datetime, timedelta
from collections import OrderedDict
from django.core.cache import cache
from ledger.accounts.models import EmailUser, Address
from ledger.address.models import Country
from datetime import datetime, timedelta, date
from django.urls import reverse
from django.shortcuts import render, redirect, get_object_or_404
from disturbance.components.compliances.models import (
   Compliance,
   ComplianceAmendmentRequest,
   ComplianceAmendmentReason
)
from disturbance.components.compliances.serializers import (
    ComplianceSerializer,
    SaveComplianceSerializer,
    ComplianceActionSerializer,
    ComplianceCommsSerializer,
    ComplianceAmendmentRequestSerializer,
    CompAmendmentRequestDisplaySerializer
)
from disturbance.helpers import is_customer, is_internal
from rest_framework_datatables.pagination import DatatablesPageNumberPagination
from disturbance.components.proposals.api import ProposalFilterBackend, ProposalRenderer

class CompliancePaginatedViewSet(viewsets.ModelViewSet):
    filter_backends = (ProposalFilterBackend,)
    pagination_class = DatatablesPageNumberPagination
    renderer_classes = (ProposalRenderer,)
    page_size = 10
    queryset = Compliance.objects.none()
    serializer_class = ComplianceSerializer

    def get_queryset(self):
        if is_internal(self.request):
            #return Compliance.objects.all()
            return Compliance.objects.all().exclude(processing_status='discarded')
        elif is_customer(self.request):
            user_orgs = [org.id for org in self.request.user.disturbance_organisations.all()]
            queryset =  Compliance.objects.filter( Q(proposal__applicant_id__in = user_orgs) | Q(proposal__submitter = self.request.user) ).exclude(processing_status='discarded')
            return queryset
        return Compliance.objects.none()

#    def list(self, request, *args, **kwargs):
#        response = super(ProposalPaginatedViewSet, self).list(request, args, kwargs)
#
#        # Add extra data to response.data
#        #response.data['regions'] = self.get_queryset().filter(region__isnull=False).values_list('region__name', flat=True).distinct()
#        return response

    @list_route(methods=['GET',])
    def compliances_external(self, request, *args, **kwargs):
        """
        Paginated serializer for datatables - used by the external dashboard

        To test:
            http://localhost:8000/api/compliance_paginated/compliances_external/?format=datatables&draw=1&length=2
        """

<<<<<<< HEAD
        #import ipdb; ipdb.set_trace()
        qs = self.get_queryset().exclude(processing_status='future')
        #qs = ProposalFilterBackend().filter_queryset(self.request, qs, self)
        qs = self.filter_queryset(qs)
=======
        qs = self.get_queryset().exclude(processing_status='future')
        qs = ProposalFilterBackend().filter_queryset(self.request, qs, self)
        #qs = self.filter_queryset(qs)
>>>>>>> cd00333f
        #qs = qs.order_by('lodgement_number', '-issue_date').distinct('lodgement_number')

        # on the internal organisations dashboard, filter the Proposal/Approval/Compliance datatables by applicant/organisation
        applicant_id = request.GET.get('org_id')
        if applicant_id:
            qs = qs.filter(proposal__applicant_id=applicant_id)

        self.paginator.page_size = qs.count()
        result_page = self.paginator.paginate_queryset(qs, request)
        serializer = ComplianceSerializer(result_page, context={'request':request}, many=True)
        return self.paginator.get_paginated_response(serializer.data)


class ComplianceViewSet(viewsets.ModelViewSet):
    serializer_class = ComplianceSerializer
    #queryset = Compliance.objects.all()
    queryset = Compliance.objects.none()

    def get_queryset(self):
        if is_internal(self.request):
            return Compliance.objects.all().exclude(processing_status='discarded')
        elif is_customer(self.request):
            user_orgs = [org.id for org in self.request.user.disturbance_organisations.all()]
            queryset =  Compliance.objects.filter( Q(proposal__applicant_id__in = user_orgs) | Q(proposal__submitter = self.request.user) ).exclude(processing_status='discarded')
            return queryset
        return Compliance.objects.none()

    def list(self, request, *args, **kwargs):
        queryset = self.get_queryset()
        # Filter by org
        org_id = request.GET.get('org_id',None)
        if org_id:
            queryset = queryset.filter(proposal__applicant_id=org_id)
        serializer = self.get_serializer(queryset, many=True)
        return Response(serializer.data)

    @list_route(methods=['GET',])
    def filter_list(self, request, *args, **kwargs):
        """ Used by the external dashboard filters """
        #import ipdb; ipdb.set_trace()
        region_qs =  self.get_queryset().filter(proposal__region__isnull=False).values_list('proposal__region__name', flat=True).distinct()
        activity_qs =  self.get_queryset().filter(proposal__activity__isnull=False).values_list('proposal__activity', flat=True).distinct()
        data = dict(
            regions=region_qs,
            activities=activity_qs,
        )
        return Response(data)


#    @list_route(methods=['GET',])
#    def compliances_paginated(self, request, *args, **kwargs):
#        """
#        Used by the external dashboard
#
#        http://localhost:8499/api/compliances/compliances_external/paginated/?format=datatables&draw=1&length=2
#        """
#
#        qs = self.get_queryset().exclude(processing_status='future')
#        qs = ProposalFilterBackend().filter_queryset(request, qs, self)
#
#        paginator = DatatablesPageNumberPagination()
#        paginator.page_size = qs.count()
#        result_page = paginator.paginate_queryset(qs, request)
#        serializer = ComplianceSerializer(result_page, context={'request':request}, many=True)
#        return paginator.get_paginated_response(serializer.data)

#    @list_route(methods=['GET',])
#    def user_list(self, request, *args, **kwargs):
#        #Remove filter to include 'Apporved Proposals in external dashboard .exclude(processing_status=Proposal.PROCESSING_STATUS_CHOICES[13][0])
#        queryset = self.get_queryset().exclude(processing_status='future')
#        serializer = ComplianceSerializer(queryset, many=True)
#        return Response(serializer.data)
#
#    @list_route(methods=['GET'])
#    def user_list_paginated(self, request, *args, **kwargs):
#        """
#        Placing Paginator class here (instead of settings.py) allows specific method for desired behaviour),
#        otherwise all serializers will use the default pagination class
#
#        https://stackoverflow.com/questions/29128225/django-rest-framework-3-1-breaks-pagination-paginationserializer
#        """
#        #import ipdb; ipdb.set_trace()
#        queryset = self.get_queryset().exclude(processing_status='future')
#        paginator = DatatablesPageNumberPagination()
#        paginator.page_size = queryset.count()
#        result_page = paginator.paginate_queryset(queryset, request)
#        #serializer = ListProposalSerializer(result_page, context={'request':request}, many=True)
#        serializer = self.get_serializer(result_page, context={'request':request}, many=True)
#        return paginator.get_paginated_response(serializer.data)

    @detail_route(methods=['POST',])
    @renderer_classes((JSONRenderer,))
    def submit(self, request, *args, **kwargs):
        try:
            with transaction.atomic():
                instance = self.get_object()
                data = {
                'text': request.data.get('detail')
                }
                serializer = SaveComplianceSerializer(instance, data=data)
                serializer.is_valid(raise_exception=True)
                instance = serializer.save()
                instance.submit(request)
                serializer = self.get_serializer(instance)
                # Save the files
                '''for f in request.FILES:
                    document = instance.documents.create()
                    document.name = str(request.FILES[f])
                    document._file = request.FILES[f]
                    document.save()
                # End Save Documents'''
                return Response(serializer.data)
        except serializers.ValidationError:
            print(traceback.print_exc())
            raise
        except ValidationError as e:
            print(traceback.print_exc())
            raise serializers.ValidationError(repr(e[0].encode('utf-8')))
        except Exception as e:
            print(traceback.print_exc())
            raise serializers.ValidationError(str(e))

    @detail_route(methods=['GET',])
    def assign_request_user(self, request, *args, **kwargs):
        try:
            instance = self.get_object()
            instance.assign_to(request.user,request)
            serializer = ComplianceSerializer(instance)
            return Response(serializer.data)
        except serializers.ValidationError:
            print(traceback.print_exc())
            raise
        except ValidationError as e:
            print(traceback.print_exc())
            raise serializers.ValidationError(repr(e.error_dict))
        except Exception as e:
            print(traceback.print_exc())
            raise serializers.ValidationError(str(e))

    @detail_route(methods=['POST',])
    def delete_document(self, request, *args, **kwargs):
        try:
            instance = self.get_object()
            doc=request.data.get('document')
            instance.delete_document(request, doc)
            serializer = ComplianceSerializer(instance)
            return Response(serializer.data)
        except serializers.ValidationError:
            print(traceback.print_exc())
            raise
        except ValidationError as e:
            print(traceback.print_exc())
            raise serializers.ValidationError(repr(e[0].encode('utf-8')))
        except Exception as e:
            print(traceback.print_exc())
            raise serializers.ValidationError(str(e))

    @detail_route(methods=['POST',])
    def assign_to(self, request, *args, **kwargs):
        try:
            instance = self.get_object()
            user_id = request.data.get('user_id',None)
            user = None
            if not user_id:
                raise serializers.ValiationError('A user id is required')
            try:
                user = EmailUser.objects.get(id=user_id)
            except EmailUser.DoesNotExist:
                raise serializers.ValidationError('A user with the id passed in does not exist')
            instance.assign_to(user,request)
            serializer = ComplianceSerializer(instance)
            return Response(serializer.data)
        except serializers.ValidationError:
            print(traceback.print_exc())
            raise
        except ValidationError as e:
            print(traceback.print_exc())
            raise serializers.ValidationError(repr(e.error_dict))
        except Exception as e:
            print(traceback.print_exc())
            raise serializers.ValidationError(str(e))

    @detail_route(methods=['GET',])
    def unassign(self, request, *args, **kwargs):
        try:
            instance = self.get_object()
            instance.unassign(request)
            serializer = (instance)
            return Response(serializer.data)
        except serializers.ValidationError:
            print(traceback.print_exc())
            raise
        except ValidationError as e:
            print(traceback.print_exc())
            raise serializers.ValidationError(repr(e.error_dict))
        except Exception as e:
            print(traceback.print_exc())
            raise serializers.ValidationError(str(e))

    @detail_route(methods=['GET',])
    def accept(self, request, *args, **kwargs):
        try:
            instance = self.get_object()
            instance.accept(request)
            serializer = ComplianceSerializer(instance)
            return Response(serializer.data)
        except serializers.ValidationError:
            print(traceback.print_exc())
            raise
        except ValidationError as e:
            print(traceback.print_exc())
            raise serializers.ValidationError(repr(e.error_dict))
        except Exception as e:
            print(traceback.print_exc())
            raise serializers.ValidationError(str(e))

    @detail_route(methods=['GET',])
    def amendment_request(self, request, *args, **kwargs):
        try:
            instance = self.get_object()
            qs = instance.amendment_requests
            qs = qs.filter(status = 'requested')
            serializer = CompAmendmentRequestDisplaySerializer(qs,many=True)
            return Response(serializer.data)
        except serializers.ValidationError:
            print(traceback.print_exc())
            raise
        except ValidationError as e:
            print(traceback.print_exc())
            raise serializers.ValidationError(repr(e.error_dict))
        except Exception as e:
            print(traceback.print_exc())
            raise serializers.ValidationError(str(e))

    @detail_route(methods=['GET',])
    def action_log(self, request, *args, **kwargs):
        try:
            instance = self.get_object()
            qs = instance.action_logs.all()
            serializer = ComplianceActionSerializer(qs,many=True)
            return Response(serializer.data)
        except serializers.ValidationError:
            print(traceback.print_exc())
            raise
        except ValidationError as e:
            print(traceback.print_exc())
            raise serializers.ValidationError(repr(e.error_dict))
        except Exception as e:
            print(traceback.print_exc())
            raise serializers.ValidationError(str(e))

    @detail_route(methods=['GET',])
    def comms_log(self, request, *args, **kwargs):
        try:
            instance = self.get_object()
            qs = instance.comms_logs.all()
            serializer = ComplianceCommsSerializer(qs,many=True)
            return Response(serializer.data)
        except serializers.ValidationError:
            print(traceback.print_exc())
            raise
        except ValidationError as e:
            print(traceback.print_exc())
            raise serializers.ValidationError(repr(e.error_dict))
        except Exception as e:
            print(traceback.print_exc())
            raise serializers.ValidationError(str(e))

    @detail_route(methods=['POST',])
    @renderer_classes((JSONRenderer,))
    def add_comms_log(self, request, *args, **kwargs):
        try:
            with transaction.atomic():
                instance = self.get_object()
                request.data['compliance'] = u'{}'.format(instance.id)
                request.data['staff'] = u'{}'.format(request.user.id)
                serializer = ComplianceCommsSerializer(data=request.data)
                serializer.is_valid(raise_exception=True)
                comms = serializer.save()
                # Save the files
                for f in request.FILES:
                    document = comms.documents.create()
                    document.name = str(request.FILES[f])
                    document._file = request.FILES[f]
                    document.save()
                # End Save Documents

                return Response(serializer.data)
        except serializers.ValidationError:
            print(traceback.print_exc())
            raise
        except ValidationError as e:
            print(traceback.print_exc())
            raise serializers.ValidationError(repr(e.error_dict))
        except Exception as e:
            print(traceback.print_exc())
            raise serializers.ValidationError(str(e))


class ComplianceAmendmentRequestViewSet(viewsets.ModelViewSet):
    queryset = ComplianceAmendmentRequest.objects.all()
    serializer_class = ComplianceAmendmentRequestSerializer

    def create(self, request, *args, **kwargs):
        try:
            serializer = self.get_serializer(data= request.data)
            serializer.is_valid(raise_exception = True)
            instance = serializer.save()
            instance.generate_amendment(request)
            serializer = self.get_serializer(instance)
            return Response(serializer.data)
        except serializers.ValidationError:
            print(traceback.print_exc())
            raise
        except ValidationError as e:
            if hasattr(e,'error_dict'):
                raise serializers.ValidationError(repr(e.error_dict))
            else:
                raise serializers.ValidationError(repr(e[0].encode('utf-8')))
        except Exception as e:
            print(traceback.print_exc())
            raise serializers.ValidationError(str(e))




class ComplianceAmendmentReasonChoicesView(views.APIView):

    renderer_classes = [JSONRenderer,]
    def get(self,request, format=None):
        choices_list = []
        #choices = ComplianceAmendmentRequest.REASON_CHOICES
        choices=ComplianceAmendmentReason.objects.all()
        if choices:
            for c in choices:
                choices_list.append({'key': c.id,'value': c.reason})
        return Response(choices_list)
<|MERGE_RESOLUTION|>--- conflicted
+++ resolved
@@ -81,16 +81,9 @@
             http://localhost:8000/api/compliance_paginated/compliances_external/?format=datatables&draw=1&length=2
         """
 
-<<<<<<< HEAD
-        #import ipdb; ipdb.set_trace()
-        qs = self.get_queryset().exclude(processing_status='future')
-        #qs = ProposalFilterBackend().filter_queryset(self.request, qs, self)
-        qs = self.filter_queryset(qs)
-=======
         qs = self.get_queryset().exclude(processing_status='future')
         qs = ProposalFilterBackend().filter_queryset(self.request, qs, self)
         #qs = self.filter_queryset(qs)
->>>>>>> cd00333f
         #qs = qs.order_by('lodgement_number', '-issue_date').distinct('lodgement_number')
 
         # on the internal organisations dashboard, filter the Proposal/Approval/Compliance datatables by applicant/organisation
