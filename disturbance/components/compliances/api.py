
import traceback
import os
import datetime
import base64
import geojson
from six.moves.urllib.parse import urlparse
from wsgiref.util import FileWrapper
from django.db.models import Q, Min
from django.db import transaction
from django.http import HttpResponse
from django.core.files.base import ContentFile
from django.core.exceptions import ValidationError
from django.conf import settings
from django.contrib import messages
from django.views.decorators.http import require_http_methods
from django.views.decorators.csrf import csrf_exempt
from django.utils import timezone
from rest_framework import viewsets, serializers, status, generics, views
from rest_framework.decorators import detail_route, list_route, renderer_classes
from rest_framework.response import Response
from rest_framework.renderers import JSONRenderer
from rest_framework.permissions import IsAuthenticated, AllowAny, IsAdminUser, BasePermission
from rest_framework.pagination import PageNumberPagination
from datetime import datetime, timedelta
from collections import OrderedDict
from django.core.cache import cache
from ledger.accounts.models import EmailUser, Address 
from ledger.address.models import Country
from datetime import datetime, timedelta, date
from django.urls import reverse
from django.shortcuts import render, redirect, get_object_or_404
from disturbance.components.compliances.models import (
   Compliance,
   ComplianceAmendmentRequest
)
from disturbance.components.compliances.serializers import (
    ComplianceSerializer,
<<<<<<< HEAD
    SaveComplianceSerializer,
    ComplianceActionSerializer,
    ComplianceCommsSerializer,
    ComplianceAmendmentRequestSerializer,


=======
    SaveComplianceSerializer
>>>>>>> 92d4ce62
)


class ComplianceViewSet(viewsets.ModelViewSet):
    serializer_class = ComplianceSerializer
    queryset = Compliance.objects.all()

    def list(self, request, *args, **kwargs):
        queryset = self.get_queryset() 
        # Filter by org
        org_id = request.GET.get('org_id',None)
        if org_id:
            queryset = queryset.filter(proposal__applicant_id=org_id)
        serializer = self.get_serializer(queryset, many=True)
        return Response(serializer.data)

    @list_route(methods=['GET',])
    def user_list(self, request, *args, **kwargs):
        user_orgs = [org.id for org in request.user.disturbance_organisations.all()];
        qs = []
<<<<<<< HEAD
        qs.extend(list(self.get_queryset().filter(proposal__submitter = request.user).exclude(processing_status='future')))
        #Remove filter to include 'Apporved Proposals in external dashboard .exclude(processing_status=Proposal.PROCESSING_STATUS_CHOICES[13][0])
        qs.extend(list(self.get_queryset().filter(proposal__applicant_id__in= user_orgs).exclude(processing_status='future')))
=======
        qs.extend(list(self.get_queryset().filter(proposal__submitter = request.user).exclude(processing_status='approved')))
        #Remove filter to include 'Apporved Proposals in external dashboard .exclude(processing_status=Proposal.PROCESSING_STATUS_CHOICES[13][0])
        qs.extend(list(self.get_queryset().filter(proposal__applicant_id__in= user_orgs).exclude(processing_status='approved')))
>>>>>>> 92d4ce62
        #Remove filter to include 'Apporved Proposals in external dashboard .exclude(processing_status=Proposal.PROCESSING_STATUS_CHOICES[13][0])
        queryset = list(set(qs))
        serializer = ComplianceSerializer(queryset, many=True)
        return Response(serializer.data)

    @detail_route(methods=['POST',])
    @renderer_classes((JSONRenderer,))
    def submit(self, request, *args, **kwargs):
        try:
            with transaction.atomic():  
                instance = self.get_object()          
                data = {
                'text': request.data.get('detail')
                }
                serializer = SaveComplianceSerializer(instance, data=data)               
                serializer.is_valid(raise_exception=True)
                instance = serializer.save()
                instance.submit(request)
                serializer = self.get_serializer(instance)              
                # Save the files
                for f in request.FILES:
                    document = instance.documents.create()
                    document.name = str(request.FILES[f])
                    document._file = request.FILES[f]
                    document.save()
                # End Save Documents'''
                return Response(serializer.data) 
        except serializers.ValidationError:
            print(traceback.print_exc())
            raise
        except ValidationError as e:
            print(traceback.print_exc())
            raise serializers.ValidationError(repr(e.error_dict))
        except Exception as e:
            print(traceback.print_exc())
<<<<<<< HEAD
            raise serializers.ValidationError(str(e))

    @detail_route(methods=['GET',])
    def assign_request_user(self, request, *args, **kwargs):
        try:
            instance = self.get_object()
            instance.assign_to(request.user,request)
            serializer = ComplianceSerializer(instance)
            return Response(serializer.data) 
        except serializers.ValidationError:
            print(traceback.print_exc())
            raise
        except ValidationError as e:
            print(traceback.print_exc())
            raise serializers.ValidationError(repr(e.error_dict))
        except Exception as e:
            print(traceback.print_exc())
            raise serializers.ValidationError(str(e))

    @detail_route(methods=['POST',])
    def assign_to(self, request, *args, **kwargs):
        try:
            instance = self.get_object()
            user_id = request.data.get('user_id',None)
            user = None
            if not user_id:
                raise serializers.ValiationError('A user id is required')
            try:
                user = EmailUser.objects.get(id=user_id)
            except EmailUser.DoesNotExist:
                raise serializers.ValidationError('A user with the id passed in does not exist')
            instance.assign_to(user,request)
            serializer = ComplianceSerializer(instance)
            return Response(serializer.data) 
        except serializers.ValidationError:
            print(traceback.print_exc())
            raise
        except ValidationError as e:
            print(traceback.print_exc())
            raise serializers.ValidationError(repr(e.error_dict))
        except Exception as e:
            print(traceback.print_exc())
            raise serializers.ValidationError(str(e))

    @detail_route(methods=['GET',])
    def unassign(self, request, *args, **kwargs):
        try:
            instance = self.get_object()
            instance.unassign(request)
            serializer = (instance)
            return Response(serializer.data) 
        except serializers.ValidationError:
            print(traceback.print_exc())
            raise
        except ValidationError as e:
            print(traceback.print_exc())
            raise serializers.ValidationError(repr(e.error_dict))
        except Exception as e:
            print(traceback.print_exc())
            raise serializers.ValidationError(str(e))

    @detail_route(methods=['GET',])
    def accept(self, request, *args, **kwargs):
        try:
            instance = self.get_object()
            instance.accept(request)
            serializer = ComplianceSerializer(instance)
            return Response(serializer.data) 
        except serializers.ValidationError:
            print(traceback.print_exc())
            raise
        except ValidationError as e:
            print(traceback.print_exc())
            raise serializers.ValidationError(repr(e.error_dict))
        except Exception as e:
            print(traceback.print_exc())
            raise serializers.ValidationError(str(e))

    @detail_route(methods=['GET',])
    def amendment_request(self, request, *args, **kwargs):
        try:
            instance = self.get_object()
            qs = instance.amendment_requests
            qs = qs.filter(status = 'requested')
            serializer = ComplianceAmendmentRequestSerializer(qs,many=True)
            return Response(serializer.data) 
        except serializers.ValidationError:
            print(traceback.print_exc())
            raise
        except ValidationError as e:
            print(traceback.print_exc())
            raise serializers.ValidationError(repr(e.error_dict))
        except Exception as e:
            print(traceback.print_exc())
            raise serializers.ValidationError(str(e))

    @detail_route(methods=['GET',])
    def action_log(self, request, *args, **kwargs):
        try:
            instance = self.get_object()
            qs = instance.action_logs.all()
            serializer = ComplianceActionSerializer(qs,many=True)
            return Response(serializer.data) 
        except serializers.ValidationError:
            print(traceback.print_exc())
            raise
        except ValidationError as e:
            print(traceback.print_exc())
            raise serializers.ValidationError(repr(e.error_dict))
        except Exception as e:
            print(traceback.print_exc())
            raise serializers.ValidationError(str(e))

    @detail_route(methods=['GET',])
    def comms_log(self, request, *args, **kwargs):
        try:
            instance = self.get_object()
            qs = instance.comms_logs.all()
            serializer = ComplianceCommsSerializer(qs,many=True)
            return Response(serializer.data) 
        except serializers.ValidationError:
            print(traceback.print_exc())
            raise
        except ValidationError as e:
            print(traceback.print_exc())
            raise serializers.ValidationError(repr(e.error_dict))
        except Exception as e:
            print(traceback.print_exc())
            raise serializers.ValidationError(str(e))

    @detail_route(methods=['POST',])
    @renderer_classes((JSONRenderer,))
    def add_comms_log(self, request, *args, **kwargs):
        try:
            with transaction.atomic():
                instance = self.get_object()
                request.data['compliance'] = u'{}'.format(instance.id)
                request.data['staff'] = u'{}'.format(request.user.id)
                serializer = ComplianceCommsSerializer(data=request.data)
                serializer.is_valid(raise_exception=True)
                comms = serializer.save()
                # Save the files
                for f in request.FILES:
                    document = comms.documents.create()
                    document.name = str(request.FILES[f])
                    document._file = request.FILES[f]
                    document.save()
                # End Save Documents
                
                return Response(serializer.data) 
        except serializers.ValidationError:
            print(traceback.print_exc())
            raise
        except ValidationError as e:
            print(traceback.print_exc())
            raise serializers.ValidationError(repr(e.error_dict))
        except Exception as e:
            print(traceback.print_exc())
            raise serializers.ValidationError(str(e))


class ComplianceAmendmentRequestViewSet(viewsets.ModelViewSet):
    queryset = ComplianceAmendmentRequest.objects.all()
    serializer_class = ComplianceAmendmentRequestSerializer

    def create(self, request, *args, **kwargs):
        try:
            serializer = self.get_serializer(data= request.data)
            serializer.is_valid(raise_exception = True)
            instance = serializer.save()
            instance.generate_amendment(request)
            serializer = self.get_serializer(instance)
            return Response(serializer.data)
        except serializers.ValidationError:
            print(traceback.print_exc())
            raise
        except ValidationError as e:
            if hasattr(e,'error_dict'):
                raise serializers.ValidationError(repr(e.error_dict))
            else:
                print e
                raise serializers.ValidationError(repr(e[0].encode('utf-8')))
        except Exception as e:
            print(traceback.print_exc())
            raise serializers.ValidationError(str(e))


    

class ComplianceAmendmentReasonChoicesView(views.APIView):
    
    renderer_classes = [JSONRenderer,]
    def get(self,request, format=None):
        choices_list = []
        choices = ComplianceAmendmentRequest.REASON_CHOICES
        if choices:
            for c in choices:
                choices_list.append({'key': c[0],'value': c[1]})       
        return Response(choices_list)
=======
            raise serializers.ValidationError(str(e))
>>>>>>> 92d4ce62
<|MERGE_RESOLUTION|>--- conflicted
+++ resolved
@@ -36,16 +36,11 @@
 )
 from disturbance.components.compliances.serializers import (
     ComplianceSerializer,
-<<<<<<< HEAD
     SaveComplianceSerializer,
     ComplianceActionSerializer,
     ComplianceCommsSerializer,
     ComplianceAmendmentRequestSerializer,
 
-
-=======
-    SaveComplianceSerializer
->>>>>>> 92d4ce62
 )
 
 
@@ -66,15 +61,10 @@
     def user_list(self, request, *args, **kwargs):
         user_orgs = [org.id for org in request.user.disturbance_organisations.all()];
         qs = []
-<<<<<<< HEAD
         qs.extend(list(self.get_queryset().filter(proposal__submitter = request.user).exclude(processing_status='future')))
         #Remove filter to include 'Apporved Proposals in external dashboard .exclude(processing_status=Proposal.PROCESSING_STATUS_CHOICES[13][0])
         qs.extend(list(self.get_queryset().filter(proposal__applicant_id__in= user_orgs).exclude(processing_status='future')))
-=======
-        qs.extend(list(self.get_queryset().filter(proposal__submitter = request.user).exclude(processing_status='approved')))
-        #Remove filter to include 'Apporved Proposals in external dashboard .exclude(processing_status=Proposal.PROCESSING_STATUS_CHOICES[13][0])
-        qs.extend(list(self.get_queryset().filter(proposal__applicant_id__in= user_orgs).exclude(processing_status='approved')))
->>>>>>> 92d4ce62
+
         #Remove filter to include 'Apporved Proposals in external dashboard .exclude(processing_status=Proposal.PROCESSING_STATUS_CHOICES[13][0])
         queryset = list(set(qs))
         serializer = ComplianceSerializer(queryset, many=True)
@@ -110,7 +100,6 @@
             raise serializers.ValidationError(repr(e.error_dict))
         except Exception as e:
             print(traceback.print_exc())
-<<<<<<< HEAD
             raise serializers.ValidationError(str(e))
 
     @detail_route(methods=['GET',])
@@ -310,6 +299,3 @@
             for c in choices:
                 choices_list.append({'key': c[0],'value': c[1]})       
         return Response(choices_list)
-=======
-            raise serializers.ValidationError(str(e))
->>>>>>> 92d4ce62
