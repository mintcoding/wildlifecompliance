--- conflicted
+++ resolved
@@ -119,12 +119,9 @@
                 #self.lodgement_date = datetime.datetime.strptime(timezone.now().strftime('%Y-%m-%d'),'%Y-%m-%d').date()
                 self.lodgement_date = timezone.now()
                 self.save()
-<<<<<<< HEAD
-=======
                 self.log_user_action(ComplianceUserAction.ACTION_SUBMIT_REQUEST.format(self.id),request)
                 send_external_submit_email_notification(request,self) 
                 send_submit_email_notification(request,self)
->>>>>>> ad706274
             except:
                 raise
 
