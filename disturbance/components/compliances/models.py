--- conflicted
+++ resolved
@@ -47,10 +47,8 @@
     assigned_to = models.ForeignKey(EmailUser,related_name='disturbance_compliance_assignments',null=True,blank=True)
     requirement = models.TextField(null=True,blank=True)
     lodgement_date = models.DateField(blank=True, null=True)
-<<<<<<< HEAD
     submitter = models.ForeignKey(EmailUser, blank=True, null=True, related_name='disturbance_compliances')
-=======
->>>>>>> 92d4ce62
+
 
     class Meta:
         app_label = 'disturbance'
@@ -76,37 +74,30 @@
         return 'C{}'.format(self.id)
 
     @property
-<<<<<<< HEAD
     def allowed_assessors(self):
         return self.proposal.allowed_assessors
 
     @property
-=======
->>>>>>> 92d4ce62
     def can_user_view(self):
         """
         :return: True if the application is in one of the editable status.
         """
         return self.customer_status == 'with_assessor' or self.customer_status == 'approved'
 
-<<<<<<< HEAD
+
     @property        
     def amendment_requests(self):
         qs =ComplianceAmendmentRequest.objects.filter(compliance = self)
         return qs
 
-=======
->>>>>>> 92d4ce62
+
     def submit(self,request):
         with transaction.atomic():
             try:               
                 if self.processing_status == 'future' or 'due':
                     self.processing_status = 'with_assessor'
                     self.customer_status = 'with_assessor'
-<<<<<<< HEAD
                     self.submitter = request.user
-=======
->>>>>>> 92d4ce62
 
                     if request.FILES:
                         for f in request.FILES:
@@ -114,21 +105,18 @@
                             document.name = str(request.FILES[f])
                             document._file = request.FILES[f]
                             document.save()
-<<<<<<< HEAD
                     if (self.amendment_requests):
                         qs = self.amendment_requests.filter(status = "requested")
                         if (qs):
                             for q in qs:    
                                 q.status = 'amended'
                                 q.save()
-=======
->>>>>>> 92d4ce62
                 self.lodgement_date = datetime.datetime.strptime(timezone.now().strftime('%Y-%m-%d'),'%Y-%m-%d').date()   
                 self.save() 
             except:
                 raise
 
-<<<<<<< HEAD
+
     def assign_to(self, user,request):
         with transaction.atomic():
             self.assigned_to = user
@@ -152,8 +140,6 @@
     def log_user_action(self, action, request):
         return ComplianceUserAction.log_action(self, action, request.user)
 
-=======
->>>>>>> 92d4ce62
 
 def update_proposal_complaince_filename(instance, filename):
     return 'proposals/{}/compliance/{}/{}'.format(instance.compliance.proposal.id,instance.compliance.id,filename)
@@ -165,7 +151,6 @@
 
 
     class Meta:
-<<<<<<< HEAD
         app_label = 'disturbance'
 
 class ComplianceUserAction(UserAction):
@@ -249,6 +234,17 @@
             # Create a log entry for the organisation
             compliance.proposal.applicant.log_user_action(ComplianceUserAction.ACTION_ID_REQUEST_AMENDMENTS,request)
             send_amendment_email_notification(self,request, compliance)
-=======
-        app_label = 'disturbance'
->>>>>>> 92d4ce62
+
+
+def update_proposal_complaince_filename(instance, filename):
+    return 'proposals/{}/compliance/{}/{}'.format(instance.compliance.proposal.id,instance.compliance.id,filename)
+
+
+
+class ComplianceDocument(Document):
+    compliance = models.ForeignKey('Compliance',related_name='documents')
+    _file = models.FileField(upload_to=update_proposal_complaince_filename)
+
+
+    class Meta:
+        app_label = 'disturbance'