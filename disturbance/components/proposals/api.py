--- conflicted
+++ resolved
@@ -28,11 +28,9 @@
 from ledger.address.models import Country
 from datetime import datetime, timedelta, date
 from disturbance.components.proposals.utils import save_proponent_data,save_assessor_data
-<<<<<<< HEAD
 from disturbance.components.proposals.models import searchKeyWords, search_reference
-=======
 from disturbance.utils import missing_required_fields
->>>>>>> 5bcd70ed
+
 from django.urls import reverse
 from django.shortcuts import render, redirect, get_object_or_404
 from disturbance.components.main.models import Document, Region, District, Tenure, ApplicationType
@@ -63,12 +61,7 @@
     ProposedApprovalSerializer,
     PropedDeclineSerializer,
     AmendmentRequestSerializer,
-<<<<<<< HEAD
     SearchReferenceSerializer,   
-    
-=======
-
->>>>>>> 5bcd70ed
 )
 from disturbance.helpers import is_customer, is_internal
 
@@ -911,8 +904,7 @@
         if choices:
             for c in choices:
                 choices_list.append({'key': c[0],'value': c[1]})
-<<<<<<< HEAD
-       
+
         return Response(choices_list)
 
 class SearchKeywordsView(views.APIView):    
@@ -953,7 +945,3 @@
             print(traceback.print_exc())
             raise serializers.ValidationError(str(e))
 
-=======
-
-        return Response(choices_list)
->>>>>>> 5bcd70ed
