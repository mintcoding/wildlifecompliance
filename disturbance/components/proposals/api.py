import traceback
import os
import datetime
import base64
import geojson
from six.moves.urllib.parse import urlparse
from wsgiref.util import FileWrapper
from django.db.models import Q, Min
from django.db import transaction
from django.http import HttpResponse
from django.core.files.base import ContentFile
from django.core.exceptions import ValidationError
from django.conf import settings
from django.contrib import messages
from django.views.decorators.http import require_http_methods
from django.views.decorators.csrf import csrf_exempt
from django.utils import timezone
from rest_framework import viewsets, serializers, status, generics, views
from rest_framework.decorators import detail_route, list_route, renderer_classes, parser_classes
from rest_framework.response import Response
from rest_framework.renderers import JSONRenderer
from rest_framework.permissions import IsAuthenticated, AllowAny, IsAdminUser, BasePermission
from rest_framework.pagination import PageNumberPagination
from datetime import datetime, timedelta
from collections import OrderedDict
from django.core.cache import cache
from ledger.accounts.models import EmailUser, Address
from ledger.address.models import Country
from datetime import datetime, timedelta, date
from disturbance.components.proposals.utils import save_proponent_data,save_assessor_data
from disturbance.components.proposals.models import searchKeyWords, search_reference, ProposalUserAction
from disturbance.utils import missing_required_fields, search_tenure

from django.urls import reverse
from django.shortcuts import render, redirect, get_object_or_404
from disturbance.components.main.models import Document, Region, District, Tenure, ApplicationType
from disturbance.components.proposals.models import (
    ProposalType,
    Proposal,
    ProposalDocument,
    Referral,
    ProposalRequirement,
    ProposalStandardRequirement,
    AmendmentRequest,

)
from disturbance.components.proposals.serializers import (
    SendReferralSerializer,
    ProposalTypeSerializer,
    ProposalSerializer,
    InternalProposalSerializer,
    SaveProposalSerializer,
    DTProposalSerializer,
    ProposalUserActionSerializer,
    ProposalLogEntrySerializer,
    DTReferralSerializer,
    ReferralSerializer,
    ReferralProposalSerializer,
    ProposalRequirementSerializer,
    ProposalStandardRequirementSerializer,
    ProposedApprovalSerializer,
    PropedDeclineSerializer,
    AmendmentRequestSerializer,
    SearchReferenceSerializer,
    SearchKeywordSerializer,
    ListProposalSerializer,
<<<<<<< HEAD
    ProposalReferralSerializer
=======
>>>>>>> ebeb4500
)
from disturbance.helpers import is_customer, is_internal
from django.core.files.base import ContentFile
from django.core.files.storage import default_storage
from rest_framework.pagination import PageNumberPagination, LimitOffsetPagination

class GetProposalType(views.APIView):
    renderer_classes = [JSONRenderer, ]

    def get(self, request, format=None):
        _type = ProposalType.objects.first()
        if _type:
            serializer = ProposalTypeSerializer(_type)
            return Response(serializer.data)
        else:
            return Response({'error': 'There is currently no proposal type.'}, status=status.HTTP_404_NOT_FOUND)

class GetEmptyList(views.APIView):
    renderer_classes = [JSONRenderer, ]

    def get(self, request, format=None):
        return Response([])

class ProposalViewSet(viewsets.ModelViewSet):
    #import ipdb; ipdb.set_trace()
    #queryset = Proposal.objects.all()
    queryset = Proposal.objects.none()
    serializer_class = ProposalSerializer

    def get_queryset(self):
        user = self.request.user
        if is_internal(self.request): #user.is_authenticated():
            return Proposal.objects.all()
        elif is_customer(self.request):
            user_orgs = [org.id for org in user.disturbance_organisations.all()]
            queryset =  Proposal.objects.filter( Q(applicant_id__in = user_orgs) | Q(submitter = user) )
            return queryset
        return Proposal.objects.none()

    @detail_route(methods=['POST'])
    @renderer_classes((JSONRenderer,))
    def process_document(self, request, *args, **kwargs):
        try:
            #import ipdb; ipdb.set_trace()
            instance = self.get_object()
            action = request.POST.get('action')
            section = request.POST.get('input_name')
            if action == 'list' and 'input_name' in request.POST:
                pass

            elif action == 'delete' and 'document_id' in request.POST:
                document_id = request.POST.get('document_id')
                document = instance.documents.get(id=document_id)

                if document._file and os.path.isfile(document._file.path):
                    os.remove(document._file.path)
                document.delete()

            elif action == 'save' and 'input_name' in request.POST and 'filename' in request.POST:
                proposal_id = request.POST.get('proposal_id')
                filename = request.POST.get('filename')
                _file = request.POST.get('_file')

                document = instance.documents.get_or_create(input_name=section, name=filename)[0]
                path = default_storage.save('proposals/{}/documents/{}'.format(proposal_id, filename), ContentFile(_file.read()))

                document._file = path
                document.save()

            return  Response( [dict(input_name=d.input_name, name=d.name,file=d._file.url, id=d.id) for d in instance.documents.filter(input_name=section)] )

        except serializers.ValidationError:
            print(traceback.print_exc())
            raise
        except ValidationError as e:
            if hasattr(e,'error_dict'):
                raise serializers.ValidationError(repr(e.error_dict))
            else:
                raise serializers.ValidationError(repr(e[0].encode('utf-8')))
        except Exception as e:
            print(traceback.print_exc())
            raise serializers.ValidationError(str(e))


    def list(self, request, *args, **kwargs):
        #import ipdb; ipdb.set_trace()
        #queryset = self.get_queryset()
        #serializer = DTProposalSerializer(queryset, many=True)
        #import ipdb; ipdb.set_trace()
        #serializer = DTProposalSerializer(self.get_queryset(), many=True)
        serializer = ListProposalSerializer(self.get_queryset(), context={'request':request}, many=True)
        return Response(serializer.data)

    @list_route(methods=['GET',])
    def list_paginated(self, request, *args, **kwargs):
        """
        https://stackoverflow.com/questions/29128225/django-rest-framework-3-1-breaks-pagination-paginationserializer
        """
        proposals = self.get_queryset()
        paginator = PageNumberPagination()
        #paginator = LimitOffsetPagination()
        paginator.page_size = 5
        result_page = paginator.paginate_queryset(proposals, request)
        serializer = ListProposalSerializer(result_page, context={'request':request}, many=True)
        return paginator.get_paginated_response(serializer.data)

    @detail_route(methods=['GET',])
    def action_log(self, request, *args, **kwargs):
        try:
            instance = self.get_object()
            qs = instance.action_logs.all()
            serializer = ProposalUserActionSerializer(qs,many=True)
            return Response(serializer.data)
        except serializers.ValidationError:
            print(traceback.print_exc())
            raise
        except ValidationError as e:
            print(traceback.print_exc())
            raise serializers.ValidationError(repr(e.error_dict))
        except Exception as e:
            print(traceback.print_exc())
            raise serializers.ValidationError(str(e))

    @detail_route(methods=['GET',])
    def comms_log(self, request, *args, **kwargs):
        try:
            instance = self.get_object()
            qs = instance.comms_logs.all()
            serializer = ProposalLogEntrySerializer(qs,many=True)
            return Response(serializer.data)
        except serializers.ValidationError:
            print(traceback.print_exc())
            raise
        except ValidationError as e:
            print(traceback.print_exc())
            raise serializers.ValidationError(repr(e.error_dict))
        except Exception as e:
            print(traceback.print_exc())
            raise serializers.ValidationError(str(e))

    @detail_route(methods=['POST',])
    @renderer_classes((JSONRenderer,))
    def add_comms_log(self, request, *args, **kwargs):
        try:
            with transaction.atomic():
                instance = self.get_object()
                request.data['proposal'] = u'{}'.format(instance.id)
                request.data['staff'] = u'{}'.format(request.user.id)
                serializer = ProposalLogEntrySerializer(data=request.data)
                serializer.is_valid(raise_exception=True)
                comms = serializer.save()
                # Save the files
                for f in request.FILES:
                    document = comms.documents.create()
                    document.name = str(request.FILES[f])
                    document._file = request.FILES[f]
                    document.save()
                # End Save Documents

                return Response(serializer.data)
        except serializers.ValidationError:
            print(traceback.print_exc())
            raise
        except ValidationError as e:
            print(traceback.print_exc())
            raise serializers.ValidationError(repr(e.error_dict))
        except Exception as e:
            print(traceback.print_exc())
            raise serializers.ValidationError(str(e))

    @detail_route(methods=['GET',])
    def requirements(self, request, *args, **kwargs):
        try:
            instance = self.get_object()
            qs = instance.requirements.all()
            serializer = ProposalRequirementSerializer(qs,many=True)
            return Response(serializer.data)
        except serializers.ValidationError:
            print(traceback.print_exc())
            raise
        except ValidationError as e:
            print(traceback.print_exc())
            raise serializers.ValidationError(repr(e.error_dict))
        except Exception as e:
            print(traceback.print_exc())
            raise serializers.ValidationError(str(e))

    @detail_route(methods=['GET',])
    def amendment_request(self, request, *args, **kwargs):
        try:
            instance = self.get_object()
            qs = instance.amendment_requests
            qs = qs.filter(status = 'requested')
            serializer = AmendmentRequestSerializer(qs,many=True)
            return Response(serializer.data)
        except serializers.ValidationError:
            print(traceback.print_exc())
            raise
        except ValidationError as e:
            print(traceback.print_exc())
            raise serializers.ValidationError(repr(e.error_dict))
        except Exception as e:
            print(traceback.print_exc())
            raise serializers.ValidationError(str(e))



#    @list_route(methods=['GET',])
#    def user_list(self, request, *args, **kwargs):
#        user_orgs = [org.id for org in request.user.disturbance_organisations.all()];
#        qs = []
#        qs.extend(list(self.get_queryset().filter(submitter = request.user).exclude(processing_status='discarded')))
#        #Remove filter to include 'Apporved Proposals in external dashboard .exclude(processing_status=Proposal.PROCESSING_STATUS_CHOICES[13][0])
#        qs.extend(list(self.get_queryset().filter(applicant_id__in = user_orgs).exclude(processing_status='discarded')))
#        #Remove filter to include 'Apporved Proposals in external dashboard .exclude(processing_status=Proposal.PROCESSING_STATUS_CHOICES[13][0])
#        queryset = list(set(qs))
#        serializer = DTProposalSerializer(queryset, many=True)
#        return Response(serializer.data)


    @list_route(methods=['GET',])
    def user_list(self, request, *args, **kwargs):
        qs = self.get_queryset().exclude(processing_status='discarded')
        #serializer = DTProposalSerializer(qs, many=True)
        serializer = ListProposalSerializer(qs,context={'request':request}, many=True)
        return Response(serializer.data)

    @detail_route(methods=['GET',])
    def internal_proposal(self, request, *args, **kwargs):
        instance = self.get_object()
        serializer = InternalProposalSerializer(instance,context={'request':request})
        return Response(serializer.data)

#    @detail_route(methods=['post'])
#    @renderer_classes((JSONRenderer,))
#    def _submit(self, request, *args, **kwargs):
#        try:
#            #import ipdb; ipdb.set_trace()
#            instance = self.get_object()
#            save_proponent_data(instance,request,self)
#            missing_fields = missing_required_fields(instance)
#
#            if False: #missing_fields:
#            #if missing_fields:
#                return Response({'missing_fields': missing_fields})
#            else:
#                #raise serializers.ValidationError(repr({'abcde': 123, 'missing_fields':True}))
#                instance.submit(request,self)
#                serializer = self.get_serializer(instance)
#                #import ipdb; ipdb.set_trace()
#                return Response(serializer.data)
#        except serializers.ValidationError:
#            print(traceback.print_exc())
#            raise
#        except ValidationError as e:
#            if hasattr(e,'error_dict'):
#                raise serializers.ValidationError(repr(e.error_dict))
#            else:
#                raise serializers.ValidationError(repr(e[0].encode('utf-8')))
#        except Exception as e:
#            print(traceback.print_exc())
#            raise serializers.ValidationError(str(e))


    @detail_route(methods=['post'])
    @renderer_classes((JSONRenderer,))
    def submit(self, request, *args, **kwargs):
        try:
            #import ipdb; ipdb.set_trace()
            instance = self.get_object()
            instance.submit(request,self)
            instance.tenure = search_tenure(instance)
            instance.save()
            serializer = self.get_serializer(instance)
            return Response(serializer.data)
            #return redirect(reverse('external'))
        except serializers.ValidationError:
            print(traceback.print_exc())
            raise
        except ValidationError as e:
            if hasattr(e,'error_dict'):
                raise serializers.ValidationError(repr(e.error_dict))
            else:
                raise serializers.ValidationError(repr(e[0].encode('utf-8')))
        except Exception as e:
            print(traceback.print_exc())
            raise serializers.ValidationError(str(e))

#    @detail_route(methods=['post'])
#    @renderer_classes((JSONRenderer,))
#    def update_files(self, request, *args, **kwargs):
#        try:
#            #import ipdb; ipdb.set_trace()
#            instance = self.get_object()
#            instance.update(request,self)
#            instance.save()
#            serializer = self.get_serializer(instance)
#            return Response(serializer.data)
#            #return redirect(reverse('external'))
#        except serializers.ValidationError:
#            print(traceback.print_exc())
#            raise
#        except ValidationError as e:
#            if hasattr(e,'error_dict'):
#                raise serializers.ValidationError(repr(e.error_dict))
#            else:
#                raise serializers.ValidationError(repr(e[0].encode('utf-8')))
#        except Exception as e:
#            print(traceback.print_exc())
#            raise serializers.ValidationError(str(e))


    @detail_route(methods=['GET',])
    def assign_request_user(self, request, *args, **kwargs):
        try:
            instance = self.get_object()
            instance.assign_officer(request,request.user)
            serializer = InternalProposalSerializer(instance,context={'request':request})
            return Response(serializer.data)
        except serializers.ValidationError:
            print(traceback.print_exc())
            raise
        except ValidationError as e:
            print(traceback.print_exc())
            raise serializers.ValidationError(repr(e.error_dict))
        except Exception as e:
            print(traceback.print_exc())
            raise serializers.ValidationError(str(e))

    @detail_route(methods=['POST',])
    def assign_to(self, request, *args, **kwargs):
        try:
            instance = self.get_object()
            user_id = request.data.get('assessor_id',None)
            user = None
            if not user_id:
                raise serializers.ValidationError('An assessor id is required')
            try:
                user = EmailUser.objects.get(id=user_id)
            except EmailUser.DoesNotExist:
                raise serializers.ValidationError('A user with the id passed in does not exist')
            instance.assign_officer(request,user)
            serializer = InternalProposalSerializer(instance,context={'request':request})
            return Response(serializer.data)
        except serializers.ValidationError:
            print(traceback.print_exc())
            raise
        except ValidationError as e:
            print(traceback.print_exc())
            raise serializers.ValidationError(repr(e.error_dict))
        except Exception as e:
            print(traceback.print_exc())
            raise serializers.ValidationError(str(e))

    @detail_route(methods=['GET',])
    def unassign(self, request, *args, **kwargs):
        try:
            instance = self.get_object()
            instance.unassign(request)
            serializer = InternalProposalSerializer(instance,context={'request':request})
            return Response(serializer.data)
        except serializers.ValidationError:
            print(traceback.print_exc())
            raise
        except ValidationError as e:
            print(traceback.print_exc())
            raise serializers.ValidationError(repr(e.error_dict))
        except Exception as e:
            print(traceback.print_exc())
            raise serializers.ValidationError(str(e))

    @detail_route(methods=['POST',])
    def switch_status(self, request, *args, **kwargs):
        try:
            instance = self.get_object()
            status = request.data.get('status')
            approver_comment = request.data.get('approver_comment')
            if not status:
                raise serializers.ValidationError('Status is required')
            else:
                if not status in ['with_assessor','with_assessor_requirements','with_approver']:
                    raise serializers.ValidationError('The status provided is not allowed')
            instance.move_to_status(request,status, approver_comment)
            serializer = InternalProposalSerializer(instance,context={'request':request})
            return Response(serializer.data)
        except serializers.ValidationError:
            print(traceback.print_exc())
            raise
        except ValidationError as e:
            if hasattr(e,'error_dict'):
                raise serializers.ValidationError(repr(e.error_dict))
            else:
                raise serializers.ValidationError(repr(e[0].encode('utf-8')))
        except Exception as e:
            print(traceback.print_exc())
            raise serializers.ValidationError(str(e))

    @detail_route(methods=['POST',])
    def reissue_approval(self, request, *args, **kwargs):
        try:
            instance = self.get_object()
            status = request.data.get('status')
            if not status:
                raise serializers.ValidationError('Status is required')
            else:
                if not status in ['with_approver']:
                    raise serializers.ValidationError('The status provided is not allowed')
            instance.reissue_approval(request,status)
            serializer = InternalProposalSerializer(instance,context={'request':request})
            return Response(serializer.data)
        except serializers.ValidationError:
            print(traceback.print_exc())
            raise
        except ValidationError as e:
            if hasattr(e,'error_dict'):
                raise serializers.ValidationError(repr(e.error_dict))
            else:
                raise serializers.ValidationError(repr(e[0].encode('utf-8')))
        except Exception as e:
            print(traceback.print_exc())
            raise serializers.ValidationError(str(e))

    @detail_route(methods=['GET',])
    def renew_approval(self, request, *args, **kwargs):
        try:
            instance = self.get_object()
            instance = instance.renew_approval(request)
            serializer = SaveProposalSerializer(instance,context={'request':request})
            return Response(serializer.data)
        except Exception as e:
            print(traceback.print_exc())
            raise serializers.ValidationError(repr(e[0].encode('utf-8')))

    @detail_route(methods=['GET',])
    def amend_approval(self, request, *args, **kwargs):
        try:
            instance = self.get_object()
            instance = instance.amend_approval(request)
            serializer = SaveProposalSerializer(instance,context={'request':request})
            return Response(serializer.data)
        except Exception as e:
            print(traceback.print_exc())
            raise serializers.ValidationError(repr(e[0].encode('utf-8')))


    @detail_route(methods=['POST',])
    def proposed_approval(self, request, *args, **kwargs):
        try:
            instance = self.get_object()
            serializer = ProposedApprovalSerializer(data=request.data)
            serializer.is_valid(raise_exception=True)
            instance.proposed_approval(request,serializer.validated_data)
            serializer = InternalProposalSerializer(instance,context={'request':request})
            return Response(serializer.data)
        except serializers.ValidationError:
            print(traceback.print_exc())
            raise
        except ValidationError as e:
            if hasattr(e,'error_dict'):
                raise serializers.ValidationError(repr(e.error_dict))
            else:
                raise serializers.ValidationError(repr(e[0].encode('utf-8')))
        except Exception as e:
            print(traceback.print_exc())
            raise serializers.ValidationError(str(e))

    @detail_route(methods=['POST',])
    def approval_level_document(self, request, *args, **kwargs):
        try:
            instance = self.get_object()
            instance = instance.assing_approval_level_document(request)
            serializer = InternalProposalSerializer(instance,context={'request':request})
            return Response(serializer.data)
        except serializers.ValidationError:
            print(traceback.print_exc())
            raise
        except ValidationError as e:
            if hasattr(e,'error_dict'):
                raise serializers.ValidationError(repr(e.error_dict))
            else:
                raise serializers.ValidationError(repr(e[0].encode('utf-8')))
        except Exception as e:
            print(traceback.print_exc())
            raise serializers.ValidationError(str(e))

    @detail_route(methods=['POST',])
    def final_approval(self, request, *args, **kwargs):
        try:
            instance = self.get_object()
            serializer = ProposedApprovalSerializer(data=request.data)
            serializer.is_valid(raise_exception=True)
            instance.final_approval(request,serializer.validated_data)
            serializer = InternalProposalSerializer(instance,context={'request':request})
            return Response(serializer.data)
        except serializers.ValidationError:
            print(traceback.print_exc())
            raise
        except ValidationError as e:
            if hasattr(e,'error_dict'):
                raise serializers.ValidationError(repr(e.error_dict))
            else:
                raise serializers.ValidationError(repr(e[0].encode('utf-8')))
        except Exception as e:
            print(traceback.print_exc())
            raise serializers.ValidationError(str(e))

    @detail_route(methods=['POST',])
    def proposed_decline(self, request, *args, **kwargs):
        try:
            instance = self.get_object()
            serializer = PropedDeclineSerializer(data=request.data)
            serializer.is_valid(raise_exception=True)
            instance.proposed_decline(request,serializer.validated_data)
            serializer = InternalProposalSerializer(instance,context={'request':request})
            return Response(serializer.data)
        except serializers.ValidationError:
            print(traceback.print_exc())
            raise
        except ValidationError as e:
            if hasattr(e,'error_dict'):
                raise serializers.ValidationError(repr(e.error_dict))
            else:
                raise serializers.ValidationError(repr(e[0].encode('utf-8')))
        except Exception as e:
            print(traceback.print_exc())
            raise serializers.ValidationError(str(e))

    @detail_route(methods=['POST',])
    def final_decline(self, request, *args, **kwargs):
        try:
            instance = self.get_object()
            serializer = PropedDeclineSerializer(data=request.data)
            serializer.is_valid(raise_exception=True)
            instance.final_decline(request,serializer.validated_data)
            serializer = InternalProposalSerializer(instance,context={'request':request})
            return Response(serializer.data)
        except serializers.ValidationError:
            print(traceback.print_exc())
            raise
        except ValidationError as e:
            if hasattr(e,'error_dict'):
                raise serializers.ValidationError(repr(e.error_dict))
            else:
                raise serializers.ValidationError(repr(e[0].encode('utf-8')))
        except Exception as e:
            print(traceback.print_exc())
            raise serializers.ValidationError(str(e))

    @detail_route(methods=['post'])
    def assesor_send_referral(self, request, *args, **kwargs):
        try:
            instance = self.get_object()
            serializer = SendReferralSerializer(data=request.data)
            serializer.is_valid(raise_exception=True)
            #text=serializer.validated_data['text']
            #instance.send_referral(request,serializer.validated_data['email'])
            instance.send_referral(request,serializer.validated_data['email'], serializer.validated_data['text'])
            serializer = InternalProposalSerializer(instance,context={'request':request})
            return Response(serializer.data)
        except serializers.ValidationError:
            print(traceback.print_exc())
            raise
        except ValidationError as e:
            if hasattr(e,'error_dict'):
                raise serializers.ValidationError(repr(e.error_dict))
            else:
                raise serializers.ValidationError(repr(e[0].encode('utf-8')))
        except Exception as e:
            print(traceback.print_exc())
            raise serializers.ValidationError(str(e))

    @detail_route(methods=['post'])
    @renderer_classes((JSONRenderer,))
    def draft(self, request, *args, **kwargs):
        try:
            instance = self.get_object()
            save_proponent_data(instance,request,self)
            return redirect(reverse('external'))
        except serializers.ValidationError:
            print(traceback.print_exc())
            raise
        except ValidationError as e:
            raise serializers.ValidationError(repr(e.error_dict))
        except Exception as e:
            print(traceback.print_exc())
        raise serializers.ValidationError(str(e))

#    @detail_route(methods=['post'])
#    @renderer_classes((JSONRenderer,))
#    def save_section(self, request, *args, **kwargs):
#        try:
#            instance = self.get_object()
#            save_proponent_data(instance,request,self)
#            return redirect(reverse('external'))
#        except serializers.ValidationError:
#            print(traceback.print_exc())
#            raise
#        except ValidationError as e:
#            raise serializers.ValidationError(repr(e.error_dict))
#        except Exception as e:
#            print(traceback.print_exc())
#        raise serializers.ValidationError(str(e))
#
#
#    @detail_route(methods=['post'])
#    def _save_section(self, request, *args, **kwargs):
#        import ipdb; ipdb.set_trace()
#        try:
#            instance = self.get_object()
#
#            if request.data.has_key('upload_file'):
#                parent_section = request.data.get('upload_file')['parent_section']
#                section = request.data.get('upload_file')['section']
#                filename = request.data.get('upload_file')['filename']
#                if isinstance(instance.data, list) and instance.data[0].has_key(parent_section): #  parent_section in instance.data[0]['proposalSummarySection'][0]:
#                    if isinstance(instance.data[0].get(parent_section), list):
#                        instance.data[0][parent_section][0][section] = filename
#                    else:
#                        instance.data[0][parent_section] = [{section: filename}]
#                else:
#                    if isinstance(instance.data, list):
#                        instance.data.append( {parent_section: [{section: filename}]} )
#                    else:
#                        # instance.data == None
#                        instance.data = [ {parent_section: [{section: filename}]} ]
#                instance.save()
#                return redirect(reverse('external'))
#
#
#            elif request.data.has_key('delete_file'):
#                # TODO currently assumes only one file in instance.data section
#                parent_section = request.data.get('upload_file')['parent_section']
#                section = request.data.get('delete_file')['section']
#                filename = request.data.get('delete_file')['filename']
#                #if section in instance.data[0]['proposalSummarySection'][0]:
#                #    instance.data[0]['proposalSummarySection'][0][section] = ''
#                if section in instance.data[0][parent_section][0]:
#                    instance.data[0][parent_section][0][section] = ''
#                    instance.save()
#                    return redirect(reverse('external'))
#
#
#            return redirect(reverse('external'))
#        except serializers.ValidationError:

#            print(traceback.print_exc())
#            raise
#        except ValidationError as e:
#            raise serializers.ValidationError(repr(e.error_dict))
#        except Exception as e:
#            print(traceback.print_exc())
#        raise serializers.ValidationError(str(e))


    @detail_route(methods=['post'])
    @renderer_classes((JSONRenderer,))
    def assessor_save(self, request, *args, **kwargs):
        try:
            instance = self.get_object()
            save_assessor_data(instance,request,self)
            return redirect(reverse('external'))
        except serializers.ValidationError:
            print(traceback.print_exc())
            raise
        except ValidationError as e:
            raise serializers.ValidationError(repr(e.error_dict))
        except Exception as e:
            print(traceback.print_exc())
            raise serializers.ValidationError(str(e))

    def create(self, request, *args, **kwargs):
        #import ipdb; ipdb.set_trace()
        try:
            http_status = status.HTTP_200_OK
            application_type = request.data.get('application')
            region = request.data.get('region')
            district = request.data.get('district')
            #tenure = request.data.get('tenure')
            activity = request.data.get('activity')
            sub_activity1 = request.data.get('sub_activity1')
            sub_activity2 = request.data.get('sub_activity2')
            category = request.data.get('category')
            approval_level = request.data.get('approval_level')

            application_name = ApplicationType.objects.get(id=application_type).name
            # Get most recent versions of the Proposal Types
            qs_proposal_type = ProposalType.objects.all().order_by('name', '-version').distinct('name')
            proposal_type = qs_proposal_type.get(name=application_name)


            data = {
                #'schema': qs_proposal_type.order_by('-version').first().schema,
                'schema': proposal_type.schema,
                'submitter': request.user.id,
                'applicant': request.data.get('behalf_of'),
                'application_type': application_type,
                'region': region,
                'district': district,
                'activity': activity,
                'approval_level': approval_level,
                #'tenure': tenure,
                'data': [
                    {
                        u'regionActivitySection': [{
                            'Region': Region.objects.get(id=region).name if region else None,
                            'District': District.objects.get(id=district).name if district else None,
                            #'Tenure': Tenure.objects.get(id=tenure).name if tenure else None,
                            #'ApplicationType': ApplicationType.objects.get(id=application_type).name
                            'ActivityType': activity,
                            'Sub-activity level 1': sub_activity1,
                            'Sub-activity level 2': sub_activity2,
                            'Management area': category,
                        }]
                    }

                ],
            }
            serializer = SaveProposalSerializer(data=data)
            serializer.is_valid(raise_exception=True)
            serializer.save()
            return Response(serializer.data)
        except Exception as e:
            print(traceback.print_exc())
            raise serializers.ValidationError(str(e))

    def update(self, request, *args, **kwargs):
        try:
            http_status = status.HTTP_200_OK
            instance = self.get_object()
            serializer = SaveProposalSerializer(instance,data=request.data)
            serializer.is_valid(raise_exception=True)
            self.perform_update(serializer)
            return Response(serializer.data)
        except Exception as e:
            print(traceback.print_exc())
            raise serializers.ValidationError(str(e))

    def destroy(self, request,*args,**kwargs):
        try:
            http_status = status.HTTP_200_OK
            instance = self.get_object()
            serializer = SaveProposalSerializer(instance,{'processing_status':'discarded', 'previous_application': None},partial=True)
            serializer.is_valid(raise_exception=True)
            self.perform_update(serializer)
            return Response(serializer.data,status=http_status)
        except Exception as e:
            print(traceback.print_exc())
            raise serializers.ValidationError(str(e))

class ReferralViewSet(viewsets.ModelViewSet):
    #queryset = Referral.objects.all()
    queryset = Referral.objects.none()
    serializer_class = ReferralSerializer

    def get_queryset(self):
        user = self.request.user
        if user.is_authenticated() and is_internal(self.request):
            #queryset =  Referral.objects.filter(referral=user)
            queryset =  Referral.objects.all()
            return queryset
        return Referral.objects.none()


    def retrieve(self, request, *args, **kwargs):
        instance = self.get_object()
        serializer = self.get_serializer(instance, context={'request':request})
        return Response(serializer.data)

    @list_route(methods=['GET',])
    def user_list(self, request, *args, **kwargs):
        qs = self.get_queryset().filter(referral=request.user)
        serializer = DTReferralSerializer(qs, many=True)
        #serializer = DTReferralSerializer(self.get_queryset(), many=True)
        return Response(serializer.data)

    @list_route(methods=['GET',])
    def datatable_list(self, request, *args, **kwargs):
        proposal = request.GET.get('proposal',None)
        qs = self.get_queryset().all()
        if proposal:
            qs = qs.filter(proposal_id=int(proposal))
        serializer = DTReferralSerializer(qs, many=True)
        return Response(serializer.data)

    @detail_route(methods=['GET',])
    def referral_list(self, request, *args, **kwargs):
        instance = self.get_object()
        qs = self.get_queryset().all()
        qs=qs.filter(sent_by=instance.referral, proposal=instance.proposal)
        serializer = DTReferralSerializer(qs, many=True)
        #serializer = ProposalReferralSerializer(qs, many=True)

        return Response(serializer.data)

    @detail_route(methods=['GET', 'POST'])
    def complete(self, request, *args, **kwargs):
        try:
            instance = self.get_object()
            #import ipdb; ipdb.set_trace()
            referral_comment = request.data.get('referral_comment')
            instance.complete(request, referral_comment)
            serializer = self.get_serializer(instance, context={'request':request})
            return Response(serializer.data)
        except serializers.ValidationError:
            print(traceback.print_exc())
            raise
        except ValidationError as e:
            raise serializers.ValidationError(repr(e.error_dict))
        except Exception as e:
            print(traceback.print_exc())
            raise serializers.ValidationError(str(e))

    @detail_route(methods=['GET',])
    def remind(self, request, *args, **kwargs):
        try:
            instance = self.get_object()
            instance.remind(request)
            serializer = InternalProposalSerializer(instance.proposal,context={'request':request})
            return Response(serializer.data)
        except serializers.ValidationError:
            print(traceback.print_exc())
            raise
        except ValidationError as e:
            print(traceback.print_exc())
            raise serializers.ValidationError(repr(e.error_dict))
        except Exception as e:
            print(traceback.print_exc())
            raise serializers.ValidationError(str(e))

    @detail_route(methods=['GET',])
    def recall(self, request, *args, **kwargs):
        try:
            instance = self.get_object()
            instance.recall(request)
            serializer = InternalProposalSerializer(instance.proposal,context={'request':request})
            return Response(serializer.data)
        except serializers.ValidationError:
            print(traceback.print_exc())
            raise
        except ValidationError as e:
            print(traceback.print_exc())
            raise serializers.ValidationError(repr(e.error_dict))
        except Exception as e:
            print(traceback.print_exc())
            raise serializers.ValidationError(str(e))

    @detail_route(methods=['GET',])
    def resend(self, request, *args, **kwargs):
        try:
            instance = self.get_object()
            instance.resend(request)
            serializer = InternalProposalSerializer(instance.proposal,context={'request':request})
            return Response(serializer.data)
        except serializers.ValidationError:
            print(traceback.print_exc())
            raise
        except ValidationError as e:
            print(traceback.print_exc())
            raise serializers.ValidationError(repr(e.error_dict))
        except Exception as e:
            print(traceback.print_exc())
            raise serializers.ValidationError(str(e))

    @detail_route(methods=['post'])
    def send_referral(self, request, *args, **kwargs):
        try:
            instance = self.get_object()
            serializer = SendReferralSerializer(data=request.data)
            serializer.is_valid(raise_exception=True)
            instance.send_referral(request,serializer.validated_data['email'],serializer.validated_data['text'])
            serializer = self.get_serializer(instance, context={'request':request})
            return Response(serializer.data)
        except serializers.ValidationError:
            print(traceback.print_exc())
            raise
        except ValidationError as e:
            if hasattr(e,'error_dict'):
                raise serializers.ValidationError(repr(e.error_dict))
            else:
                print e
                raise serializers.ValidationError(repr(e[0].encode('utf-8')))
        except Exception as e:
            print(traceback.print_exc())
            raise serializers.ValidationError(str(e))

class ProposalRequirementViewSet(viewsets.ModelViewSet):
    queryset = ProposalRequirement.objects.all()
    serializer_class = ProposalRequirementSerializer

    @detail_route(methods=['GET',])
    def move_up(self, request, *args, **kwargs):
        try:
            instance = self.get_object()
            instance.up()
            instance.save()
            serializer = self.get_serializer(instance)
            return Response(serializer.data)
        except serializers.ValidationError:
            print(traceback.print_exc())
            raise
        except ValidationError as e:
            print(traceback.print_exc())
            raise serializers.ValidationError(repr(e.error_dict))
        except Exception as e:
            print(traceback.print_exc())
            raise serializers.ValidationError(str(e))

    @detail_route(methods=['GET',])
    def move_down(self, request, *args, **kwargs):
        try:
            instance = self.get_object()
            instance.down()
            instance.save()
            serializer = self.get_serializer(instance)
            return Response(serializer.data)
        except serializers.ValidationError:
            print(traceback.print_exc())
            raise
        except ValidationError as e:
            print(traceback.print_exc())
            raise serializers.ValidationError(repr(e.error_dict))
        except Exception as e:
            print(traceback.print_exc())
            raise serializers.ValidationError(str(e))

class ProposalStandardRequirementViewSet(viewsets.ReadOnlyModelViewSet):
    queryset = ProposalStandardRequirement.objects.all()
    serializer_class = ProposalStandardRequirementSerializer

    def list(self, request, *args, **kwargs):
        queryset = self.get_queryset()
        search = request.GET.get('search')
        if search:
            queryset = queryset.filter(text__icontains=search)
        serializer = self.get_serializer(queryset, many=True)
        return Response(serializer.data)

class AmendmentRequestViewSet(viewsets.ModelViewSet):
    queryset = AmendmentRequest.objects.all()
    serializer_class = AmendmentRequestSerializer

    def create(self, request, *args, **kwargs):
        try:
            serializer = self.get_serializer(data= request.data)
            serializer.is_valid(raise_exception = True)
            instance = serializer.save()
            instance.generate_amendment(request)
            serializer = self.get_serializer(instance)
            return Response(serializer.data)
        except serializers.ValidationError:
            print(traceback.print_exc())
            raise
        except ValidationError as e:
            if hasattr(e,'error_dict'):
                raise serializers.ValidationError(repr(e.error_dict))
            else:
                print e
                raise serializers.ValidationError(repr(e[0].encode('utf-8')))
        except Exception as e:
            print(traceback.print_exc())
            raise serializers.ValidationError(str(e))




class AmendmentRequestReasonChoicesView(views.APIView):

    renderer_classes = [JSONRenderer,]
    def get(self,request, format=None):
        choices_list = []
        choices = AmendmentRequest.REASON_CHOICES
        if choices:
            for c in choices:
                choices_list.append({'key': c[0],'value': c[1]})

        return Response(choices_list)

class SearchKeywordsView(views.APIView):
    renderer_classes = [JSONRenderer,]
    def post(self,request, format=None):
        qs = []
        searchWords = request.data.get('searchKeywords')
        searchProposal = request.data.get('searchProposal')
        searchApproval = request.data.get('searchApproval')
        searchCompliance = request.data.get('searchCompliance')
        if searchWords:
            qs= searchKeyWords(searchWords, searchProposal, searchApproval, searchCompliance)
        #queryset = list(set(qs))
        serializer = SearchKeywordSerializer(qs, many=True)
        return Response(serializer.data)

class SearchReferenceView(views.APIView):
    renderer_classes = [JSONRenderer,]
    def post(self,request, format=None):
        try:
            qs = []
            reference_number = request.data.get('reference_number')
            if reference_number:
                qs= search_reference(reference_number)
            #queryset = list(set(qs))
            serializer = SearchReferenceSerializer(qs)
            return Response(serializer.data)
        except serializers.ValidationError:
            print(traceback.print_exc())
            raise
        except ValidationError as e:
            if hasattr(e,'error_dict'):
                raise serializers.ValidationError(repr(e.error_dict))
            else:
                print e
                raise serializers.ValidationError(repr(e[0].encode('utf-8')))
        except Exception as e:
            print(traceback.print_exc())
            raise serializers.ValidationError(str(e))

<|MERGE_RESOLUTION|>--- conflicted
+++ resolved
@@ -64,10 +64,7 @@
     SearchReferenceSerializer,
     SearchKeywordSerializer,
     ListProposalSerializer,
-<<<<<<< HEAD
     ProposalReferralSerializer
-=======
->>>>>>> ebeb4500
 )
 from disturbance.helpers import is_customer, is_internal
 from django.core.files.base import ContentFile
