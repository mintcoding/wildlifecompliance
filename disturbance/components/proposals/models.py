from __future__ import unicode_literals

import json
import datetime
from django.db import models,transaction
from django.dispatch import receiver
from django.db.models.signals import pre_delete
from django.utils.encoding import python_2_unicode_compatible
from django.core.exceptions import ValidationError
from django.contrib.postgres.fields.jsonb import JSONField
from django.utils import timezone
from django.contrib.sites.models import Site
from taggit.managers import TaggableManager
from taggit.models import TaggedItemBase
from ledger.accounts.models import Organisation as ledger_organisation
from ledger.accounts.models import EmailUser, RevisionedMixin
from ledger.licence.models import  Licence
from disturbance import exceptions
from disturbance.components.organisations.models import Organisation
from disturbance.components.main.models import CommunicationsLogEntry, UserAction, Document, Region, District, Tenure, ApplicationType
from disturbance.components.main.utils import get_department_user
from disturbance.components.proposals.email import send_referral_email_notification, send_proposal_decline_email_notification,send_proposal_approval_email_notification, send_amendment_email_notification
from disturbance.ordered_model import OrderedModel




def update_proposal_doc_filename(instance, filename):
    return 'proposals/{}/documents/{}'.format(instance.proposal.id,filename)

def update_proposal_comms_log_filename(instance, filename):
    return 'proposals/{}/communications/{}/{}'.format(instance.log_entry.proposal.id,instance.id,filename)

def application_type_choicelist():
    return [( (choice.name), (choice.name) ) for choice in ApplicationType.objects.all()]

class ProposalType(models.Model):
    #name = models.CharField(verbose_name='Application name (eg. Disturbance, Apiary)', max_length=24)
    #application_type = models.ForeignKey(ApplicationType, related_name='aplication_types')
    description = models.CharField(max_length=256, blank=True, null=True)
    #name = models.CharField(verbose_name='Application name (eg. Disturbance, Apiary)', max_length=24, choices=application_type_choicelist(), default=application_type_choicelist()[0][0])
    name = models.CharField(verbose_name='Application name (eg. Disturbance, Apiary)', max_length=24, choices=application_type_choicelist(), default='Disturbance')
    schema = JSONField()
    activities = TaggableManager(verbose_name="Activities",help_text="A comma-separated list of activities.")
    #site = models.OneToOneField(Site, default='1')
    replaced_by = models.ForeignKey('self', on_delete=models.PROTECT, blank=True, null=True)
    version = models.SmallIntegerField(default=1, blank=False, null=False)

    def __str__(self):
        return '{} - v{}'.format(self.name, self.version)

    class Meta:
        app_label = 'disturbance'
        unique_together = ('name', 'version')


class TaggedProposalAssessorGroupRegions(TaggedItemBase):
    content_object = models.ForeignKey("ProposalAssessorGroup")

    class Meta:
        app_label = 'disturbance'

class TaggedProposalAssessorGroupActivities(TaggedItemBase):
    content_object = models.ForeignKey("ProposalAssessorGroup")

    class Meta:
        app_label = 'disturbance'

class ProposalAssessorGroup(models.Model):
    name = models.CharField(max_length=255)
    members = models.ManyToManyField(EmailUser,blank=True)
    regions = TaggableManager(verbose_name="Regions",help_text="A comma-separated list of regions.",through=TaggedProposalAssessorGroupRegions,related_name = "+",blank=True)
    activities = TaggableManager(verbose_name="Activities",help_text="A comma-separated list of activities.",through=TaggedProposalAssessorGroupActivities,related_name = "+",blank=True)
    default = models.BooleanField(default=False)

    class Meta:
        app_label = 'disturbance'

    def __str__(self):
        return self.name

    def clean(self):
        try:
            default = ProposalAssessorGroup.objects.get(default=True)
        except ProposalAssessorGroup.DoesNotExist:
            default = None

        if self.pk:
            if int(self.pk) != int(default.id):
                if default and self.default:
                    raise ValidationError('There can only be one default proposal assessor group')
        else:
            if default and self.default:
                raise ValidationError('There can only be one default proposal assessor group')

    def member_is_assigned(self,member):
        for p in self.current_proposals:
            if p.assigned_officer == member:
                return True
        return False

    @property
    def current_proposals(self):
        assessable_states = ['with_assessor','with_referral','with_assessor_requirements']
        return Proposal.objects.filter(processing_status__in=assessable_states)

class TaggedProposalApproverGroupRegions(TaggedItemBase):
    content_object = models.ForeignKey("ProposalApproverGroup")

    class Meta:
        app_label = 'disturbance'

class TaggedProposalApproverGroupActivities(TaggedItemBase):
    content_object = models.ForeignKey("ProposalApproverGroup")

    class Meta:
        app_label = 'disturbance'

class ProposalApproverGroup(models.Model):
    name = models.CharField(max_length=255)
    members = models.ManyToManyField(EmailUser,blank=True)
    regions = TaggableManager(verbose_name="Regions",help_text="A comma-separated list of regions.",through=TaggedProposalApproverGroupRegions,related_name = "+",blank=True)
    activities = TaggableManager(verbose_name="Activities",help_text="A comma-separated list of activities.",through=TaggedProposalApproverGroupActivities,related_name = "+",blank=True)
    default = models.BooleanField(default=False)

    class Meta:
        app_label = 'disturbance'

    def __str__(self):
        return self.name

    def clean(self):
        try:
            default = ProposalApproverGroup.objects.get(default=True)
        except ProposalApproverGroup.DoesNotExist:
            default = None

        if self.pk:
            if int(self.pk) != int(default.id):
                if default and self.default:
                    raise ValidationError('There can only be one default proposal approver group')
        else:
            if default and self.default:
                raise ValidationError('There can only be one default proposal approver group')

    def member_is_assigned(self,member):
        for p in self.current_proposals:
            if p.assigned_approver == member:
                return True
        return False

    @property
    def current_proposals(self):
        assessable_states = ['with_approver']
        return Proposal.objects.filter(processing_status__in=assessable_states)

class ProposalDocument(Document):
    proposal = models.ForeignKey('Proposal',related_name='documents')
    _file = models.FileField(upload_to=update_proposal_doc_filename)
    input_name = models.CharField(max_length=255,null=True,blank=True)

    class Meta:
        app_label = 'disturbance'

class Proposal(RevisionedMixin):

    CUSTOMER_STATUS_CHOICES = (('temp', 'Temporary'), ('draft', 'Draft'),
                               ('with_assessor', 'Under Review'),
                               ('amendment_required', 'Amendment Required'),
                               ('approved', 'Approved'),
                               ('declined', 'Declined'),
                               ('discarded', 'Discarded'),
                               )

    # List of statuses from above that allow a customer to edit an application.
    CUSTOMER_EDITABLE_STATE = ['temp',
                                'draft',
                                'amendment_required',
                            ]

    # List of statuses from above that allow a customer to view an application (read-only)
    CUSTOMER_VIEWABLE_STATE = ['with_assessor', 'under_review', 'id_required', 'returns_required', 'approved', 'declined']

    PROCESSING_STATUS_TEMP = 'temp'
    PROCESSING_STATUS_DRAFT = 'draft'
    PROCESSING_STATUS_WITH_ASSESSOR = 'with_assessor'
    PROCESSING_STATUS_WITH_REFERRAL = 'with_referral'
    PROCESSING_STATUS_WITH_ASSESSOR_REQUIREMENTS = 'with_assessor_requirements'
    PROCESSING_STATUS_WITH_APPROVER = 'with_approver'
    PROCESSING_STATUS_RENEWAL = 'renewal'
    PROCESSING_STATUS_LICENCE_AMENDMENT = 'licence_amendment'
    PROCESSING_STATUS_AWAITING_APPLICANT_RESPONSE = 'awaiting_applicant_response'
    PROCESSING_STATUS_AWAITING_ASSESSOR_RESPONSE = 'awaiting_assessor_response'
    PROCESSING_STATUS_AWAITING_RESPONSES = 'awaiting_responses'
    PROCESSING_STATUS_READY_FOR_CONDITIONS = 'ready_for_conditions'
    PROCESSING_STATUS_READY_TO_ISSUE = 'ready_to_issue'
    PROCESSING_STATUS_APPROVED = 'approved'
    PROCESSING_STATUS_DECLINED = 'declined'
    PROCESSING_STATUS_DISCARDED = 'discarded'
    PROCESSING_STATUS_CHOICES = ((PROCESSING_STATUS_TEMP, 'Temporary'),
                                 (PROCESSING_STATUS_DRAFT, 'Draft'),
                                 (PROCESSING_STATUS_WITH_ASSESSOR, 'With Assessor'),
                                 (PROCESSING_STATUS_WITH_REFERRAL, 'With Referral'),
                                 (PROCESSING_STATUS_WITH_ASSESSOR_REQUIREMENTS, 'With Assessor (Requirements)'),
                                 (PROCESSING_STATUS_WITH_APPROVER, 'With Approver'),
                                 (PROCESSING_STATUS_RENEWAL, 'Renewal'),
                                 (PROCESSING_STATUS_LICENCE_AMENDMENT, 'Licence Amendment'),
                                 (PROCESSING_STATUS_AWAITING_APPLICANT_RESPONSE, 'Awaiting Applicant Response'),
                                 (PROCESSING_STATUS_AWAITING_ASSESSOR_RESPONSE, 'Awaiting Assessor Response'),
                                 (PROCESSING_STATUS_AWAITING_RESPONSES, 'Awaiting Responses'),
                                 (PROCESSING_STATUS_READY_FOR_CONDITIONS, 'Ready for Conditions'),
                                 (PROCESSING_STATUS_READY_TO_ISSUE, 'Ready to Issue'),
                                 (PROCESSING_STATUS_APPROVED, 'Approved'),
                                 (PROCESSING_STATUS_DECLINED, 'Declined'),
                                 (PROCESSING_STATUS_DISCARDED, 'Discarded'),
                                 )

    ID_CHECK_STATUS_CHOICES = (('not_checked', 'Not Checked'), ('awaiting_update', 'Awaiting Update'),
                               ('updated', 'Updated'), ('accepted', 'Accepted'))

    COMPLIANCE_CHECK_STATUS_CHOICES = (
        ('not_checked', 'Not Checked'), ('awaiting_returns', 'Awaiting Returns'), ('completed', 'Completed'),
        ('accepted', 'Accepted'))

    CHARACTER_CHECK_STATUS_CHOICES = (
        ('not_checked', 'Not Checked'), ('accepted', 'Accepted'))

    REVIEW_STATUS_CHOICES = (
        ('not_reviewed', 'Not Reviewed'), ('awaiting_amendments', 'Awaiting Amendments'), ('amended', 'Amended'),
        ('accepted', 'Accepted'))

#    PROPOSAL_STATE_NEW_LICENCE = 'New Licence'
#    PROPOSAL_STATE_AMENDMENT = 'Amendment'
#    PROPOSAL_STATE_RENEWAL = 'Renewal'
#    PROPOSAL_STATE_CHOICES = (
#        (1, PROPOSAL_STATE_NEW_LICENCE),
#        (2, PROPOSAL_STATE_AMENDMENT),
#        (3, PROPOSAL_STATE_RENEWAL),
#    )

    APPLICATION_TYPE_CHOICES = (
        ('new_licence', 'New Licence'),
        ('amendment', 'Amendment'),
        ('renewal', 'Renewal'),
    )

    proposal_type = models.CharField('Proposal Type', max_length=40, choices=APPLICATION_TYPE_CHOICES,
                                        default=APPLICATION_TYPE_CHOICES[0][0])
    #proposal_state = models.PositiveSmallIntegerField('Proposal state', choices=PROPOSAL_STATE_CHOICES, default=1)

    data = JSONField(blank=True, null=True)
    assessor_data = JSONField(blank=True, null=True)
    comment_data = JSONField(blank=True, null=True)
    schema = JSONField(blank=False, null=False)
    proposed_issuance_approval = JSONField(blank=True, null=True)
    #hard_copy = models.ForeignKey(Document, blank=True, null=True, related_name='hard_copy')

    customer_status = models.CharField('Customer Status', max_length=40, choices=CUSTOMER_STATUS_CHOICES,
                                       default=CUSTOMER_STATUS_CHOICES[1][0])
    applicant = models.ForeignKey(Organisation, blank=True, null=True, related_name='proposals')

    lodgement_number = models.CharField(max_length=9, blank=True, default='')
    lodgement_sequence = models.IntegerField(blank=True, default=0)
    lodgement_date = models.DateField(blank=True, null=True)

    proxy_applicant = models.ForeignKey(EmailUser, blank=True, null=True, related_name='disturbance_proxy')
    submitter = models.ForeignKey(EmailUser, blank=True, null=True, related_name='disturbance_proposals')

    assigned_officer = models.ForeignKey(EmailUser, blank=True, null=True, related_name='disturbance_proposals_assigned')
    assigned_approver = models.ForeignKey(EmailUser, blank=True, null=True, related_name='disturbance_proposals_approvals')
    processing_status = models.CharField('Processing Status', max_length=30, choices=PROCESSING_STATUS_CHOICES,
                                         default=PROCESSING_STATUS_CHOICES[1][0])
    id_check_status = models.CharField('Identification Check Status', max_length=30, choices=ID_CHECK_STATUS_CHOICES,
                                       default=ID_CHECK_STATUS_CHOICES[0][0])
    compliance_check_status = models.CharField('Return Check Status', max_length=30, choices=COMPLIANCE_CHECK_STATUS_CHOICES,
                                            default=COMPLIANCE_CHECK_STATUS_CHOICES[0][0])
    character_check_status = models.CharField('Character Check Status', max_length=30,
                                              choices=CHARACTER_CHECK_STATUS_CHOICES,
                                              default=CHARACTER_CHECK_STATUS_CHOICES[0][0])
    review_status = models.CharField('Review Status', max_length=30, choices=REVIEW_STATUS_CHOICES,
                                     default=REVIEW_STATUS_CHOICES[0][0])

    approval = models.ForeignKey('disturbance.Approval',null=True,blank=True)

    previous_application = models.ForeignKey('self', on_delete=models.PROTECT, blank=True, null=True)
    proposed_decline_status = models.BooleanField(default=False)
    # Special Fields
    title = models.CharField(max_length=255,null=True,blank=True)
    activity = models.CharField(max_length=255,null=True,blank=True)
    #region = models.CharField(max_length=255,null=True,blank=True)
    #tenure = models.CharField(max_length=255,null=True,blank=True)
    #activity = models.ForeignKey(Activity, null=True, blank=True)
    region = models.ForeignKey(Region, null=True, blank=True)
    district = models.ForeignKey(District, null=True, blank=True)
    tenure = models.ForeignKey(Tenure, null=True, blank=True)
    application_type = models.ForeignKey(ApplicationType)

    class Meta:
        app_label = 'disturbance'

    def __str__(self):
        return str(self.id)

    #Append 'P' to Proposal id to generate Lodgement number. Lodgement number and lodgement sequence are used to generate Reference.
    def save(self, *args, **kwargs):
        super(Proposal, self).save(*args,**kwargs)
        if self.lodgement_number == '':
            new_lodgment_id = 'P{}'.format(self.pk)
            self.lodgement_number = new_lodgment_id
            self.save()

    @property
    def reference(self):
        return '{}-{}'.format(self.lodgement_number, self.lodgement_sequence)

    @property
    def is_assigned(self):
        return self.assigned_officer is not None

    @property
    def is_temporary(self):
        return self.customer_status == 'temp' and self.processing_status == 'temp'

    @property
    def can_user_edit(self):
        """
        :return: True if the application is in one of the editable status.
        """
        return self.customer_status in self.CUSTOMER_EDITABLE_STATE

    @property
    def can_user_view(self):
        """
        :return: True if the application is in one of the approved status.
        """
        return self.customer_status in self.CUSTOMER_VIEWABLE_STATE



    @property
    def is_discardable(self):
        """
        An application can be discarded by a customer if:
        1 - It is a draft
        2- or if the application has been pushed back to the user
        """
        return self.customer_status == 'draft' or self.processing_status == 'awaiting_applicant_response'

    @property
    def is_deletable(self):
        """
        An application can be deleted only if it is a draft and it hasn't been lodged yet
        :return:
        """
        return self.customer_status == 'draft' and not self.lodgement_number

    @property
    def latest_referrals(self):
        return self.referrals.all()[:2]

    @property
    def regions_list(self):
        #return self.region.split(',') if self.region else []
        return [self.region.name] if self.region else []

    @property
    def permit(self):
        return self.approval.licence_document._file.url if self.approval else None

    @property
    def allowed_assessors(self):
        if self.processing_status == 'with_approver':
            group = self.__approver_group()
        else:
            group = self.__assessor_group()
        return group.members.all() if group else []

    @property
    def can_officer_process(self):
        """
        :return: True if the application is in one of the processable status for Assessor role.
        """
        officer_view_state = ['draft','approved','declined','temp','discarded']
        if self.processing_status in officer_view_state:
            return False
        else:
            return True

    @property
    def amendment_requests(self):
        qs =AmendmentRequest.objects.filter(proposal = self)
        return qs

    def __assessor_group(self):
        # TODO get list of assessor groups based on region and activity
        if self.region and self.activity:
            try:
                check_group = ProposalAssessorGroup.objects.filter(
                    activities__name__in=[self.activity],
                    regions__name__in=self.regions_list
                ).distinct()
                if check_group:
                    return check_group[0]
            except ProposalAssessorGroup.DoesNotExist:
                pass
        default_group = ProposalAssessorGroup.objects.get(default=True)

        return default_group

    def __approver_group(self):
        # TODO get list of approver groups based on region and activity
        if self.region and self.activity:
            try:
                check_group = ProposalApproverGroup.objects.filter(
                    activities__name__in=[self.activity],
                    regions__name__in=self.regions_list
                ).distinct()
                if check_group:
                    return check_group[0]
            except ProposalApproverGroup.DoesNotExist:
                pass
        default_group = ProposalApproverGroup.objects.get(default=True)

        return default_group

    def __check_proposal_filled_out(self):
        if not self.data:
            raise exceptions.ProposalNotComplete()
        missing_fields = []
        required_fields = {
            #'region':'Region/District',
            'title': 'Title',
            'activity': 'Activity'
        }
        for k,v in required_fields.items():
            val = getattr(self,k)
            if not val:
                missing_fields.append(v)
        return missing_fields

    def can_assess(self,user):
        if self.processing_status == 'with_assessor' or self.processing_status == 'with_referral' or self.processing_status == 'with_assessor_requirements':
            return self.__assessor_group() in user.proposalassessorgroup_set.all()
        elif self.processing_status == 'with_approver':
            return self.__approver_group() in user.proposalapprovergroup_set.all()
        else:
            return False

    def has_assessor_mode(self,user):
        status_without_assessor = ['with_approver','approved','declined','draft']
        if self.processing_status in status_without_assessor:
            return False
        else:
            if self.assigned_officer:
                if self.assigned_officer == user:
                    return self.__assessor_group() in user.proposalassessorgroup_set.all()
                else:
                    return False
            else:
                return self.__assessor_group() in user.proposalassessorgroup_set.all()

    def log_user_action(self, action, request):
        return ProposalUserAction.log_action(self, action, request.user)

    def submit(self,request,viewset):
        from disturbance.components.proposals.utils import save_proponent_data
        with transaction.atomic():
            if self.can_user_edit:
                # Save the data first
                save_proponent_data(self,request,viewset)
                # Check if the special fields have been completed
                missing_fields = self.__check_proposal_filled_out()
                if missing_fields:
                    error_text = 'The proposal has these missing fields, {}'.format(','.join(missing_fields))
                    raise exceptions.ProposalMissingFields(detail=error_text)
                self.processing_status = 'with_assessor'
                self.customer_status = 'with_assessor'
                self.submitter = request.user
                self.lodgement_date = datetime.datetime.strptime(timezone.now().strftime('%Y-%m-%d'),'%Y-%m-%d').date()
                if (self.amendment_requests):
                    qs = self.amendment_requests.filter(status = "requested")
                    if (qs):
                        for q in qs:
                            q.status = 'amended'
                            q.save()

                self.save()
                # Create a log entry for the proposal
                self.log_user_action(ProposalUserAction.ACTION_LODGE_APPLICATION.format(self.id),request)
                # Create a log entry for the organisation
                self.applicant.log_user_action(ProposalUserAction.ACTION_LODGE_APPLICATION.format(self.id),request)
            else:
                raise ValidationError('You can\'t edit this proposal at this moment')

    def send_referral(self,request,referral_email):
        with transaction.atomic():
            try:
                if self.processing_status == 'with_assessor' or self.processing_status == 'with_referral':
                    self.processing_status = 'with_referral'
                    self.save()
                    referral = None

                    # Check if the user is in ledger
                    try:
                        user = EmailUser.objects.get(email__icontains=referral_email)
                    except EmailUser.DoesNotExist:
                        # Validate if it is a deparment user
                        department_user = get_department_user(referral_email)
                        if not department_user:
                            raise ValidationError('The user you want to send the referral to is not a member of the department')
                        # Check if the user is in ledger or create

                        user,created = EmailUser.objects.get_or_create(email=department_user['email'].lower())
                        if created:
                            user.first_name = department_user['given_name']
                            user.last_name = department_user['surname']
                            user.save()
                    try:
                        Referral.objects.get(referral=user,proposal=self)
                        raise ValidationError('A referral has already been sent to this user')
                    except Referral.DoesNotExist:
                        # Create Referral
                        referral = Referral.objects.create(
                            proposal = self,
                            referral=user,
                            sent_by=request.user
                        )
                    # Create a log entry for the proposal
                    self.log_user_action(ProposalUserAction.ACTION_SEND_REFERRAL_TO.format(referral.id,self.id,'{}({})'.format(user.get_full_name(),user.email)),request)
                    # Create a log entry for the organisation
                    self.applicant.log_user_action(ProposalUserAction.ACTION_SEND_REFERRAL_TO.format(referral.id,self.id,'{}({})'.format(user.get_full_name(),user.email)),request)
                    # send email
                    send_referral_email_notification(referral,request)
                else:
                    raise exceptions.ProposalReferralCannotBeSent()
            except:
                raise

    def assign_officer(self,request,officer):
        with transaction.atomic():
            try:
                if not self.can_assess(request.user):
                    raise exceptions.ProposalNotAuthorized()
                if not self.can_assess(officer):
                    raise ValidationError('The selected person is not authorised to be assigned to this proposal')
                if self.processing_status == 'with_approver':
                    if officer != self.assigned_approver:
                        self.assigned_approver = officer
                        self.save()
                        # Create a log entry for the proposal
                        self.log_user_action(ProposalUserAction.ACTION_ASSIGN_TO_APPROVER.format(self.id,'{}({})'.format(officer.get_full_name(),officer.email)),request)
                        # Create a log entry for the organisation
                        self.applicant.log_user_action(ProposalUserAction.ACTION_ASSIGN_TO_APPROVER.format(self.id,'{}({})'.format(officer.get_full_name(),officer.email)),request)
                else:
                    if officer != self.assigned_officer:
                        self.assigned_officer = officer
                        self.save()
                        # Create a log entry for the proposal
                        self.log_user_action(ProposalUserAction.ACTION_ASSIGN_TO_ASSESSOR.format(self.id,'{}({})'.format(officer.get_full_name(),officer.email)),request)
                        # Create a log entry for the organisation
                        self.applicant.log_user_action(ProposalUserAction.ACTION_ASSIGN_TO_ASSESSOR.format(self.id,'{}({})'.format(officer.get_full_name(),officer.email)),request)
            except:
                raise

    def unassign(self,request):
        with transaction.atomic():
            try:
                if not self.can_assess(request.user):
                    raise exceptions.ProposalNotAuthorized()
                if self.processing_status == 'with_approver':
                    if self.assigned_approver:
                        self.assigned_approver = None
                        self.save()
                        # Create a log entry for the proposal
                        self.log_user_action(ProposalUserAction.ACTION_UNASSIGN_APPROVER.format(self.id),request)
                        # Create a log entry for the organisation
                        self.applicant.log_user_action(ProposalUserAction.ACTION_UNASSIGN_APPROVER.format(self.id),request)
                else:
                    if self.assigned_officer:
                        self.assigned_officer = None
                        self.save()
                        # Create a log entry for the proposal
                        self.log_user_action(ProposalUserAction.ACTION_UNASSIGN_ASSESSOR.format(self.id),request)
                        # Create a log entry for the organisation
                        self.applicant.log_user_action(ProposalUserAction.ACTION_UNASSIGN_ASSESSOR.format(self.id),request)
            except:
                raise

    def move_to_status(self,request,status):
        if not self.can_assess(request.user):
            raise exceptions.ProposalNotAuthorized()
        if status in ['with_assessor','with_assessor_requirements','with_approver']:
            if self.processing_status == 'with_referral' or self.can_user_edit:
                raise ValidationError('You cannot change the current status at this time')
            if self.processing_status != status:
                self.processing_status = status
                self.save()

                # Create a log entry for the proposal
                if self.processing_status == self.PROCESSING_STATUS_WITH_ASSESSOR:
                    self.log_user_action(ProposalUserAction.ACTION_BACK_TO_PROCESSING.format(self.id),request)
                elif self.processing_status == self.PROCESSING_STATUS_WITH_ASSESSOR_REQUIREMENTS:
                    self.log_user_action(ProposalUserAction.ACTION_ENTER_REQUIREMENTS.format(self.id),request)
        else:
            raise ValidationError('The provided status cannot be found.')


    def reissue_approval(self,request,status):
        if not self.processing_status=='approved' :
            raise ValidationError('You cannot change the current status at this time')
        elif self.approval and self.approval.can_reissue:
            if self.__approver_group() in request.user.proposalapprovergroup_set.all():
                self.processing_status = status
                self.save()
                # Create a log entry for the proposal
                self.log_user_action(ProposalUserAction.ACTION_REISSUE_APPROVAL.format(self.id),request)
        else:
            raise ValidationError('Cannot reissue Approval')


    def proposed_decline(self,request,details):
        with transaction.atomic():
            try:
                if not self.can_assess(request.user):
                    raise exceptions.ProposalNotAuthorized()
                if self.processing_status != 'with_assessor':
                    raise ValidationError('You cannot propose to decline if it is not with assessor')

                ProposalDeclinedDetails.objects.update_or_create(
                    proposal = self,
                    defaults={'officer':request.user,'reason':details.get('reason'),'cc_email':details.get('cc_email',None)}
                )
                self.proposed_decline_status = True
                self.move_to_status(request,'with_approver')
                # Log proposal action
                self.log_user_action(ProposalUserAction.ACTION_PROPOSED_DECLINE.format(self.id),request)
                # Log entry for organisation
                self.applicant.log_user_action(ProposalUserAction.ACTION_PROPOSED_DECLINE.format(self.id),request)
            except:
                raise

    def final_decline(self,request,details):
        with transaction.atomic():
            try:
                if not self.can_assess(request.user):
                    raise exceptions.ProposalNotAuthorized()
                if self.processing_status != 'with_approver':
                    raise ValidationError('You cannot decline if it is not with approver')

                proposal_decline, success = ProposalDeclinedDetails.objects.update_or_create(
                    proposal = self,
                    defaults={'officer':request.user,'reason':details.get('reason'),'cc_email':details.get('cc_email',None)}
                )
                self.proposed_decline_status = True
                self.processing_status = 'declined'
                self.customer_status = 'declined'
                self.save()
                # Log proposal action
                self.log_user_action(ProposalUserAction.ACTION_DECLINE.format(self.id),request)
                # Log entry for organisation
                self.applicant.log_user_action(ProposalUserAction.ACTION_DECLINE.format(self.id),request)
                send_proposal_decline_email_notification(self,request, proposal_decline)
            except:
                raise

    def proposed_approval(self,request,details):
        with transaction.atomic():
            try:
                if not self.can_assess(request.user):
                    raise exceptions.ProposalNotAuthorized()
                if self.processing_status != 'with_assessor_requirements':
                    raise ValidationError('You cannot propose for approval if it is not with assessor for requirements')
                self.proposed_issuance_approval = {
                    'start_date' : details.get('start_date').strftime('%d/%m/%Y'),
                    'expiry_date' : details.get('expiry_date').strftime('%d/%m/%Y'),
                    'details': details.get('details'),
                    'cc_email':details.get('cc_email')
                }
                self.proposed_decline_status = False
                self.move_to_status(request,'with_approver')
                # Log proposal action
                self.log_user_action(ProposalUserAction.ACTION_PROPOSED_APPROVAL.format(self.id),request)
                # Log entry for organisation
                self.applicant.log_user_action(ProposalUserAction.ACTION_PROPOSED_APPROVAL.format(self.id),request)
            except:
                raise

    def final_approval(self,request,details):
        from disturbance.components.approvals.models import Approval
        with transaction.atomic():
            try:
                if not self.can_assess(request.user):
                    raise exceptions.ProposalNotAuthorized()
                if self.processing_status != 'with_approver':
                    raise ValidationError('You cannot issue the approval if it is not with an approver')
                if not self.applicant.organisation.postal_address:
                    raise ValidationError('The applicant needs to have set their postal address before approving this proposal.')

                self.proposed_issuance_approval = {
                    'start_date' : details.get('start_date').strftime('%d/%m/%Y'),
                    'expiry_date' : details.get('expiry_date').strftime('%d/%m/%Y'),
                    'details': details.get('details'),
                    'cc_email':details.get('cc_email')
                }
                self.proposed_decline_status = False
                self.processing_status = 'approved'
                self.customer_status = 'approved'
                # Log proposal action
                self.log_user_action(ProposalUserAction.ACTION_ISSUE_APPROVAL_.format(self.id),request)
                # Log entry for organisation
                self.applicant.log_user_action(ProposalUserAction.ACTION_ISSUE_APPROVAL_.format(self.id),request)

                if self.processing_status == 'approved':
                    # TODO if it is an ammendment proposal then check appropriately
                    #import ipdb; ipdb.set_trace()
                    checking_proposal = self
                    if self.proposal_type == 'renewal':
                        if self.previous_application:
                            previous_approval = self.previous_application.approval
                            approval,created = Approval.objects.update_or_create(
                                current_proposal = checking_proposal,
                                defaults = {
                                    #'activity' : self.activity,
                                    #'region' : self.region,
                                    #'tenure' : self.tenure,
                                    #'title' : self.title,
                                    'issue_date' : timezone.now(),
                                    'expiry_date' : details.get('expiry_date'),
                                    'start_date' : details.get('start_date'),
                                    'applicant' : self.applicant,
                                    'lodgement_number': previous_approval.lodgement_number
                                    #'extracted_fields' = JSONField(blank=True, null=True)
                                }
                            )
                            if created:
                                previous_approval.replaced_by = approval
                                previous_approval.save()
                    else:
                        approval,created = Approval.objects.update_or_create(
                            current_proposal = checking_proposal,
                            defaults = {
                                #'activity' : self.activity,
                                #'region' : self.region.name,
                                #'tenure' : self.tenure.name,
                                #'title' : self.title,
                                'issue_date' : timezone.now(),
                                'expiry_date' : details.get('expiry_date'),
                                'start_date' : details.get('start_date'),
                                'applicant' : self.applicant
                                #'extracted_fields' = JSONField(blank=True, null=True)
                            }
                        )
                    # Generate compliances
                    #self.generate_compliances(approval, request)
                    from disturbance.components.compliances.models import Compliance, ComplianceUserAction
                    if created:
                        # Log creation
                        # Generate the document
                        approval.generate_doc()
                        self.generate_compliances(approval, request)
                        # send the doc and log in approval and org
                    else:
                        #approval.replaced_by = request.user
                        approval.replaced_by = self.approval
                        # Generate the document
                        approval.generate_doc()
                        #Delete the future compliances if Approval is reissued and generate the compliances again.
                        approval_compliances = Compliance.objects.filter(approval= approval, proposal = self, processing_status='future')
                        if approval_compliances:
                            for c in approval_compliances:
                                c.delete()
                        self.generate_compliances(approval, request)
                        # Log proposal action
                        self.log_user_action(ProposalUserAction.ACTION_UPDATE_APPROVAL_.format(self.id),request)
                        # Log entry for organisation
                        self.applicant.log_user_action(ProposalUserAction.ACTION_UPDATE_APPROVAL_.format(self.id),request)
                    self.approval = approval
                #send Proposal approval email with attachment
                send_proposal_approval_email_notification(self,request)
                self.save()

            except:
                raise

    

    '''def generate_compliances(self,approval):
        from disturbance.components.compliances.models import Compliance
        today = timezone.now().date()
        timedelta = datetime.timedelta

        for req in self.requirements.all():
            if req.recurrence and req.due_date > today:
<<<<<<< HEAD
                current_date = req.due_date
                for x in range(req.recurrence_schedule):
                    #Weekly
                    if req.recurrence_pattern == 1:
                        current_date += timedelta(weeks=1)
                    #Monthly
                    elif req.recurrence_pattern == 2:
                        current_date += timedelta(weeks=4)
                        pass
                    #Yearly
                    elif req.recurrence_pattern == 3:
                        current_date += timedelta(days=365)
                # Create the compliance
                if current_date < approval.expiry_date:
                    Compliance.objects.create(
                        proposal=self,
                        due_date=current_date,
                        processing_status='future',
                        customer_status='future',
                        approval=approval,
                        requirement=req.requirement,
                    )
                    #TODO add logging for compliance'''

    def generate_compliances(self,approval):
        from disturbance.components.compliances.models import Compliance
        today = timezone.now().date()
        timedelta = datetime.timedelta

        for req in self.requirements.all():
            if req.recurrence and req.due_date > today:
=======
>>>>>>> ce94516f
                current_date = req.due_date
                while current_date < approval.expiry_date:
                    for x in range(req.recurrence_schedule):
                    #Weekly
                        if req.recurrence_pattern == 1:
                            current_date += timedelta(weeks=1)
                    #Monthly
                        elif req.recurrence_pattern == 2:
                            current_date += timedelta(weeks=4)
                            pass
                    #Yearly
                        elif req.recurrence_pattern == 3:
                            current_date += timedelta(days=365)
                    # Create the compliance
                    if current_date <= approval.expiry_date:
                        Compliance.objects.create(
                            proposal=self,
                            due_date=current_date,
                            processing_status='future',
                            approval=approval,
                            requirement=req.requirement,
                        )
                        #TODO add logging for compliance'''


    def generate_compliances(self,approval, request):        
        today = timezone.now().date()
        timedelta = datetime.timedelta
        from disturbance.components.compliances.models import Compliance, ComplianceUserAction
        for req in self.requirements.all():
            try:
                if req.due_date >= today:
                    current_date = req.due_date
                    #create a first Compliance
                    try:
                        compliance= Compliance.objects.get(requirement = req, due_date = current_date)
                    except Compliance.DoesNotExist:
                        compliance =Compliance.objects.create(
                                    proposal=self,
                                    due_date=current_date,
                                    processing_status='future',
                                    approval=approval,
                                    requirement=req,
                        )
                        compliance.log_user_action(ComplianceUserAction.ACTION_CREATE.format(compliance.id),request)
                    if req.recurrence:
                        while current_date < approval.expiry_date:
                            for x in range(req.recurrence_schedule):
                            #Weekly
                                if req.recurrence_pattern == 1:
                                    current_date += timedelta(weeks=1)
                            #Monthly
                                elif req.recurrence_pattern == 2:
                                    current_date += timedelta(weeks=4)
                                    pass
                            #Yearly
                                elif req.recurrence_pattern == 3:
                                    current_date += timedelta(days=365)
                            # Create the compliance
                            if current_date <= approval.expiry_date:
                                try:
                                    compliance= Compliance.objects.get(requirement = req, due_date = current_date)
                                except Compliance.DoesNotExist:
                                    compliance =Compliance.objects.create(
                                                proposal=self,
                                                due_date=current_date,
                                                processing_status='future',
                                                approval=approval,
                                                requirement=req,
                                    )
                                    compliance.log_user_action(ComplianceUserAction.ACTION_CREATE.format(compliance.id),request)
            except:
                raise



    def renew_approval(self,request):
        with transaction.atomic():
            previous_proposal = self
            try:
                proposal=Proposal.objects.get(previous_application = previous_proposal)
                if proposal.customer_status=='with_assessor':
                    raise ValidationError('A renewal for this licence has already been lodged and is awaiting review.')
            except Proposal.DoesNotExist:
                previous_proposal = Proposal.objects.get(id=self.id)
                proposal = clone_proposal_with_status_reset(previous_proposal)
                proposal.proposal_type = 'renewal'
                proposal.schema = ProposalType.objects.first().schema
                proposal.submitter = request.user
                proposal.previous_application = self
                # Create a log entry for the proposal
                self.log_user_action(ProposalUserAction.ACTION_RENEW_PROPOSAL.format(self.id),request)
                # Create a log entry for the organisation
                self.applicant.log_user_action(ProposalUserAction.ACTION_RENEW_PROPOSAL.format(self.id),request)
                #Log entry for approval
                from disturbance.components.approvals.models import ApprovalUserAction
                self.approval.log_user_action(ApprovalUserAction.ACTION_RENEW_APPROVAL.format(self.approval.id),request)
                proposal.save()
            return proposal

    def amend_approval(self,request):
        with transaction.atomic():
            previous_proposal = self
            try:
                amend_conditions = {
                'previous_application': previous_proposal,
                'proposal_type': 'amendment'

                }
                proposal=Proposal.objects.get(**amend_conditions)
                if proposal.customer_status=='under_review':
                    raise ValidationError('A renewal for this licence has already been lodged and is awaiting review.')
            except Proposal.DoesNotExist:
                previous_proposal = Proposal.objects.get(id=self.id)
                proposal = clone_proposal_with_status_reset(previous_proposal)
                proposal.proposal_type = 'amendment'
                proposal.schema = ProposalType.objects.first().schema
                proposal.submitter = request.user
                proposal.previous_application = self
                # Create a log entry for the proposal
                self.log_user_action(ProposalUserAction.ACTION_AMEND_PROPOSAL.format(self.id),request)
                # Create a log entry for the organisation
                self.applicant.log_user_action(ProposalUserAction.ACTION_AMEND_PROPOSAL.format(self.id),request)
                #Log entry for approval
                from disturbance.components.approvals.models import ApprovalUserAction
                self.approval.log_user_action(ApprovalUserAction.ACTION_AMEND_APPROVAL.format(self.approval.id),request)
                proposal.save()
            return proposal


class ProposalLogDocument(Document):
    log_entry = models.ForeignKey('ProposalLogEntry',related_name='documents')
    _file = models.FileField(upload_to=update_proposal_comms_log_filename)

    class Meta:
        app_label = 'disturbance'

class ProposalLogEntry(CommunicationsLogEntry):
    proposal = models.ForeignKey(Proposal, related_name='comms_logs')

    class Meta:
        app_label = 'disturbance'

    def save(self, **kwargs):
        # save the application reference if the reference not provided
        if not self.reference:
            self.reference = self.proposal.reference
        super(ProposalLogEntry, self).save(**kwargs)

class ProposalRequest(models.Model):
    proposal = models.ForeignKey(Proposal)
    subject = models.CharField(max_length=200, blank=True)
    text = models.TextField(blank=True)
    officer = models.ForeignKey(EmailUser, null=True)

    class Meta:
        app_label = 'disturbance'

class ComplianceRequest(ProposalRequest):
    REASON_CHOICES = (('outstanding', 'There are currently outstanding returns for the previous licence'),
                      ('other', 'Other'))
    reason = models.CharField('Reason', max_length=30, choices=REASON_CHOICES, default=REASON_CHOICES[0][0])

    class Meta:
        app_label = 'disturbance'


class AmendmentRequest(ProposalRequest):
    STATUS_CHOICES = (('requested', 'Requested'), ('amended', 'Amended'))
    REASON_CHOICES = (('insufficient_detail', 'The information provided was insufficient'),
                      ('missing_information', 'There was missing information'),
                      ('other', 'Other'))
    status = models.CharField('Status', max_length=30, choices=STATUS_CHOICES, default=STATUS_CHOICES[0][0])
    reason = models.CharField('Reason', max_length=30, choices=REASON_CHOICES, default=REASON_CHOICES[0][0])

    class Meta:
        app_label = 'disturbance'

    def generate_amendment(self,request):
        with transaction.atomic():
            try:
                if not self.proposal.can_assess(request.user):
                    raise exceptions.ProposalNotAuthorized()
                if self.status == 'requested':
                    proposal = self.proposal
                    if proposal.processing_status != 'draft':
                        proposal.processing_status = 'draft'
                        proposal.customer_status = 'draft'
                        proposal.save()

                    # Create a log entry for the proposal
                    proposal.log_user_action(ProposalUserAction.ACTION_ID_REQUEST_AMENDMENTS,request)
                    # Create a log entry for the organisation
                    proposal.applicant.log_user_action(ProposalUserAction.ACTION_ID_REQUEST_AMENDMENTS,request)

                    # send email
                    send_amendment_email_notification(self,request, proposal)

                self.save()
            except:
                raise

class Assessment(ProposalRequest):
    STATUS_CHOICES = (('awaiting_assessment', 'Awaiting Assessment'), ('assessed', 'Assessed'),
                      ('assessment_expired', 'Assessment Period Expired'))
    assigned_assessor = models.ForeignKey(EmailUser, blank=True, null=True)
    status = models.CharField('Status', max_length=20, choices=STATUS_CHOICES, default=STATUS_CHOICES[0][0])
    date_last_reminded = models.DateField(null=True, blank=True)
    #requirements = models.ManyToManyField('Requirement', through='AssessmentRequirement')
    comment = models.TextField(blank=True)
    purpose = models.TextField(blank=True)

    class Meta:
        app_label = 'disturbance'

class ProposalDeclinedDetails(models.Model):
    proposal = models.OneToOneField(Proposal)
    officer = models.ForeignKey(EmailUser, null=False)
    reason = models.TextField(blank=True)
    cc_email = models.TextField(null=True)

    class Meta:
        app_label = 'disturbance'

@python_2_unicode_compatible
class ProposalStandardRequirement(RevisionedMixin):
    text = models.TextField()
    code = models.CharField(max_length=10, unique=True)
    obsolete = models.BooleanField(default=False)

    def __str__(self):
        return self.code

    class Meta:
        app_label = 'disturbance'

class ProposalRequirement(OrderedModel):
    RECURRENCE_PATTERNS = [(1, 'Weekly'), (2, 'Monthly'), (3, 'Yearly')]
    standard_requirement = models.ForeignKey(ProposalStandardRequirement,null=True,blank=True)
    free_requirement = models.TextField(null=True,blank=True)
    standard = models.BooleanField(default=True)
    proposal = models.ForeignKey(Proposal,related_name='requirements')
    due_date = models.DateField(null=True,blank=True)
    recurrence = models.BooleanField(default=False)
    recurrence_pattern = models.SmallIntegerField(choices=RECURRENCE_PATTERNS,default=1)
    recurrence_schedule = models.IntegerField(null=True,blank=True)
    #order = models.IntegerField(default=1)

    class Meta:
        app_label = 'disturbance'


    @property
    def requirement(self):
        return self.standard_requirement.text if self.standard else self.free_requirement

class ProposalUserAction(UserAction):
    ACTION_CREATE_CUSTOMER_ = "Create customer {}"
    ACTION_CREATE_PROFILE_ = "Create profile {}"
    ACTION_LODGE_APPLICATION = "Lodge proposal {}"
    ACTION_ASSIGN_TO_ASSESSOR = "Assign proposal {} to {} as the assessor"
    ACTION_UNASSIGN_ASSESSOR = "Unassign assessor from proposal {}"
    ACTION_ASSIGN_TO_APPROVER = "Assign proposal {} to {} as the approver"
    ACTION_UNASSIGN_APPROVER = "Unassign approver from proposal {}"
    ACTION_ACCEPT_ID = "Accept ID"
    ACTION_RESET_ID = "Reset ID"
    ACTION_ID_REQUEST_UPDATE = 'Request ID update'
    ACTION_ACCEPT_CHARACTER = 'Accept character'
    ACTION_RESET_CHARACTER = "Reset character"
    ACTION_ACCEPT_REVIEW = 'Accept review'
    ACTION_RESET_REVIEW = "Reset review"
    ACTION_ID_REQUEST_AMENDMENTS = "Request amendments"
    ACTION_SEND_FOR_ASSESSMENT_TO_ = "Send for assessment to {}"
    ACTION_SEND_ASSESSMENT_REMINDER_TO_ = "Send assessment reminder to {}"
    ACTION_DECLINE = "Decline proposal {}"
    ACTION_ENTER_CONDITIONS = "Enter requirement"
    ACTION_CREATE_CONDITION_ = "Create requirement {}"
    ACTION_ISSUE_APPROVAL_ = "Issue Approval for proposal {}"
    ACTION_UPDATE_APPROVAL_ = "Update Approval for proposal {}"
    ACTION_EXPIRED_APPROVAL_ = "Expire Approval for proposal {}"
    ACTION_DISCARD_PROPOSAL = "Discard proposal {}"
    # Assessors
    ACTION_SAVE_ASSESSMENT_ = "Save assessment {}"
    ACTION_CONCLUDE_ASSESSMENT_ = "Conclude assessment {}"
    ACTION_PROPOSED_APPROVAL = "Proposal {} has been proposed for approval"
    ACTION_PROPOSED_DECLINE = "Proposal {} has been proposed for decline"
    # Referrals
    ACTION_SEND_REFERRAL_TO = "Send referral {} for proposal {} to {}"
    ACTION_RESEND_REFERRAL_TO = "Resend referral {} for proposal {} to {}"
    ACTION_REMIND_REFERRAL = "Send reminder for referral {} for proposal {} to {}"
    ACTION_ENTER_REQUIREMENTS = "Enter Requirements for proposal {}"
    ACTION_BACK_TO_PROCESSING = "Back to processing for proposal {}"
    RECALL_REFERRAL = "Referral {} for proposal {} has been recalled"
    CONCLUDE_REFERRAL = "Referral {} for proposal {} has been concluded by {}"
    #Approval
    ACTION_REISSUE_APPROVAL = "Reissue approval for proposal {}"
    ACTION_CANCEL_APPROVAL = "Cancel approval for proposal {}"
    ACTION_SUSPEND_APPROVAL = "Suspend approval for proposal {}"
    ACTION_REINSTATE_APPROVAL = "Reinstate approval for proposal {}"
    ACTION_SURRENDER_APPROVAL = "Surrender approval for proposal {}"
    ACTION_RENEW_PROPOSAL = "Create Renewal proposal for proposal {}"
    ACTION_AMEND_PROPOSAL = "Create Amendment proposal for proposal {}"



    class Meta:
        app_label = 'disturbance'
        ordering = ('-when',)

    @classmethod
    def log_action(cls, proposal, action, user):
        return cls.objects.create(
            proposal=proposal,
            who=user,
            what=str(action)
        )

    proposal = models.ForeignKey(Proposal, related_name='action_logs')


class Referral(models.Model):
    SENT_CHOICES = (
        (1,'Sent From Assessor'),
        (2,'Sent From Referral')
    )
    PROCESSING_STATUS_CHOICES = (
                                 ('with_referral', 'Awaiting'),
                                 ('recalled', 'Recalled'),
                                 ('completed', 'Completed'),
                                 )
    lodged_on = models.DateTimeField(auto_now_add=True)
    proposal = models.ForeignKey(Proposal,related_name='referrals')
    sent_by = models.ForeignKey(EmailUser,related_name='disturbance_assessor_referrals')
    referral = models.ForeignKey(EmailUser,null=True,blank=True,related_name='disturbance_referalls')
    linked = models.BooleanField(default=False)
    sent_from = models.SmallIntegerField(choices=SENT_CHOICES,default=SENT_CHOICES[0][0])
    processing_status = models.CharField('Processing Status', max_length=30, choices=PROCESSING_STATUS_CHOICES,
                                         default=PROCESSING_STATUS_CHOICES[0][0])

    class Meta:
        app_label = 'disturbance'
        ordering = ('-lodged_on',)

    def __str__(self):
        return 'Proposal {} - Referral {}'.format(self.proposal.id,self.id)

    # Methods

    def recall(self,request):
        with transaction.atomic():
            if not self.proposal.can_assess(request.user):
                raise exceptions.ProposalNotAuthorized()
            self.processing_status = 'recalled'
            self.save()
            # TODO Log proposal action
            self.proposal.log_user_action(ProposalUserAction.RECALL_REFERRAL.format(self.id,self.proposal.id),request)
            # TODO log organisation action
            self.proposal.applicant.log_user_action(ProposalUserAction.RECALL_REFERRAL.format(self.id,self.proposal.id),request)

    def remind(self,request):
        with transaction.atomic():
            if not self.proposal.can_assess(request.user):
                raise exceptions.ProposalNotAuthorized()
            # Create a log entry for the proposal
            self.proposal.log_user_action(ProposalUserAction.ACTION_REMIND_REFERRAL.format(self.id,self.proposal.id,'{}({})'.format(self.referral.get_full_name(),self.referral.email)),request)
            # Create a log entry for the organisation
            self.proposal.applicant.log_user_action(ProposalUserAction.ACTION_REMIND_REFERRAL.format(self.id,self.proposal.id,'{}({})'.format(self.referral.get_full_name(),self.referral.email)),request)
            # send email
            send_referral_email_notification(self,request,reminder=True)

    def resend(self,request):
        with transaction.atomic():
            if not self.proposal.can_assess(request.user):
                raise exceptions.ProposalNotAuthorized()
            self.processing_status = 'with_referral'
            self.proposal.processing_status = 'with_referral'
            self.proposal.save()
            self.sent_from = 1
            self.save()
            # Create a log entry for the proposal
            self.proposal.log_user_action(ProposalUserAction.ACTION_RESEND_REFERRAL_TO.format(self.id,self.proposal.id,'{}({})'.format(self.referral.get_full_name(),self.referral.email)),request)
            # Create a log entry for the organisation
            self.proposal.applicant.log_user_action(ProposalUserAction.ACTION_RESEND_REFERRAL_TO.format(self.id,self.proposal.id,'{}({})'.format(self.referral.get_full_name(),self.referral.email)),request)
            # send email
            send_referral_email_notification(self,request)

    def complete(self,request):
        with transaction.atomic():
            try:
                if request.user != self.referral:
                    raise exceptions.ReferralNotAuthorized()
                self.processing_status = 'completed'
                self.save()
                # TODO Log proposal action
                self.proposal.log_user_action(ProposalUserAction.CONCLUDE_REFERRAL.format(self.id,self.proposal.id,'{}({})'.format(self.referral.get_full_name(),self.referral.email)),request)
                # TODO log organisation action
                self.proposal.applicant.log_user_action(ProposalUserAction.CONCLUDE_REFERRAL.format(self.id,self.proposal.id,'{}({})'.format(self.referral.get_full_name(),self.referral.email)),request)
            except:
                raise

    def send_referral(self,request,referral_email):
        with transaction.atomic():
            try:
                if self.proposal.processing_status == 'with_referral':
                    if request.user != self.referral:
                        raise exceptions.ReferralNotAuthorized()
                    if self.sent_from != 1:
                        raise exceptions.ReferralCanNotSend()
                    self.proposal.processing_status = 'with_referral'
                    self.proposal.save()
                    referral = None
                    # Check if the user is in ledger
                    try:
                        user = EmailUser.objects.get(email__icontains=referral_email)
                    except EmailUser.DoesNotExist:
                        # Validate if it is a deparment user
                        department_user = get_department_user(referral_email)
                        if not department_user:
                            raise ValidationError('The user you want to send the referral to is not a member of the department')
                        # Check if the user is in ledger or create

                        user,created = EmailUser.objects.get_or_create(email=department_user['email'].lower())
                        if created:
                            user.first_name = department_user['given_name']
                            user.last_name = department_user['surname']
                            user.save()
                    try:
                        Referral.objects.get(referral=user,proposal=self.proposal)
                        raise ValidationError('A referral has already been sent to this user')
                    except Referral.DoesNotExist:
                        # Create Referral
                        referral = Referral.objects.create(
                            proposal = self.proposal,
                            referral=user,
                            sent_by=request.user,
                            sent_from=2
                        )
                    # Create a log entry for the proposal
                    self.proposal.log_user_action(ProposalUserAction.ACTION_SEND_REFERRAL_TO.format(referral.id,self.id,'{}({})'.format(user.get_full_name(),user.email)),request)
                    # Create a log entry for the organisation
                    self.proposal.applicant.log_user_action(ProposalUserAction.ACTION_SEND_REFERRAL_TO.format(referral.id,self.id,'{}({})'.format(user.get_full_name(),user.email)),request)
                    # send email
                    send_referral_email_notification(referral,request)
                else:
                    raise exceptions.ProposalReferralCannotBeSent()
            except:
                raise

    # Properties
    @property
    def region(self):
        return self.proposal.region

    @property
    def activity(self):
        return self.proposal.activity

    @property
    def title(self):
        return self.proposal.title

    @property
    def applicant(self):
        return self.proposal.applicant.name

    @property
    def can_be_processed(self):
        return self.processing_status == 'with_referral'

    def can_assess_referral(self,user):
        return self.processing_status == 'with_referral'

@receiver(pre_delete, sender=Proposal)
def delete_documents(sender, instance, *args, **kwargs):
    for document in instance.documents.all():
        document.delete()

def clone_proposal_with_status_reset(proposal):
        with transaction.atomic():
            try:
                proposal.customer_status = 'draft'
                proposal.processing_status = 'draft'
                proposal.assessor_data = None
                proposal.comment_data = None

                #proposal.id_check_status = 'not_checked'
                #proposal.character_check_status = 'not_checked'
                #proposal.compliance_check_status = 'not_checked'
                #Sproposal.review_status = 'not_reviewed'

                proposal.lodgement_number = ''
                proposal.lodgement_sequence = 0
                proposal.lodgement_date = None

                proposal.assigned_officer = None
                proposal.assigned_approver = None

                proposal.approval = None

                original_proposal_id = proposal.id

                #proposal.previous_application = Proposal.objects.get(id=original_proposal_id)

                proposal.id = None

                proposal.save(no_revision=True)


                # clone documents
                for proposal_document in ProposalDocument.objects.filter(proposal=original_proposal_id):
                    proposal_document.proposal = proposal
                    proposal_document.id = None
                    proposal_document.save()

                return proposal
            except:
                raise

from ckeditor.fields import RichTextField
class HelpPage(models.Model):
    application_type = models.ForeignKey(ApplicationType)
    content = RichTextField()
    description = models.CharField(max_length=256, blank=True, null=True)
    version = models.SmallIntegerField(default=1, blank=False, null=False)

    class Meta:
        app_label = 'disturbance'
        unique_together = ('application_type', 'version')
<|MERGE_RESOLUTION|>--- conflicted
+++ resolved
@@ -791,40 +791,6 @@
 
         for req in self.requirements.all():
             if req.recurrence and req.due_date > today:
-<<<<<<< HEAD
-                current_date = req.due_date
-                for x in range(req.recurrence_schedule):
-                    #Weekly
-                    if req.recurrence_pattern == 1:
-                        current_date += timedelta(weeks=1)
-                    #Monthly
-                    elif req.recurrence_pattern == 2:
-                        current_date += timedelta(weeks=4)
-                        pass
-                    #Yearly
-                    elif req.recurrence_pattern == 3:
-                        current_date += timedelta(days=365)
-                # Create the compliance
-                if current_date < approval.expiry_date:
-                    Compliance.objects.create(
-                        proposal=self,
-                        due_date=current_date,
-                        processing_status='future',
-                        customer_status='future',
-                        approval=approval,
-                        requirement=req.requirement,
-                    )
-                    #TODO add logging for compliance'''
-
-    def generate_compliances(self,approval):
-        from disturbance.components.compliances.models import Compliance
-        today = timezone.now().date()
-        timedelta = datetime.timedelta
-
-        for req in self.requirements.all():
-            if req.recurrence and req.due_date > today:
-=======
->>>>>>> ce94516f
                 current_date = req.due_date
                 while current_date < approval.expiry_date:
                     for x in range(req.recurrence_schedule):
