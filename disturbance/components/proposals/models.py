--- conflicted
+++ resolved
@@ -726,10 +726,7 @@
                         proposal=self,
                         due_date=current_date,
                         processing_status='future',
-<<<<<<< HEAD
                         customer_status='future',
-=======
->>>>>>> 92d4ce62
                         approval=approval,
                         requirement=req.requirement,
                     )
