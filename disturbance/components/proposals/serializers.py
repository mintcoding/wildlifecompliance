from django.conf import settings
from ledger.accounts.models import EmailUser,Address
from disturbance.components.proposals.models import (
                                    ProposalType,
                                    Proposal,
                                    ProposalUserAction,
                                    ProposalLogEntry,
                                    Referral,
                                    ProposalRequirement,
                                    ProposalStandardRequirement,
                                    ProposalDeclinedDetails,
                                    AmendmentRequest
                                )
from disturbance.components.organisations.models import (
                                Organisation
                            )
from disturbance.components.main.serializers import CommunicationLogEntrySerializer
from rest_framework import serializers

class ProposalTypeSerializer(serializers.ModelSerializer):
    activities = serializers.SerializerMethodField()
    class Meta:
        model = ProposalType
        fields = (
            'id',
            'schema',
            'activities'
        )


    def get_activities(self,obj):
        return obj.activities.names()

class EmailUserSerializer(serializers.ModelSerializer):
    class Meta:
        model = EmailUser
        fields = ('id','email','first_name','last_name','title','organisation')

class BaseProposalSerializer(serializers.ModelSerializer):
    readonly = serializers.SerializerMethodField(read_only=True)
    documents_url = serializers.SerializerMethodField()
    allowed_assessors = EmailUserSerializer(many=True)

    get_history = serializers.ReadOnlyField()

#    def __init__(self, *args, **kwargs):
#        import ipdb; ipdb.set_trace()
#        user = kwargs['context']['request'].user
#
#        super(BaseProposalSerializer, self).__init__(*args, **kwargs)
#        self.fields['parent'].queryset = self.get_request(user)

    class Meta:
        model = Proposal
        fields = (
                'id',
                'application_type',
                'activity',
                'title',
                'region',
                'district',
                'tenure',
                'data',
                'schema',
                'customer_status',
                'processing_status',
                'review_status',
                #'hard_copy',
                'applicant',
                'proxy_applicant',
                'submitter',
                'assigned_officer',
                'previous_application',
                'get_history',
                'lodgement_date',
                'documents',
                'requirements',
                'readonly',
                'can_user_edit',
                'can_user_view',
                'documents_url',
                'reference',
                'lodgement_number',
                'lodgement_sequence',
                'can_officer_process',
                'allowed_assessors',
                'proposal_type'
                )
        read_only_fields=('documents',)

    def get_documents_url(self,obj):
        return '/media/proposals/{}/documents/'.format(obj.id)

    def get_readonly(self,obj):
        return False

    def get_processing_status(self,obj):
        return obj.get_processing_status_display()

    def get_review_status(self,obj):
        return obj.get_review_status_display()

    def get_customer_status(self,obj):
        return obj.get_customer_status_display()



class DTProposalSerializer(BaseProposalSerializer):
    submitter = EmailUserSerializer()
    applicant = serializers.CharField(source='applicant.organisation.name')
    processing_status = serializers.SerializerMethodField(read_only=True)
    review_status = serializers.SerializerMethodField(read_only=True)
    customer_status = serializers.SerializerMethodField(read_only=True)
    assigned_officer = serializers.CharField(source='assigned_officer.get_full_name')

    application_type = serializers.CharField(source='application_type.name', read_only=True)
    region = serializers.CharField(source='region.name', read_only=True)
    district = serializers.CharField(source='district.name', read_only=True)
    #activity = serializers.CharField(source='activity.name', read_only=True)
    tenure = serializers.CharField(source='tenure.name', read_only=True)

<<<<<<< HEAD
class ListProposalSerializer(BaseProposalSerializer):
=======
class DTProposalSerializer22(BaseProposalSerializer):
>>>>>>> ba2d32e8
    submitter = EmailUserSerializer()
    applicant = serializers.CharField(source='applicant.organisation.name')
    processing_status = serializers.SerializerMethodField(read_only=True)
    review_status = serializers.SerializerMethodField(read_only=True)
    customer_status = serializers.SerializerMethodField(read_only=True)
    assigned_officer = serializers.CharField(source='assigned_officer.get_full_name')

    application_type = serializers.CharField(source='application_type.name', read_only=True)
    region = serializers.CharField(source='region.name', read_only=True)
    district = serializers.CharField(source='district.name', read_only=True)
    #activity = serializers.CharField(source='activity.name', read_only=True)
    tenure = serializers.CharField(source='tenure.name', read_only=True)

<<<<<<< HEAD
    class Meta:
        model = Proposal
        fields = (
                'id',
                'application_type',
                'activity',
                'title',
                'region',
                'district',
                'tenure',
                'customer_status',
                'processing_status',
                'review_status',
                'applicant',
                'proxy_applicant',
                'submitter',
                'assigned_officer',
                'previous_application',
                'lodgement_date',
                'readonly',
                'can_user_edit',
                'can_user_view',
                'reference',
                'lodgement_number',
                'lodgement_sequence',
                'can_officer_process',
                'allowed_assessors',
                'proposal_type'
                )
=======
>>>>>>> ba2d32e8

class ProposalSerializer(BaseProposalSerializer):
    submitter = serializers.CharField(source='submitter.get_full_name')
    processing_status = serializers.SerializerMethodField(read_only=True)
    review_status = serializers.SerializerMethodField(read_only=True)
    customer_status = serializers.SerializerMethodField(read_only=True)

    application_type = serializers.CharField(source='application_type.name', read_only=True)
    region = serializers.CharField(source='region.name', read_only=True)
    district = serializers.CharField(source='district.name', read_only=True)
    #activity = serializers.CharField(source='activity.name', read_only=True)
    tenure = serializers.CharField(source='tenure.name', read_only=True)

    def get_readonly(self,obj):
        return obj.can_user_view

class SaveProposalSerializer(BaseProposalSerializer):
    assessor_data = serializers.JSONField(required=False)

    class Meta:
        model = Proposal
        fields = (
                'id',
                'application_type',
                'activity',
                'title',
                'region',
                'district',
                'tenure',
                'data',
                'assessor_data',
                'comment_data',
                'schema',
                'customer_status',
                'processing_status',
                'review_status',
                #'hard_copy',
                'applicant',
                'proxy_applicant',
                'submitter',
                'assigned_officer',
                'previous_application',
                'lodgement_date',
                'documents',
                'requirements',
                'readonly',
                'can_user_edit',
                'can_user_view',
                'reference',
                'lodgement_number',
                'lodgement_sequence',
                'can_officer_process',
                )
        read_only_fields=('documents','requirements')



class ApplicantSerializer(serializers.ModelSerializer):
    from disturbance.components.organisations.serializers import OrganisationAddressSerializer
    address = OrganisationAddressSerializer()
    class Meta:
        model = Organisation
        fields = (
                    'id',
                    'name',
                    'abn',
                    'address',
                    'email',
                    'phone_number',
                )


class ProposalReferralSerializer(serializers.ModelSerializer):
    referral = serializers.CharField(source='referral.get_full_name')
    processing_status = serializers.CharField(source='get_processing_status_display')
    class Meta:
        model = Referral
        fields = '__all__'

class ProposalDeclinedDetailsSerializer(serializers.ModelSerializer):
    class Meta:
        model = ProposalDeclinedDetails
        fields = '__all__'

class InternalProposalSerializer(BaseProposalSerializer):
    applicant = ApplicantSerializer()
    processing_status = serializers.SerializerMethodField(read_only=True)
    review_status = serializers.SerializerMethodField(read_only=True)
    customer_status = serializers.SerializerMethodField(read_only=True)
    submitter = serializers.CharField(source='submitter.get_full_name')
    proposaldeclineddetails = ProposalDeclinedDetailsSerializer()
    #
    assessor_mode = serializers.SerializerMethodField()
    current_assessor = serializers.SerializerMethodField()
    assessor_data = serializers.SerializerMethodField()
    latest_referrals = ProposalReferralSerializer(many=True)
    allowed_assessors = EmailUserSerializer(many=True)

    application_type = serializers.CharField(source='application_type.name', read_only=True)
    region = serializers.CharField(source='region.name', read_only=True)
    district = serializers.CharField(source='district.name', read_only=True)
    #activity = serializers.CharField(source='activity.name', read_only=True)
    tenure = serializers.CharField(source='tenure.name', read_only=True)

    class Meta:
        model = Proposal
        fields = (
                'id',
                'application_type',
                'activity',
                'region',
                'district',
                'tenure',
                'title',
                'data',
                'schema',
                'customer_status',
                'processing_status',
                'review_status',
                #'hard_copy',
                'applicant',
                'proxy_applicant',
                'submitter',
                'assigned_officer',
                'assigned_approver',
                'previous_application',
                'lodgement_date',
                'documents',
                'requirements',
                'readonly',
                'can_user_edit',
                'can_user_view',
                'documents_url',
                'assessor_mode',
                'current_assessor',
                'assessor_data',
                'comment_data',
                'latest_referrals',
                'allowed_assessors',
                'proposed_issuance_approval',
                'proposed_decline_status',
                'proposaldeclineddetails',
                'permit',
                'reference',
                'lodgement_number',
                'lodgement_sequence',
                'can_officer_process',
                'proposal_type'
                )
        read_only_fields=('documents','requirements')

    def get_assessor_mode(self,obj):
        # TODO check if the proposal has been accepted or declined
        request = self.context['request']
        user = request.user._wrapped if hasattr(request.user,'_wrapped') else request.user
        return {
            'assessor_mode': True,
            'has_assessor_mode': obj.has_assessor_mode(user),
            'assessor_can_assess': obj.can_assess(user),
            'assessor_level': 'assessor'
        }

    def get_readonly(self,obj):
        return True

    def get_current_assessor(self,obj):
        return {
            'id': self.context['request'].user.id,
            'name': self.context['request'].user.get_full_name(),
            'email': self.context['request'].user.email
        }

    def get_assessor_data(self,obj):
        return obj.assessor_data

class ReferralProposalSerializer(InternalProposalSerializer):
    def get_assessor_mode(self,obj):
        # TODO check if the proposal has been accepted or declined
        request = self.context['request']
        user = request.user._wrapped if hasattr(request.user,'_wrapped') else request.user
        try:
            referral = Referral.objects.get(proposal=obj,referral=user)
        except:
            referral = None
        return {
            'assessor_mode': True,
            'assessor_can_assess': referral.can_assess_referral(user) if referral else None,
            'assessor_level': 'referral'
        }

class ReferralSerializer(serializers.ModelSerializer):
    processing_status = serializers.CharField(source='get_processing_status_display')
    class Meta:
        model = Referral
        fields = '__all__'

    def __init__(self,*args,**kwargs):
        super(ReferralSerializer, self).__init__(*args, **kwargs)
        self.fields['proposal'] = ReferralProposalSerializer(context={'request':self.context['request']})

class ProposalUserActionSerializer(serializers.ModelSerializer):
    who = serializers.CharField(source='who.get_full_name')
    class Meta:
        model = ProposalUserAction
        fields = '__all__'

class ProposalLogEntrySerializer(CommunicationLogEntrySerializer):
    documents = serializers.SerializerMethodField()
    class Meta:
        model = ProposalLogEntry
        fields = '__all__'
        read_only_fields = (
            'customer',
        )

    def get_documents(self,obj):
        return [[d.name,d._file.url] for d in obj.documents.all()]

class SendReferralSerializer(serializers.Serializer):
    email = serializers.EmailField()

class DTReferralSerializer(serializers.ModelSerializer):
    processing_status = serializers.CharField(source='proposal.get_processing_status_display')
    referral_status = serializers.CharField(source='get_processing_status_display')
    proposal_lodgement_date = serializers.CharField(source='proposal.lodgement_date')
    proposal_lodgement_number = serializers.CharField(source='proposal.lodgement_number')
    submitter = serializers.SerializerMethodField()
    region = serializers.CharField(source='region.name', read_only=True)
    referral = EmailUserSerializer()
    class Meta:
        model = Referral
        fields = (
            'id',
            'region',
            'activity',
            'title',
            'applicant',
            'submitter',
            'processing_status',
            'referral_status',
            'lodged_on',
            'proposal',
            'can_be_processed',
            'referral',
            'proposal_lodgement_date',
            'proposal_lodgement_number'
        )

    def get_submitter(self,obj):
        return EmailUserSerializer(obj.proposal.submitter).data

class ProposalRequirementSerializer(serializers.ModelSerializer):
    due_date = serializers.DateField(input_formats=['%d/%m/%Y'],required=False,allow_null=True)
    class Meta:
        model = ProposalRequirement
        fields = ('id','due_date','free_requirement','standard_requirement','standard','order','proposal','recurrence','recurrence_schedule','recurrence_pattern','requirement')
        readonly_fields = ('order','requirement')

class ProposalStandardRequirementSerializer(serializers.ModelSerializer):
    class Meta:
        model = ProposalStandardRequirement
        fields = ('id','code','text')

class ProposedApprovalSerializer(serializers.Serializer):
    expiry_date = serializers.DateField(input_formats=['%d/%m/%Y'])
    start_date = serializers.DateField(input_formats=['%d/%m/%Y'])
    details = serializers.CharField()
    cc_email = serializers.CharField(required=False,allow_null=True)

class PropedDeclineSerializer(serializers.Serializer):
    reason = serializers.CharField()
    cc_email = serializers.CharField(required=False)

class AmendmentRequestSerializer(serializers.ModelSerializer):
    reason = serializers.SerializerMethodField()

    class Meta:
        model = AmendmentRequest
        fields = '__all__'

    def get_reason (self,obj):
        return obj.get_reason_display()

class SearchKeywordSerializer(serializers.Serializer):
    number = serializers.CharField()
    id = serializers.IntegerField()
    type = serializers.CharField()
    applicant = serializers.CharField()
    text = serializers.CharField(required=False,allow_null=True)

class SearchReferenceSerializer(serializers.Serializer):
    id = serializers.IntegerField()
    type = serializers.CharField()<|MERGE_RESOLUTION|>--- conflicted
+++ resolved
@@ -119,11 +119,8 @@
     #activity = serializers.CharField(source='activity.name', read_only=True)
     tenure = serializers.CharField(source='tenure.name', read_only=True)
 
-<<<<<<< HEAD
+    
 class ListProposalSerializer(BaseProposalSerializer):
-=======
-class DTProposalSerializer22(BaseProposalSerializer):
->>>>>>> ba2d32e8
     submitter = EmailUserSerializer()
     applicant = serializers.CharField(source='applicant.organisation.name')
     processing_status = serializers.SerializerMethodField(read_only=True)
@@ -137,7 +134,6 @@
     #activity = serializers.CharField(source='activity.name', read_only=True)
     tenure = serializers.CharField(source='tenure.name', read_only=True)
 
-<<<<<<< HEAD
     class Meta:
         model = Proposal
         fields = (
@@ -167,8 +163,7 @@
                 'allowed_assessors',
                 'proposal_type'
                 )
-=======
->>>>>>> ba2d32e8
+        
 
 class ProposalSerializer(BaseProposalSerializer):
     submitter = serializers.CharField(source='submitter.get_full_name')
