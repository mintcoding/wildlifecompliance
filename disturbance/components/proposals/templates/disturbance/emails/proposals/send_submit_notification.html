{%  extends 'disturbance/emails/base_email.html' %}

{%  block content %}
	The Proposal {{ proposal.lodgement_number }} has been submitted and can be assessed.
<<<<<<< HEAD

	<p>
	Region: {{proposal.region}}<br>
	Activity: {{proposal.activity}}
	</p>
=======
>>>>>>> 1e25df30

    <p>
    You can access this Proposal using the following link:
    </p>
    <a href="{{url}}">Access Proposal</a>


{%  endblock %}<|MERGE_RESOLUTION|>--- conflicted
+++ resolved
@@ -2,14 +2,12 @@
 
 {%  block content %}
 	The Proposal {{ proposal.lodgement_number }} has been submitted and can be assessed.
-<<<<<<< HEAD
 
 	<p>
 	Region: {{proposal.region}}<br>
 	Activity: {{proposal.activity}}
 	</p>
-=======
->>>>>>> 1e25df30
+
 
     <p>
     You can access this Proposal using the following link:
