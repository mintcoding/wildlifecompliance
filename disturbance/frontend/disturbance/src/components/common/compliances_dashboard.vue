--- conflicted
+++ resolved
@@ -147,8 +147,6 @@
                         //d.regions = vm.filterProposalRegion.join();
                         d.date_from = vm.filterComplianceDueFrom != '' && vm.filterComplianceDueFrom != null ? moment(vm.filterComplianceDueFrom, 'DD/MM/YYYY').format('YYYY-MM-DD'): '';
                         d.date_to = vm.filterComplianceDueTo != '' && vm.filterComplianceDueTo != null ? moment(vm.filterComplianceDueTo, 'DD/MM/YYYY').format('YYYY-MM-DD'): '';
-<<<<<<< HEAD
-=======
                         if (vm.level == 'external') { // hack to allow for correct Django choicelist in qs filter ProposalFilterBackend.filter_quesryset()
                             d.customer_status = vm.filterComplianceStatus == 'Under Review' ? 'with_assessor': vm.filterComplianceStatus != 'All' ? vm.filterComplianceStatus: '';
                             d.processing_status = '';
@@ -156,7 +154,6 @@
                             d.processing_status = vm.filterComplianceStatus == 'With Assessor' ? 'with_assessor': vm.filterComplianceStatus != 'All' ? vm.filterComplianceStatus: '';
                             d.customer_status = '';
                         }
->>>>>>> cd00333f
                     }
 
                 },
@@ -195,13 +192,6 @@
                         data: "holder",
                         name: "proposal__applicant__organisation__name"
                     },
-<<<<<<< HEAD
-                    {data: "processing_status",
-                        mRender:function(data,type,full){
-                            return vm.level == 'external' ? full.customer_status: data;
-                        }
-=======
->>>>>>> cd00333f
 
                     {
                         data: vm.level == 'external'? "customer_status" : "processing_status",
@@ -247,11 +237,7 @@
                     {data: "reference", visible: false},
                     {data: "customer_status", visible: false},
                     {data: "can_user_view", visible: false},
-<<<<<<< HEAD
-
-=======
                     {data: "allowed_assessors", visible: false},
->>>>>>> cd00333f
                 ],
                 processing: true,
                 /*
@@ -300,7 +286,6 @@
     watch:{
         filterProposalRegion: function() {
             //this.$refs.proposal_datatable.vmDataTable.draw();
-<<<<<<< HEAD
             let vm = this;
             if (vm.filterProposalRegion!= 'All') {
                 vm.$refs.proposal_datatable.vmDataTable.columns(1).search(vm.filterProposalRegion).draw();
@@ -309,16 +294,6 @@
             }
         },
         filterProposalActivity: function() {
-=======
->>>>>>> cd00333f
-            let vm = this;
-            if (vm.filterProposalRegion!= 'All') {
-                vm.$refs.proposal_datatable.vmDataTable.columns(1).search(vm.filterProposalRegion).draw();
-            } else {
-                vm.$refs.proposal_datatable.vmDataTable.columns(1).search('').draw();
-            }
-        },
-        filterProposalActivity: function() {
             let vm = this;
             if (vm.filterProposalActivity!= 'All') {
                 vm.$refs.proposal_datatable.vmDataTable.columns(2).search(vm.filterProposalActivity).draw();
@@ -326,12 +301,9 @@
                 vm.$refs.proposal_datatable.vmDataTable.columns(2).search('').draw();
             }
         },
-<<<<<<< HEAD
-=======
         filterComplianceStatus: function(){
             this.$refs.proposal_datatable.vmDataTable.draw();
         },
->>>>>>> cd00333f
         filterProposalSubmitter: function(){
             this.$refs.proposal_datatable.vmDataTable.draw();
         },
@@ -509,10 +481,7 @@
     mounted: function(){
         let vm = this;
         vm.fetchFilterLists();
-<<<<<<< HEAD
-=======
         vm.fetchProfile();
->>>>>>> cd00333f
         $( 'a[data-toggle="collapse"]' ).on( 'click', function () {
             var chev = $( this ).children()[ 0 ];
             window.setTimeout( function () {
