--- conflicted
+++ resolved
@@ -62,16 +62,9 @@
                       </p>
                     </div>
                   </div>
-<<<<<<< HEAD
-                </div>  
-
+                  </div>  
                 </div>
-
             </Proposal>           
-=======
-                </div>
-            </Proposal>
->>>>>>> e9905bb6
         </form>
     </div>
 </template>
