--- conflicted
+++ resolved
@@ -127,27 +127,19 @@
                         <alert v-if="showContactError" type="danger" style="color:red"><div v-for="item in errorListContact"><strong>{{item}}</strong></div></alert>
                           <div class="form-group">
                             <label for="" class="col-sm-3 control-label">Phone (work)</label>
-<<<<<<< HEAD
-                            <div class="col-sm-6">
-=======
                             <div v-if="profile.is_department_user" class="col-sm-6">
                                 <input readonly="readonly" type="text" class="form-control" id="phone" name="Phone" placeholder="" v-model="profile.phone_number">
                             </div>
                             <div v-else class="col-sm-6">
->>>>>>> cd00333f
                                 <input type="text" class="form-control" id="phone" name="Phone" placeholder="" v-model="profile.phone_number">
                             </div>
                           </div>
                           <div class="form-group">
                             <label for="" class="col-sm-3 control-label" >Mobile</label>
-<<<<<<< HEAD
-                            <div class="col-sm-6">
-=======
                             <div v-if="profile.is_department_user" class="col-sm-6">
                                 <input readonly="readonly" type="text" class="form-control" id="mobile" name="Mobile" placeholder="" v-model="profile.mobile_number">
                             </div>
                             <div v-else class="col-sm-6">
->>>>>>> cd00333f
                                 <input type="text" class="form-control" id="mobile" name="Mobile" placeholder="" v-model="profile.mobile_number">
                             </div>
                           </div>
@@ -437,11 +429,7 @@
             required_fields.each(function() {
             if (this.value == '') {
                     //var text = $('#'+id).text()
-<<<<<<< HEAD
-                    console.log(this);
-=======
                     //console.log(this);
->>>>>>> cd00333f
                     vm.errorListContact.push('Value not provided: ' + this.name)
                     vm.missing_fields.push({id: this.id});
                 }
