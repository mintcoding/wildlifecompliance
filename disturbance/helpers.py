from __future__ import unicode_literals
from ledger.accounts.models import EmailUser
from django.conf import settings
from ledger.accounts.utils import in_dbca_domain


def belongs_to(user, group_name):
    """
    Check if the user belongs to the given group.
    :param user:
    :param group_name:
    :return:
    """
    return user.groups.filter(name=group_name).exists()

def is_model_backend(request):
    # Return True if user logged in via single sign-on (i.e. an internal)
    return 'ModelBackend' in request.session.get('_auth_user_backend')

def is_email_auth_backend(request):
    # Return True if user logged in via social_auth (i.e. an external user signing in with a login-token)
    return 'EmailAuth' in request.session.get('_auth_user_backend')

def is_disturbance_admin(request):
<<<<<<< HEAD
    #return request.user.is_authenticated() and is_model_backend(request) and in_dbca_domain(request) and (belongs_to(request.user, 'Disturbance Admin') or request.user.is_superuser)
    return request.user.is_authenticated() and is_model_backend(request) and in_dbca_domain(request) and (belongs_to(request.user, 'Disturbance Admin'))

def in_dbca_domain(request):
    user = request.user
    domain = user.email.split('@')[1]
    if domain in settings.DEPT_DOMAINS:
        if not user.is_staff:
            # hack to reset department user to is_staff==True, if the user logged in externally (external departmentUser login defaults to is_staff=False)
            user.is_staff = True
            user.save()
        return True
    return False
=======
    return request.user.is_authenticated() and is_model_backend(request) and in_dbca_domain(request.user) and (belongs_to(request.user, 'Disturbance Admin'))
>>>>>>> cd00333f

def is_departmentUser(request):
    return request.user.is_authenticated() and is_model_backend(request) and in_dbca_domain(request.user)

def is_customer(request):
    return request.user.is_authenticated() and is_email_auth_backend(request)

def is_internal(request):
    return is_departmentUser(request)

def get_all_officers():
    return EmailUser.objects.filter(groups__name='Disturbance Admin')<|MERGE_RESOLUTION|>--- conflicted
+++ resolved
@@ -22,23 +22,7 @@
     return 'EmailAuth' in request.session.get('_auth_user_backend')
 
 def is_disturbance_admin(request):
-<<<<<<< HEAD
-    #return request.user.is_authenticated() and is_model_backend(request) and in_dbca_domain(request) and (belongs_to(request.user, 'Disturbance Admin') or request.user.is_superuser)
-    return request.user.is_authenticated() and is_model_backend(request) and in_dbca_domain(request) and (belongs_to(request.user, 'Disturbance Admin'))
-
-def in_dbca_domain(request):
-    user = request.user
-    domain = user.email.split('@')[1]
-    if domain in settings.DEPT_DOMAINS:
-        if not user.is_staff:
-            # hack to reset department user to is_staff==True, if the user logged in externally (external departmentUser login defaults to is_staff=False)
-            user.is_staff = True
-            user.save()
-        return True
-    return False
-=======
     return request.user.is_authenticated() and is_model_backend(request) and in_dbca_domain(request.user) and (belongs_to(request.user, 'Disturbance Admin'))
->>>>>>> cd00333f
 
 def is_departmentUser(request):
     return request.user.is_authenticated() and is_model_backend(request) and in_dbca_domain(request.user)
