from django.core.exceptions import ImproperlyConfigured
from ledger.settings_base import *

ROOT_URLCONF = 'disturbance.urls'
SITE_ID = 1

INSTALLED_APPS += [
    'bootstrap3',
    'disturbance',
    'disturbance.components.main',
    'disturbance.components.organisations',
    'disturbance.components.users',
    'disturbance.components.proposals',
    'disturbance.components.approvals',
    'disturbance.components.compliances',
    'taggit',
    'rest_framework',
    'rest_framework_gis',
<<<<<<< HEAD
    'reset_migrations',
=======
    #'reset_migrations',
>>>>>>> a3f3f958
]

SITE_ID = 1

# maximum number of days allowed for a booking
WSGI_APPLICATION = 'disturbance.wsgi.application'

'''REST_FRAMEWORK = {
    'DEFAULT_PERMISSION_CLASSES': (
        'disturbance.perms.OfficerPermission',
    )
}'''

MIDDLEWARE_CLASSES += [
    'disturbance.middleware.FirstTimeNagScreenMiddleware'
]

TEMPLATES[0]['DIRS'].append(os.path.join(BASE_DIR, 'disturbance', 'templates'))
TEMPLATES[0]['DIRS'].append(os.path.join(BASE_DIR, 'disturbance','components','organisations', 'templates'))
TEMPLATES[0]['DIRS'].append(os.path.join(BASE_DIR, 'disturbance','components','emails', 'templates'))
BOOTSTRAP3 = {
    'jquery_url': '//static.dpaw.wa.gov.au/static/libs/jquery/2.2.1/jquery.min.js',
    'base_url': '//static.dpaw.wa.gov.au/static/libs/twitter-bootstrap/3.3.6/',
    'css_url': None,
    'theme_url': None,
    'javascript_url': None,
    'javascript_in_head': False,
    'include_jquery': False,
    'required_css_class': 'required-form-field',
    'set_placeholder': False,
}
CACHES = {
    'default': {
        'BACKEND': 'django.core.cache.backends.filebased.FileBasedCache',
        'LOCATION': os.path.join(BASE_DIR, 'disturbance', 'cache'),
    }
}
STATICFILES_DIRS.append(os.path.join(os.path.join(BASE_DIR, 'disturbance', 'static')))
DEV_STATIC = env('DEV_STATIC',False)
DEV_STATIC_URL = env('DEV_STATIC_URL')
if DEV_STATIC and not DEV_STATIC_URL:
    raise ImproperlyConfigured('If running in DEV_STATIC, DEV_STATIC_URL has to be set')
DATA_UPLOAD_MAX_NUMBER_FIELDS = None 

# Department details
VIA_EMAIL = env('VIA_EMAIL','via@dbca.wa.gov.au')
DEP_URL = env('DEP_URL','www.dbca.wa.gov.au')
DEP_PHONE = env('DEP_PHONE','(08) 9219 9831')
DEP_FAX = env('DEP_FAX','(08) 9423 8242')
DEP_POSTAL = env('DEP_POSTAL','Locked Bag 104, Bentley Delivery Centre, Western Australia 6983')
DEP_NAME = env('DEP_NAME','Department of Biodiversity,Conservation and Attractions')
SITE_URL = env('SITE_URL','https://via-uat.dpaw.wa.gov.au')

BASE_URL=env('BASE_URL')<|MERGE_RESOLUTION|>--- conflicted
+++ resolved
@@ -16,11 +16,7 @@
     'taggit',
     'rest_framework',
     'rest_framework_gis',
-<<<<<<< HEAD
-    'reset_migrations',
-=======
     #'reset_migrations',
->>>>>>> a3f3f958
 ]
 
 SITE_ID = 1
