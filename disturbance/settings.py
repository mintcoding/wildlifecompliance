from django.core.exceptions import ImproperlyConfigured
from ledger.settings_base import *

ROOT_URLCONF = 'disturbance.urls'
SITE_ID = 1
DEPT_DOMAINS = env('DEPT_DOMAINS', ['dpaw.wa.gov.au', 'dbca.wa.gov.au'])
SUPERVISOR_STOP_CMD = env('SUPERVISOR_STOP_CMD')
SYSTEM_MAINTENANCE_WARNING = env('SYSTEM_MAINTENANCE_WARNING', 24) # hours

INSTALLED_APPS += [
    'reversion_compare',
    'bootstrap3',
    'disturbance',
    'disturbance.components.main',
    'disturbance.components.organisations',
    'disturbance.components.users',
    'disturbance.components.proposals',
    'disturbance.components.approvals',
    'disturbance.components.compliances',
    'taggit',
    'rest_framework',
    'rest_framework_datatables',
    'rest_framework_gis',
    'reset_migrations',
    'ckeditor',
]

ADD_REVERSION_ADMIN=True

# maximum number of days allowed for a booking
WSGI_APPLICATION = 'disturbance.wsgi.application'

'''REST_FRAMEWORK = {
    'DEFAULT_PERMISSION_CLASSES': (
        'disturbance.perms.OfficerPermission',
    )
}'''

#REST_FRAMEWORK = {
#    'DEFAULT_PAGINATION_CLASS': 'rest_framework.pagination.LimitOffsetPagination',
#    #'DEFAULT_PAGINATION_CLASS': 'rest_framework.pagination.PageNumberPagination',
#        'PAGE_SIZE': 5
#}

REST_FRAMEWORK = {
    'DEFAULT_RENDERER_CLASSES': (
        'rest_framework.renderers.JSONRenderer',
        'rest_framework.renderers.BrowsableAPIRenderer',
        'rest_framework_datatables.renderers.DatatablesRenderer',
    ),
    #'DEFAULT_FILTER_BACKENDS': (
    #    'rest_framework_datatables.filters.DatatablesFilterBackend',
    #),
    #'DEFAULT_PAGINATION_CLASS': 'rest_framework_datatables.pagination.DatatablesPageNumberPagination',
    #'PAGE_SIZE': 20,
}


MIDDLEWARE_CLASSES += [
    'disturbance.middleware.FirstTimeNagScreenMiddleware',
    'reversion.middleware.RevisionMiddleware'
]

TEMPLATES[0]['DIRS'].append(os.path.join(BASE_DIR, 'disturbance', 'templates'))
TEMPLATES[0]['DIRS'].append(os.path.join(BASE_DIR, 'disturbance','components','organisations', 'templates'))
TEMPLATES[0]['DIRS'].append(os.path.join(BASE_DIR, 'disturbance','components','emails', 'templates'))
BOOTSTRAP3 = {
    'jquery_url': '//static.dpaw.wa.gov.au/static/libs/jquery/2.2.1/jquery.min.js',
    'base_url': '//static.dpaw.wa.gov.au/static/libs/twitter-bootstrap/3.3.6/',
    'css_url': None,
    'theme_url': None,
    'javascript_url': None,
    'javascript_in_head': False,
    'include_jquery': False,
    'required_css_class': 'required-form-field',
    'set_placeholder': False,
}
CACHES = {
    'default': {
        'BACKEND': 'django.core.cache.backends.filebased.FileBasedCache',
        'LOCATION': os.path.join(BASE_DIR, 'disturbance', 'cache'),
    }
}
STATICFILES_DIRS.append(os.path.join(os.path.join(BASE_DIR, 'disturbance', 'static')))
DEV_STATIC = env('DEV_STATIC',False)
DEV_STATIC_URL = env('DEV_STATIC_URL')
if DEV_STATIC and not DEV_STATIC_URL:
    raise ImproperlyConfigured('If running in DEV_STATIC, DEV_STATIC_URL has to be set')
DATA_UPLOAD_MAX_NUMBER_FIELDS = None

# Department details
SYSTEM_NAME = env('SYSTEM_NAME', 'Disturbance Approval System')
SYSTEM_NAME_SHORT = env('SYSTEM_NAME_SHORT', 'DAS')
SITE_PREFIX = env('SITE_PREFIX')
SITE_DOMAIN = env('SITE_DOMAIN')
SUPPORT_EMAIL = env('SUPPORT_EMAIL', SYSTEM_NAME_SHORT.lower() + '@' + SITE_DOMAIN)
DEP_URL = env('DEP_URL','www.' + SITE_DOMAIN)
<<<<<<< HEAD
DEP_PHONE = env('DEP_PHONE','(08) 9219 9831')
=======
DEP_PHONE = env('DEP_PHONE','(08) 9219 9000')
>>>>>>> cd00333f
DEP_PHONE_SUPPORT = env('DEP_PHONE_SUPPORT','(08) 9219 9000')
DEP_FAX = env('DEP_FAX','(08) 9423 8242')
DEP_POSTAL = env('DEP_POSTAL','Locked Bag 104, Bentley Delivery Centre, Western Australia 6983')
DEP_NAME = env('DEP_NAME','Department of Biodiversity, Conservation and Attractions')
DEP_NAME_SHORT = env('DEP_NAME_SHORT','DBCA')
SITE_URL = env('SITE_URL', 'https://' + SITE_PREFIX + '.' + SITE_DOMAIN)
DEFAULT_FROM_EMAIL = env('DEFAULT_FROM_EMAIL', 'no-reply@' + SITE_DOMAIN)
TENURE_SECTION = env('TENURE_SECTION', None)

BASE_URL=env('BASE_URL')

CKEDITOR_CONFIGS = {
    'default': {
        'toolbar': 'full',
        'height': 300,
        #'width': 300,
        'width': '100%',
    },
    'awesome_ckeditor': {
        'toolbar': 'Basic',
    },
}
<|MERGE_RESOLUTION|>--- conflicted
+++ resolved
@@ -95,11 +95,7 @@
 SITE_DOMAIN = env('SITE_DOMAIN')
 SUPPORT_EMAIL = env('SUPPORT_EMAIL', SYSTEM_NAME_SHORT.lower() + '@' + SITE_DOMAIN)
 DEP_URL = env('DEP_URL','www.' + SITE_DOMAIN)
-<<<<<<< HEAD
-DEP_PHONE = env('DEP_PHONE','(08) 9219 9831')
-=======
 DEP_PHONE = env('DEP_PHONE','(08) 9219 9000')
->>>>>>> cd00333f
 DEP_PHONE_SUPPORT = env('DEP_PHONE_SUPPORT','(08) 9219 9000')
 DEP_FAX = env('DEP_FAX','(08) 9423 8242')
 DEP_POSTAL = env('DEP_POSTAL','Locked Bag 104, Bentley Delivery Centre, Western Australia 6983')
