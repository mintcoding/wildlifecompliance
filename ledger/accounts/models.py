--- conflicted
+++ resolved
@@ -759,11 +759,7 @@
     abn = models.CharField(max_length=50, null=True, blank=True, verbose_name='ABN')
     # TODO: business logic related to identification file upload/changes.
     identification = models.FileField(upload_to='%Y/%m/%d', null=True, blank=True)
-<<<<<<< HEAD
-    postal_address = models.ForeignKey('OrganisationAddress', related_name='org_postal_address', blank=True, null=True, on_delete=models.SET_NULL)
-    billing_address = models.ForeignKey('OrganisationAddress', related_name='org_billing_address', blank=True, null=True, on_delete=models.SET_NULL)
     email = models.EmailField(blank=True, null=True,)
-=======
     postal_address = models.ForeignKey(
         'OrganisationAddress',
         related_name='org_postal_address',
@@ -778,7 +774,6 @@
         null=True,
         on_delete=models.SET_NULL
     )
->>>>>>> f9a819de
     trading_name = models.CharField(max_length=256, null=True, blank=True)
 
     def upload_identification(self, request):
