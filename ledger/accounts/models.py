from __future__ import unicode_literals

import os
import zlib

from django.contrib.auth.models import BaseUserManager, AbstractBaseUser, PermissionsMixin
from django.contrib.postgres.fields import JSONField
from django.db import models, IntegrityError
from django.utils.encoding import python_2_unicode_compatible
from django.utils import timezone
from django.dispatch import receiver
from django.db.models import Q
from django.db.models.signals import post_delete, pre_save, post_save
from django.core.exceptions import ValidationError

from reversion import revisions
from django_countries.fields import CountryField

from social_django.models import UserSocialAuth

from datetime import datetime, date

from ledger.accounts.signals import name_changed, post_clean
from ledger.address.models import UserAddress, Country

class EmailUserManager(BaseUserManager):
    """A custom Manager for the EmailUser model.
    """
    use_in_migrations = True

    def _create_user(self, email, password, is_staff, is_superuser, **extra_fields):
        """Creates and saves an EmailUser with the given email and password.
        """
        if not email:
            raise ValueError('Email must be set')
        email = self.normalize_email(email)
<<<<<<< HEAD
        if (EmailUser.objects.filter(email__iexact=email.lower()) or
            Profile.objects.filter(email__iexact=email.lower()) or
            EmailIdentity.objects.filter(email__iexact=email.lower())):
=======
        if (EmailUser.objects.filter(email__iexact=email) or
            Profile.objects.filter(email__iexact=email) or
            EmailIdentity.objects.filter(email__iexact=email)):
>>>>>>> 28f73115
            raise ValueError('This email is already in use')
        user = self.model(
            email=email, is_staff=is_staff, is_superuser=is_superuser)
        user.extra_data = extra_fields
        user.set_password(password)
        user.save(using=self._db)
        return user

    def create_user(self, email=None, password=None, **extra_fields):
        return self._create_user(email, password, False, False, **extra_fields)

    def create_superuser(self, email, password, **extra_fields):
        return self._create_user(email, password, True, True, **extra_fields)


@python_2_unicode_compatible
class Document(models.Model):
    name = models.CharField(max_length=100, blank=True,
                            verbose_name='name', help_text='')
    description = models.TextField(blank=True,
                                   verbose_name='description', help_text='')
    file = models.FileField(upload_to='%Y/%m/%d')
    uploaded_date = models.DateTimeField(auto_now_add=True)

    @property
    def path(self):
        return self.file.path

    @property
    def filename(self):
        return os.path.basename(self.path)

    def __str__(self):
        return self.name or self.filename


class DocumentListener(object):
    """
    Event listener for Document.

    """
    @staticmethod
    @receiver(post_delete, sender=Document)
    def _post_delete(sender, instance, **kwargs):
        # Pass false so FileField doesn't save the model.
        try:
            instance.file.delete(False)
        except:
            #  if deleting file is failed, ignore.
            pass

    @staticmethod
    @receiver(pre_save, sender=Document)
    def _pre_save(sender, instance, **kwargs):
        if instance.pk:
            original_instance = Document.objects.get(pk=instance.pk)
            setattr(instance, "_original_instance", original_instance)
        elif hasattr(instance, "_original_instance"):
            delattr(instance, "_original_instance")

    @staticmethod
    @receiver(post_save, sender=Document)
    def _post_save(sender, instance, **kwargs):
        original_instance = getattr(instance, "_original_instance") if hasattr(instance, "_original_instance") else None
        if original_instance and original_instance.file and instance.file != original_instance.file:
            # file changed, delete the original file
            try:
                original_file.delete(False);
            except:
                # if deleting file is failed, ignore.
                pass
            delattr(instance, "_original_instance")


@python_2_unicode_compatible
class BaseAddress(models.Model):
    """Generic address model, intended to provide billing and shipping
    addresses.
    Taken from django-oscar address AbstrastAddress class.
    """
    STATE_CHOICES = (
        ('ACT', 'ACT'),
        ('NSW', 'NSW'),
        ('NT', 'NT'),
        ('QLD', 'QLD'),
        ('SA', 'SA'),
        ('TAS', 'TAS'),
        ('VIC', 'VIC'),
        ('WA', 'WA')
    )

    # Addresses consist of 1+ lines, only the first of which is
    # required.
    line1 = models.CharField('Line 1', max_length=255)
    line2 = models.CharField('Line 2', max_length=255, blank=True)
    line3 = models.CharField('Line 3', max_length=255, blank=True)
    locality = models.CharField('Suburb / Town', max_length=255)
    state = models.CharField(max_length=255, default='WA', blank=True)
    country = CountryField(default='AU')
    postcode = models.CharField(max_length=10)
    # A field only used for searching addresses.
    search_text = models.TextField(editable=False)
    hash = models.CharField(max_length=255, db_index=True, editable=False)

    def __str__(self):
        return self.summary

    class Meta:
        abstract = True

    def clean(self):
        # Strip all whitespace
        for field in ['line1', 'line2', 'line3',
                      'locality', 'state']:
            if self.__dict__[field]:
                self.__dict__[field] = self.__dict__[field].strip()

    def save(self, *args, **kwargs):
        self._update_search_text()
        self.hash = self.generate_hash()
        super(BaseAddress, self).save(*args, **kwargs)

    def _update_search_text(self):
        search_fields = filter(
            bool, [self.line1, self.line2, self.line3, self.locality,
                   self.state, str(self.country.name), self.postcode])
        self.search_text = ' '.join(search_fields)

    @property
    def summary(self):
        """Returns a single string summary of the address, separating fields
        using commas.
        """
        return u', '.join(self.active_address_fields())

    # Helper methods
    def active_address_fields(self):
        """Return the non-empty components of the address.
        """
        fields = [self.line1, self.line2, self.line3,
                  self.locality, self.state, self.country, self.postcode]
        fields = [str(f).strip() for f in fields if f]
        return fields

    def join_fields(self, fields, separator=u', '):
        """Join a sequence of fields using the specified separator.
        """
        field_values = []
        for field in fields:
            value = getattr(self, field)
            field_values.append(value)
        return separator.join(filter(bool, field_values))

    def generate_hash(self):
        """
            Returns a hash of the address summary
        """
        return zlib.crc32(self.summary.strip().upper().encode('UTF8'))

class Address(BaseAddress):
    user = models.ForeignKey('EmailUser', related_name='profile_adresses')
    oscar_address = models.ForeignKey(UserAddress, related_name='profile_addresses')
    class Meta:
        verbose_name_plural = 'addresses'
        unique_together = ('user','hash')


@python_2_unicode_compatible
class EmailIdentity(models.Model):
    """Table used for matching access email address with EmailUser.
    """
    user = models.ForeignKey('EmailUser', null=True)
    email = models.EmailField(unique=True)

    def __str__(self):
        return self.email


@python_2_unicode_compatible
class EmailUser(AbstractBaseUser, PermissionsMixin):
    """Custom authentication model for the ledger project.
    Password and email are required. Other fields are optional.
    """
    email = models.EmailField(unique=True, blank=False)
    first_name = models.CharField(max_length=128, blank=False, verbose_name='Given name(s)')
    last_name = models.CharField(max_length=128, blank=False)
    is_staff = models.BooleanField(
        default=False,
        help_text='Designates whether the user can log into the admin site.',
    )
    is_active = models.BooleanField(
        default=True,
        help_text='Designates whether this user should be treated as active.'
                  'Unselect this instead of deleting ledger.accounts.',
    )
    date_joined = models.DateTimeField(default=timezone.now)

    TITLE_CHOICES = (
        ('Mr', 'Mr'),
        ('Miss', 'Miss'),
        ('Mrs', 'Mrs'),
        ('Ms', 'Ms'),
        ('Dr', 'Dr')
    )
    title = models.CharField(max_length=100, choices=TITLE_CHOICES, null=True, blank=True,
                             verbose_name='title', help_text='')
    dob = models.DateField(auto_now=False, auto_now_add=False, null=True, blank=False,
                           verbose_name="date of birth", help_text='')
    phone_number = models.CharField(max_length=50, null=True, blank=True,
                                    verbose_name="phone number", help_text='')
    mobile_number = models.CharField(max_length=50, null=True, blank=True,
                                     verbose_name="mobile number", help_text='')
    fax_number = models.CharField(max_length=50, null=True, blank=True,
                                  verbose_name="fax number", help_text='')
    organisation = models.CharField(max_length=300, null=True, blank=True,
                                    verbose_name="organisation", help_text='organisation, institution or company')

    residential_address = models.ForeignKey(Address, null=True, blank=False, related_name='+')
    postal_address = models.ForeignKey(Address, null=True, blank=True, related_name='+')
    billing_address = models.ForeignKey(Address, null=True, blank=True, related_name='+')

    identification = models.ForeignKey(Document, null=True, blank=True, on_delete=models.SET_NULL, related_name='identification_document')

    senior_card = models.ForeignKey(Document, null=True, blank=True, on_delete=models.SET_NULL, related_name='senior_card')

    character_flagged = models.BooleanField(default=False)

    character_comments = models.TextField(blank=True)

    documents = models.ManyToManyField(Document)

    extra_data = JSONField(default=dict)

    objects = EmailUserManager()
    USERNAME_FIELD = 'email'

    def __str__(self):
        if self.is_dummy_user:
            if self.organisation:
                return '{} {} ({})'.format(self.first_name, self.last_name, self.organisation)
            return '{} {}'.format(self.first_name, self.last_name)
        else:
            if self.organisation:
                return '{} ({})'.format(self.email, self.organisation)
            return '{}'.format(self.email)

    def clean(self):
        super(EmailUser, self).clean()
        self.email = self.email.lower() if self.email else self.email
        post_clean.send(sender=self.__class__, instance=self)

    def save(self, *args, **kwargs):
        if not self.email:
            self.email = self.get_dummy_email()

        super(EmailUser, self).save(*args, **kwargs)

    def get_full_name(self):
        full_name = '{} {}'.format(self.first_name, self.last_name)
        return full_name.strip()

    def get_full_name_dob(self):
        full_name_dob = '{} {} ({})'.format(self.first_name, self.last_name, self.dob.strftime('%d/%m/%Y'))
        return full_name_dob.strip()

    def get_short_name(self):
        if self.first_name:
            return self.first_name.split(' ')[0]
        return self.email

    dummy_email_suffix = ".s058@ledger.dpaw.wa.gov.au"
    dummy_email_suffix_len = len(dummy_email_suffix)

    @property
    def is_dummy_user(self):
        return not self.email or self.email[-1 * self.dummy_email_suffix_len:] == self.dummy_email_suffix

    @property
    def dummy_email(self):
        if self.is_dummy_user:
            return self.email
        else:
            return None

    def get_dummy_email(self):
        # use timestamp plus first name, last name to generate a unique id.
        uid = datetime.now().strftime("%Y%m%d%H%M%S%f")
        return "{}.{}.{}{}".format(self.first_name, self.last_name, uid, self.dummy_email_suffix)

    @property
    def username(self):
        return self.email

    @property
    def is_senior(self):
        """
        Test if the the user is a senior according to the rules of WA senior
        dob is before 1 July 1955; or
        dob is between 1 July 1955 and 30 June 1956 and age is 61 or older; or
        dob is between 1 July 1956 and 30 June 1957 and age is 62 or older; or
        dob is between 1 July 1957 and 30 June 1958 and age is 63 or older; or
        dob is between 1 July 1958 and 30 June 1959 and age is 64 or older; or
        dob is after 30 June 1959 and age is 65 or older

        :return:
        """
        return \
            self.dob < date(1955, 7, 1) or \
            ((date(1955, 7, 1) <= self.dob <= date(1956, 6, 30)) and self.age() >= 61) or \
            ((date(1956, 7, 1) <= self.dob <= date(1957, 6, 30)) and self.age() >= 62) or \
            ((date(1957, 7, 1) <= self.dob <= date(1958, 6, 30)) and self.age() >= 63) or \
            ((date(1958, 7, 1) <= self.dob <= date(1959, 6, 30)) and self.age() >= 64) or \
            (self.dob > date(1959, 6, 1) and self.age() >= 65)

    def age(self):
        if self.dob:
            today = date.today()
            # calculate age with the help of trick int(True) = 1 and int(False) = 0
            return today.year - self.dob.year - ((today.month, today.day) < (self.dob.month, self.dob.day))
        else:
            return -1

def query_emailuser_by_args(**kwargs):
    ORDER_COLUMN_CHOICES = [
        'title',
        'first_name',
        'last_name',
        'dob',
        'email',
        'phone_number',
        'mobile_number',
        'fax_number',
        'character_flagged',
        'character_comments'
    ]

    draw = int(kwargs.get('draw', None)[0])
    length = int(kwargs.get('length', None)[0])
    start = int(kwargs.get('start', None)[0])
    search_value = kwargs.get('search[value]', None)[0]
    order_column = kwargs.get('order[0][column]', None)[0]
    order = kwargs.get('order[0][dir]', None)[0]
    order_column = ORDER_COLUMN_CHOICES[int(order_column)]
    # django orm '-' -> desc
    if order == 'desc':
        order_column = '-' + order_column

    queryset = EmailUser.objects.all()
    total = queryset.count()

    if search_value:
        queryset = queryset.filter(Q(first_name__icontains=search_value) |
                                        Q(last_name__icontains=search_value) |
                                        Q(email__icontains=search_value) |
                                        Q(phone_number__icontains=search_value) |
                                        Q(mobile_number__icontains=search_value) |
                                        Q(fax_number__icontains=search_value))

    count = queryset.count()
    queryset = queryset.order_by(order_column)[start:start + length]

    return {
        'items': queryset,
        'count': count,
        'total': total,
        'draw': draw
    }


class EmailUserListener(object):
    """
    Event listener for EmailUser

    """
    @staticmethod
    @receiver(post_delete, sender=EmailUser)
    def _post_delete(sender, instance, **kwargs):
        # delete the profile's email from email identity and social auth
        if not instance.is_dummy_user:
            EmailIdentity.objects.filter(email=instance.email, user=instance).delete()
            UserSocialAuth.objects.filter(provider="email", uid=instance.email, user=instance).delete()

    @staticmethod
    @receiver(pre_save, sender=EmailUser)
    def _pre_save(sender, instance, **kwargs):
        if instance.pk:
            original_instance = EmailUser.objects.get(pk=instance.pk)
            setattr(instance, "_original_instance", original_instance)
        elif hasattr(instance, "_original_instance"):
            delattr(instance, "_original_instance")

    @staticmethod
    @receiver(post_save, sender=EmailUser)
    def _post_save(sender, instance, **kwargs):
        original_instance = getattr(instance, "_original_instance") if hasattr(instance, "_original_instance") else None
        # add user's email to email identity and social auth if not exist
        if not instance.is_dummy_user:
            EmailIdentity.objects.get_or_create(email=instance.email, user=instance)
            if not UserSocialAuth.objects.filter(user=instance, provider="email", uid=instance.email).exists():
                user_social_auth = UserSocialAuth.create_social_auth(instance, instance.email, 'email')
                user_social_auth.extra_data = {'email': [instance.email]}
                user_social_auth.save()

        if original_instance and original_instance.email != instance.email:
            if not original_instance.is_dummy_user:
                # delete the user's email from email identity and social auth
                EmailIdentity.objects.filter(email=original_instance.email, user=original_instance).delete()
                UserSocialAuth.objects.filter(provider="email", uid=original_instance.email, user=original_instance).delete()
            # update profile's email if profile's email is original email
            Profile.objects.filter(email=original_instance.email, user=instance).update(email=instance.email)

        if original_instance and any([original_instance.first_name != instance.first_name, original_instance.last_name != instance.last_name]):
            # user changed first name or last name, send a named_changed signal.
            name_changed.send(sender=instance.__class__, user=instance)


class RevisionedMixin(models.Model):
    """
    A model tracked by reversion through the save method.
    """
    def save(self, **kwargs):
        if kwargs.pop('no_revision', False):
            super(RevisionedMixin, self).save(**kwargs)
        else:
            with revisions.create_revision():
                revisions.set_user(kwargs.pop('version_user', None))
                revisions.set_comment(kwargs.pop('version_comment', ''))
                super(RevisionedMixin, self).save(**kwargs)

    @property
    def created_date(self):
        return revisions.get_for_object(self).last().revision.date_created

    @property
    def modified_date(self):
        return revisions.get_for_object(self).first().revision.date_created

    class Meta:
        abstract = True


@python_2_unicode_compatible
class Profile(RevisionedMixin):
    user = models.ForeignKey(EmailUser, verbose_name='User', related_name='profiles')
    name = models.CharField('Display Name', max_length=100, help_text='e.g Personal, Work, University, etc')
    email = models.EmailField('Email')
    postal_address = models.ForeignKey(Address, verbose_name='Postal Address', on_delete=models.PROTECT, related_name='profiles')
    institution = models.CharField('Institution', max_length=200, blank=True, default='', help_text='e.g. Company Name, Tertiary Institution, Government Department, etc')

    @property
    def is_auth_identity(self):
        """
        Return True if the email is an email identity; otherwise return False.
        """
        if not self.email:
            return False

        if not hasattr(self, "_auth_identity"):
            self._auth_identity = EmailIdentity.objects.filter(user=self.user, email=self.email).exists()

        return self._auth_identity

    def clean(self):
        super(Profile, self).clean()
        self.email = self.email.lower() if self.email else self.email
        post_clean.send(sender=self.__class__, instance=self)

    def __str__(self):
        if len(self.name) > 0:
            return '{} ({})'.format(self.name, self.email)
        else:
            return '{}'.format(self.email)

@python_2_unicode_compatible
class Organisation(models.Model):
    """This model represents the details of a company or other organisation.
    Management of these objects will be delegated to 0+ EmailUsers.
    """
    name = models.CharField(max_length=128, unique=True)
    abn = models.CharField(max_length=50, null=True, blank=True, verbose_name='ABN')
    # TODO: business logic related to identification file upload/changes.
    identification = models.FileField(upload_to='uploads/%Y/%m/%d', null=True, blank=True)
    postal_address = models.ForeignKey('OrganisationAddress', related_name='org_postal_address', blank=True, null=True, on_delete=models.SET_NULL)
    billing_address = models.ForeignKey('OrganisationAddress', related_name='org_billing_address', blank=True, null=True, on_delete=models.SET_NULL)

    def __str__(self):
        return self.name

class OrganisationAddress(BaseAddress):
    organisation = models.ForeignKey(Organisation, null=True,blank=True, related_name='adresses')
    class Meta:
        verbose_name_plural = 'organisation addresses'
        unique_together = ('organisation','hash')

class ProfileListener(object):
    """
    Event listener for Profile

    """
    @staticmethod
    @receiver(post_delete, sender=Profile)
    def _post_delete(sender, instance, **kwargs):
        # delete from email identity, and social auth
        if instance.user.email == instance.email:
            # profile's email is user's email, return
            return

        # delete the profile's email from email identity and social auth
        EmailIdentity.objects.filter(email=instance.email, user=instance.user).delete()
        UserSocialAuth.objects.filter(provider="email", uid=instance.email, user=instance.user).delete()

    @staticmethod
    @receiver(pre_save, sender=Profile)
    def _pre_save(sender, instance, **kwargs):
        if not hasattr(instance, "auth_identity"):
            # not triggered by user.
            return

        if instance.pk:
            original_instance = Profile.objects.get(pk=instance.pk)
            setattr(instance, "_original_instance", original_instance)
        elif hasattr(instance, "_original_instance"):
            delattr(instance, "_original_instance")

    @staticmethod
    @receiver(post_save, sender=Profile)
    def _post_save(sender, instance, **kwargs):
        if not hasattr(instance, "auth_identity"):
            # not triggered by user.
            return

        original_instance = getattr(instance, "_original_instance") if hasattr(instance, "_original_instance") else None
        auth_identity = getattr(instance, "auth_identity")
        if auth_identity:
            # add email to email identity and social auth if not exist
            EmailIdentity.objects.get_or_create(email=instance.email, user=instance.user)
            if not UserSocialAuth.objects.filter(user=instance.user, provider="email", uid=instance.email).exists():
                user_social_auth = UserSocialAuth.create_social_auth(instance.user, instance.email, 'email')
                user_social_auth.extra_data = {'email': [instance.email]}
                user_social_auth.save()

        if original_instance and (original_instance.email != instance.email or not auth_identity):
            # delete the profile's email from email identity and social auth
            EmailIdentity.objects.filter(email=original_instance.email, user=original_instance.user).delete()
            UserSocialAuth.objects.filter(provider="email", uid=original_instance.email, user=original_instance.user).delete()

        if not original_instance:
            address = instance.postal_address
            try:
                # Check if the user has the same profile address
                # Check if there is a user address
                oscar_add = UserAddress.objects.get(
                    line1 = address.line1,
                    line2 = address.line2,
                    line3 = address.line3,
                    line4 = address.locality,
                    state = address.state,
                    postcode = address.postcode,
                    country = Country.objects.get(iso_3166_1_a2=address.country),
                    user = instance.user
                )
                if not address.oscar_address:
                    address.oscar_address = oscar_add
                    address.save()
                elif address.oscar_address.id != oscar_add.id:
                    address.oscar_address = oscar_add
                    address.save()
            except UserAddress.DoesNotExist:
                oscar_address = UserAddress.objects.create(
                    line1 = address.line1,
                    line2 = address.line2,
                    line3 = address.line3,
                    line4 = address.locality,
                    state = address.state,
                    postcode = address.postcode,
                    country = Country.objects.get(iso_3166_1_a2=address.country),
                    user = instance.user
                )
                address.oscar_address = oscar_address
                address.save()
        # Clear out unused addresses
        # EmailUser can have address that is not linked with profile, hence the exclude
        user = instance.user
        user_addr = Address.objects.filter(user=user)
        for u in user_addr:
            if not u.profiles.all() \
                and not u in (user.postal_address, user.residential_address, user.billing_address):
                u.oscar_address.delete()
                u.delete()

class EmailIdentityListener(object):
    """
    Event listener for EmailIdentity
    """
    @staticmethod
    @receiver(post_clean, sender=Profile)
    def _profile_post_clean(sender, instance, **kwargs):
        if instance.email:
            if EmailIdentity.objects.filter(email=instance.email).exclude(user=instance.user).exists():
                # Email already used by other user in email identity.
                raise ValidationError("This email address is already associated with an existing account or profile; if this email address belongs to you, please contact the system administrator to request for the email address to be added to your account.")

    @staticmethod
    @receiver(post_clean, sender=EmailUser)
    def _emailuser_post_clean(sender, instance, **kwargs):
        if instance.email:
            if EmailIdentity.objects.filter(email=instance.email).exclude(user=instance).exists():
                # Email already used by other user in email identity.
                raise ValidationError("This email address is already associated with an existing account or profile; if this email address belongs to you, please contact the system administrator to request for the email address to be added to your account.")

class AddressListener(object):
    """
        Event listener for Address
    """
    @staticmethod
    @receiver(pre_save, sender=Address)
    def _pre_save(sender, instance, **kwargs):
        check_address = UserAddress(
            line1 = instance.line1,
            line2 = instance.line2,
            line3 = instance.line3,
            line4 = instance.locality,
            state = instance.state,
            postcode = instance.postcode,
            country = Country.objects.get(iso_3166_1_a2=instance.country),
            user = instance.user
        )
        if instance.pk:
            original_instance = Address.objects.get(pk=instance.pk)
            setattr(instance, "_original_instance", original_instance)
            if original_instance.oscar_address is None:
                try:
                    check_address = UserAddress.objects.get(hash=check_address.generate_hash(),user=check_address.user)
                except UserAddress.DoesNotExist:
                    check_address.save()
                instance.oscar_address = check_address
        elif hasattr(instance, "_original_instance"):
            delattr(instance, "_original_instance")
        else:
            try:
                check_address = UserAddress.objects.get(hash=check_address.generate_hash(),user=check_address.user)
            except UserAddress.DoesNotExist:
                check_address.save()
            instance.oscar_address = check_address

    @staticmethod
    @receiver(post_save, sender=Address)
    def _post_save(sender, instance, **kwargs):
        original_instance = getattr(instance, "_original_instance") if hasattr(instance, "_original_instance") else None
        if original_instance:
            oscar_address = original_instance.oscar_address
            try:
                if oscar_address is not None:
                    oscar_address.line1 = instance.line1
                    oscar_address.line2 = instance.line2
                    oscar_address.line3 = instance.line3
                    oscar_address.line4 = instance.locality
                    oscar_address.state = instance.state
                    oscar_address.postcode = instance.postcode
                    oscar_address.country = Country.objects.get(iso_3166_1_a2=instance.country)
                    oscar_address.save()
            except IntegrityError as e:
                if 'unique constraint' in e.message:
                    raise ValidationError('Multiple profiles cannot have the same address.')
                else:
                    raise

@python_2_unicode_compatible
class EmailUserReport(models.Model):
    hash = models.TextField(primary_key=True)
    occurence = models.IntegerField()
    first_name = models.CharField(max_length=128, blank=False, verbose_name='Given name(s)')
    last_name = models.CharField(max_length=128, blank=False)
    dob = models.DateField(auto_now=False, auto_now_add=False, null=True, blank=False,verbose_name="date of birth", help_text='')

    def __str__(self):
        return 'Given Name(s): {}, Last Name: {}, DOB: {}, Occurence: {}'.format(self.first_name,self.last_name,self.dob,self.occurence)

    class Meta:
        managed = False
        db_table = 'accounts_emailuser_report_v'

<|MERGE_RESOLUTION|>--- conflicted
+++ resolved
@@ -34,15 +34,9 @@
         if not email:
             raise ValueError('Email must be set')
         email = self.normalize_email(email)
-<<<<<<< HEAD
-        if (EmailUser.objects.filter(email__iexact=email.lower()) or
-            Profile.objects.filter(email__iexact=email.lower()) or
-            EmailIdentity.objects.filter(email__iexact=email.lower())):
-=======
         if (EmailUser.objects.filter(email__iexact=email) or
             Profile.objects.filter(email__iexact=email) or
             EmailIdentity.objects.filter(email__iexact=email)):
->>>>>>> 28f73115
             raise ValueError('This email is already in use')
         user = self.model(
             email=email, is_staff=is_staff, is_superuser=is_superuser)
