from __future__ import unicode_literals

import os
import zlib

from django.contrib.auth.models import BaseUserManager, AbstractBaseUser, PermissionsMixin
from django.contrib.postgres.fields import JSONField
from django.db import models, IntegrityError
from django.utils.encoding import python_2_unicode_compatible
from django.utils import timezone
from django.dispatch import receiver
from django.db.models.signals import post_delete, pre_save, post_save
from django.core.exceptions import ValidationError

from reversion import revisions
from django_countries.fields import CountryField

from social_django.models import UserSocialAuth

from datetime import datetime, date

from ledger.accounts.signals import name_changed, post_clean
from ledger.address.models import UserAddress, Country

class EmailUserManager(BaseUserManager):
    """A custom Manager for the EmailUser model.
    """
    use_in_migrations = True

    def _create_user(self, email, password, is_staff, is_superuser, **extra_fields):
        """Creates and saves an EmailUser with the given email and password.
        """
        if not email:
            raise ValueError('Email must be set')
        email = self.normalize_email(email)
        user = self.model(
            email=email, is_staff=is_staff, is_superuser=is_superuser)
        user.extra_data = extra_fields
        user.set_password(password)
        user.save(using=self._db)
        return user

    def create_user(self, email=None, password=None, **extra_fields):
        return self._create_user(email, password, False, False, **extra_fields)

    def create_superuser(self, email, password, **extra_fields):
        return self._create_user(email, password, True, True, **extra_fields)


@python_2_unicode_compatible
class Document(models.Model):
    name = models.CharField(max_length=100, blank=True,
                            verbose_name='name', help_text='')
    description = models.TextField(blank=True,
                                   verbose_name='description', help_text='')
    file = models.FileField(upload_to='%Y/%m/%d')
    uploaded_date = models.DateTimeField(auto_now_add=True)

    @property
    def path(self):
        return self.file.path

    @property
    def filename(self):
        return os.path.basename(self.path)

    def __str__(self):
        return self.name or self.filename


class DocumentListener(object):
    """
    Event listener for Document.

    """
    @staticmethod
    @receiver(post_delete, sender=Document)
    def _post_delete(sender, instance, **kwargs):
        # Pass false so FileField doesn't save the model.
        try:
            instance.file.delete(False)
        except:
            #  if deleting file is failed, ignore.
            pass

    @staticmethod
    @receiver(pre_save, sender=Document)
    def _pre_save(sender, instance, **kwargs):
        if instance.pk:
            original_instance = Document.objects.get(pk=instance.pk)
            setattr(instance, "_original_instance", original_instance)
        elif hasattr(instance, "_original_instance"):
            delattr(instance, "_original_instance")

    @staticmethod
    @receiver(post_save, sender=Document)
    def _post_save(sender, instance, **kwargs):
        original_instance = getattr(instance, "_original_instance") if hasattr(instance, "_original_instance") else None
        if original_instance and original_instance.file and instance.file != original_instance.file:
            # file changed, delete the original file
            try:
                original_file.delete(False);
            except:
                # if deleting file is failed, ignore.
                pass
            delattr(instance, "_original_instance")


@python_2_unicode_compatible
class BaseAddress(models.Model):
    """Generic address model, intended to provide billing and shipping
    addresses.
    Taken from django-oscar address AbstrastAddress class.
    """
    STATE_CHOICES = (
        ('ACT', 'ACT'),
        ('NSW', 'NSW'),
        ('NT', 'NT'),
        ('QLD', 'QLD'),
        ('SA', 'SA'),
        ('TAS', 'TAS'),
        ('VIC', 'VIC'),
        ('WA', 'WA')
    )

    # Addresses consist of 1+ lines, only the first of which is
    # required.
    line1 = models.CharField('Line 1', max_length=255)
    line2 = models.CharField('Line 2', max_length=255, blank=True)
    line3 = models.CharField('Line 3', max_length=255, blank=True)
    locality = models.CharField('Suburb / Town', max_length=255)
    state = models.CharField(max_length=255, default='WA', blank=True)
    country = CountryField(default='AU')
    postcode = models.CharField(max_length=10)
    # A field only used for searching addresses.
    search_text = models.TextField(editable=False)
    hash = models.CharField(max_length=255, db_index=True, editable=False)

    def __str__(self):
        return self.summary

    class Meta:
        abstract = True

    def clean(self):
        # Strip all whitespace
        for field in ['line1', 'line2', 'line3',
                      'locality', 'state']:
            if self.__dict__[field]:
                self.__dict__[field] = self.__dict__[field].strip()

    def save(self, *args, **kwargs):
        self._update_search_text()
        self.hash = self.generate_hash()
        super(BaseAddress, self).save(*args, **kwargs)

    def _update_search_text(self):
        search_fields = filter(
            bool, [self.line1, self.line2, self.line3, self.locality,
                   self.state, str(self.country.name), self.postcode])
        self.search_text = ' '.join(search_fields)

    @property
    def summary(self):
        """Returns a single string summary of the address, separating fields
        using commas.
        """
        return u', '.join(self.active_address_fields())

    # Helper methods
    def active_address_fields(self):
        """Return the non-empty components of the address.
        """
        fields = [self.line1, self.line2, self.line3,
                  self.locality, self.state, self.country, self.postcode]
        fields = [str(f).strip() for f in fields if f]
        return fields

    def join_fields(self, fields, separator=u', '):
        """Join a sequence of fields using the specified separator.
        """
        field_values = []
        for field in fields:
            value = getattr(self, field)
            field_values.append(value)
        return separator.join(filter(bool, field_values))

    def generate_hash(self):
        """
            Returns a hash of the address summary
        """
        return zlib.crc32(self.summary.strip().upper().encode('UTF8'))

class Address(BaseAddress):
    user = models.ForeignKey('EmailUser', related_name='profile_adresses')
    oscar_address = models.ForeignKey(UserAddress, related_name='profile_addresses')
    class Meta:
        verbose_name_plural = 'addresses'
        unique_together = ('user','hash')
<<<<<<< HEAD
        
=======

>>>>>>> abf33476

@python_2_unicode_compatible
class EmailIdentity(models.Model):
    """Table used for matching access email address with EmailUser.
    """
    user = models.ForeignKey('EmailUser', null=True)
    email = models.EmailField(unique=True)

    def __str__(self):
        return self.email


@python_2_unicode_compatible
class EmailUser(AbstractBaseUser, PermissionsMixin):
    """Custom authentication model for the ledger project.
    Password and email are required. Other fields are optional.
    """
    email = models.EmailField(unique=True, blank=False)
    first_name = models.CharField(max_length=128, blank=False, verbose_name='Given name(s)')
    last_name = models.CharField(max_length=128, blank=False)
    is_staff = models.BooleanField(
        default=False,
        help_text='Designates whether the user can log into the admin site.',
    )
    is_active = models.BooleanField(
        default=True,
        help_text='Designates whether this user should be treated as active.'
                  'Unselect this instead of deleting ledger.accounts.',
    )
    date_joined = models.DateTimeField(default=timezone.now)

    TITLE_CHOICES = (
        ('Mr', 'Mr'),
        ('Miss', 'Miss'),
        ('Mrs', 'Mrs'),
        ('Ms', 'Ms'),
        ('Dr', 'Dr')
    )
    title = models.CharField(max_length=100, choices=TITLE_CHOICES, null=True, blank=True,
                             verbose_name='title', help_text='')
    dob = models.DateField(auto_now=False, auto_now_add=False, null=True, blank=False,
                           verbose_name="date of birth", help_text='')
    phone_number = models.CharField(max_length=50, null=True, blank=True,
                                    verbose_name="phone number", help_text='')
    mobile_number = models.CharField(max_length=50, null=True, blank=True,
                                     verbose_name="mobile number", help_text='')
    fax_number = models.CharField(max_length=50, null=True, blank=True,
                                  verbose_name="fax number", help_text='')
    organisation = models.CharField(max_length=300, null=True, blank=True,
                                    verbose_name="organisation", help_text='organisation, institution or company')

    residential_address = models.ForeignKey(Address, null=True, blank=False, related_name='+')
    postal_address = models.ForeignKey(Address, null=True, blank=True, related_name='+')
    billing_address = models.ForeignKey(Address, null=True, blank=True, related_name='+')

    identification = models.ForeignKey(Document, null=True, blank=True, on_delete=models.SET_NULL, related_name='identification_document')

    senior_card = models.ForeignKey(Document, null=True, blank=True, on_delete=models.SET_NULL, related_name='senior_card')

    character_flagged = models.BooleanField(default=False)

    character_comments = models.TextField(blank=True)

    documents = models.ManyToManyField(Document)

    extra_data = JSONField(default=dict)

    objects = EmailUserManager()
    USERNAME_FIELD = 'email'

    def __str__(self):
        if self.is_dummy_user:
            if self.organisation:
                return '{} {} ({})'.format(self.first_name, self.last_name, self.organisation)
            return '{} {}'.format(self.first_name, self.last_name)
        else:
            if self.organisation:
                return '{} ({})'.format(self.email, self.organisation)
            return '{}'.format(self.email)

    def clean(self):
        super(EmailUser, self).clean()
        self.email = self.email.lower() if self.email else self.email
        post_clean.send(sender=self.__class__, instance=self)

    def save(self, *args, **kwargs):
        if not self.email:
            self.email = self.get_dummy_email()

        super(EmailUser, self).save(*args, **kwargs)

    def get_full_name(self):
        full_name = '{} {}'.format(self.first_name, self.last_name)
        return full_name.strip()

    def get_full_name_dob(self):
        full_name_dob = '{} {} ({})'.format(self.first_name, self.last_name, self.dob.strftime('%d/%m/%Y'))
        return full_name_dob.strip()

    def get_short_name(self):
        if self.first_name:
            return self.first_name.split(' ')[0]
        return self.email

    dummy_email_suffix = ".s058@ledger.dpaw.wa.gov.au"
    dummy_email_suffix_len = len(dummy_email_suffix)

    @property
    def is_dummy_user(self):
        return not self.email or self.email[-1 * self.dummy_email_suffix_len:] == self.dummy_email_suffix

    @property
    def dummy_email(self):
        if self.is_dummy_user:
            return self.email
        else:
            return None

    def get_dummy_email(self):
        # use timestamp plus first name, last name to generate a unique id.
        uid = datetime.now().strftime("%Y%m%d%H%M%S%f")
        return "{}.{}.{}{}".format(self.first_name, self.last_name, uid, self.dummy_email_suffix)

    @property
    def username(self):
        return self.email

    @property
    def is_senior(self):
        """
        Test if the the user is a senior according to the rules of WA senior
        dob is before 1 July 1955; or
        dob is between 1 July 1955 and 30 June 1956 and age is 61 or older; or
        dob is between 1 July 1956 and 30 June 1957 and age is 62 or older; or
        dob is between 1 July 1957 and 30 June 1958 and age is 63 or older; or
        dob is between 1 July 1958 and 30 June 1959 and age is 64 or older; or
        dob is after 30 June 1959 and age is 65 or older

        :return:
        """
        return \
            self.dob < date(1955, 7, 1) or \
            ((date(1955, 7, 1) <= self.dob <= date(1956, 6, 30)) and self.age() >= 61) or \
            ((date(1956, 7, 1) <= self.dob <= date(1957, 6, 30)) and self.age() >= 62) or \
            ((date(1957, 7, 1) <= self.dob <= date(1958, 6, 30)) and self.age() >= 63) or \
            ((date(1958, 7, 1) <= self.dob <= date(1959, 6, 30)) and self.age() >= 64) or \
            (self.dob > date(1959, 6, 1) and self.age() >= 65)

    def age(self):
        if self.dob:
            today = date.today()
            # calculate age with the help of trick int(True) = 1 and int(False) = 0
            return today.year - self.dob.year - ((today.month, today.day) < (self.dob.month, self.dob.day))
        else:
            return -1


class EmailUserListener(object):
    """
    Event listener for EmailUser

    """
    @staticmethod
    @receiver(post_delete, sender=EmailUser)
    def _post_delete(sender, instance, **kwargs):
        # delete the profile's email from email identity and social auth
        if not instance.is_dummy_user:
            EmailIdentity.objects.filter(email=instance.email, user=instance).delete()
            UserSocialAuth.objects.filter(provider="email", uid=instance.email, user=instance).delete()

    @staticmethod
    @receiver(pre_save, sender=EmailUser)
    def _pre_save(sender, instance, **kwargs):
        if instance.pk:
            original_instance = EmailUser.objects.get(pk=instance.pk)
            setattr(instance, "_original_instance", original_instance)
        elif hasattr(instance, "_original_instance"):
            delattr(instance, "_original_instance")

    @staticmethod
    @receiver(post_save, sender=EmailUser)
    def _post_save(sender, instance, **kwargs):
        original_instance = getattr(instance, "_original_instance") if hasattr(instance, "_original_instance") else None
        # add user's email to email identity and social auth if not exist
        if not instance.is_dummy_user:
            EmailIdentity.objects.get_or_create(email=instance.email, user=instance)
            if not UserSocialAuth.objects.filter(user=instance, provider="email", uid=instance.email).exists():
                user_social_auth = UserSocialAuth.create_social_auth(instance, instance.email, 'email')
                user_social_auth.extra_data = {'email': [instance.email]}
                user_social_auth.save()

        if original_instance and original_instance.email != instance.email:
            if not original_instance.is_dummy_user:
                # delete the user's email from email identity and social auth
                EmailIdentity.objects.filter(email=original_instance.email, user=original_instance).delete()
                UserSocialAuth.objects.filter(provider="email", uid=original_instance.email, user=original_instance).delete()
            # update profile's email if profile's email is original email
            Profile.objects.filter(email=original_instance.email, user=instance).update(email=instance.email)

        if original_instance and any([original_instance.first_name != instance.first_name, original_instance.last_name != instance.last_name]):
            # user changed first name or last name, send a named_changed signal.
            name_changed.send(sender=instance.__class__, user=instance)


class RevisionedMixin(models.Model):
    """
    A model tracked by reversion through the save method.
    """
    def save(self, **kwargs):
        if kwargs.pop('no_revision', False):
            super(RevisionedMixin, self).save(**kwargs)
        else:
            with revisions.create_revision():
                revisions.set_user(kwargs.pop('version_user', None))
                revisions.set_comment(kwargs.pop('version_comment', ''))
                super(RevisionedMixin, self).save(**kwargs)

    @property
    def created_date(self):
        return revisions.get_for_object(self).last().revision.date_created

    @property
    def modified_date(self):
        return revisions.get_for_object(self).first().revision.date_created

    class Meta:
        abstract = True


@python_2_unicode_compatible
class Profile(RevisionedMixin):
    user = models.ForeignKey(EmailUser, verbose_name='User', related_name='profiles')
    name = models.CharField('Display Name', max_length=100, help_text='e.g Personal, Work, University, etc')
    email = models.EmailField('Email')
    postal_address = models.ForeignKey(Address, verbose_name='Postal Address', on_delete=models.PROTECT, related_name='profiles')
    institution = models.CharField('Institution', max_length=200, blank=True, default='', help_text='e.g. Company Name, Tertiary Institution, Government Department, etc')

    @property
    def is_auth_identity(self):
        """
        Return True if the email is an email identity; otherwise return False.
        """
        if not self.email:
            return False

        if not hasattr(self, "_auth_identity"):
            self._auth_identity = EmailIdentity.objects.filter(user=self.user, email=self.email).exists()

        return self._auth_identity

    def clean(self):
        super(Profile, self).clean()
        self.email = self.email.lower() if self.email else self.email
        post_clean.send(sender=self.__class__, instance=self)

    def __str__(self):
        if len(self.name) > 0:
            return '{} ({})'.format(self.name, self.email)
        else:
            return '{}'.format(self.email)

@python_2_unicode_compatible
class Organisation(models.Model):
    """This model represents the details of a company or other organisation.
    Management of these objects will be delegated to 0+ EmailUsers.
    """
    name = models.CharField(max_length=128, unique=True)
    abn = models.CharField(max_length=50, null=True, blank=True, verbose_name='ABN')
    # TODO: business logic related to identification file upload/changes.
    identification = models.FileField(upload_to='uploads/%Y/%m/%d', null=True, blank=True)
    postal_address = models.ForeignKey('OrganisationAddress', related_name='org_postal_address', blank=True, null=True, on_delete=models.SET_NULL)
    billing_address = models.ForeignKey('OrganisationAddress', related_name='org_billing_address', blank=True, null=True, on_delete=models.SET_NULL)

    def __str__(self):
        return self.name

class OrganisationAddress(BaseAddress):
    organisation = models.ForeignKey(Organisation, null=True,blank=True, related_name='adresses')
    class Meta:
        verbose_name_plural = 'organisation addresses'
        unique_together = ('organisation','hash')

class ProfileListener(object):
    """
    Event listener for Profile

    """
    @staticmethod
    @receiver(post_delete, sender=Profile)
    def _post_delete(sender, instance, **kwargs):
        # delete from email identity, and social auth
        if instance.user.email == instance.email:
            # profile's email is user's email, return
            return

        # delete the profile's email from email identity and social auth
        EmailIdentity.objects.filter(email=instance.email, user=instance.user).delete()
        UserSocialAuth.objects.filter(provider="email", uid=instance.email, user=instance.user).delete()

    @staticmethod
    @receiver(pre_save, sender=Profile)
    def _pre_save(sender, instance, **kwargs):
        if not hasattr(instance, "auth_identity"):
            # not triggered by user.
            return

        if instance.pk:
            original_instance = Profile.objects.get(pk=instance.pk)
            setattr(instance, "_original_instance", original_instance)
        elif hasattr(instance, "_original_instance"):
            delattr(instance, "_original_instance")

    @staticmethod
    @receiver(post_save, sender=Profile)
    def _post_save(sender, instance, **kwargs):
        if not hasattr(instance, "auth_identity"):
            # not triggered by user.
            return

        original_instance = getattr(instance, "_original_instance") if hasattr(instance, "_original_instance") else None
        auth_identity = getattr(instance, "auth_identity")
        if auth_identity:
            # add email to email identity and social auth if not exist
            EmailIdentity.objects.get_or_create(email=instance.email, user=instance.user)
            if not UserSocialAuth.objects.filter(user=instance.user, provider="email", uid=instance.email).exists():
                user_social_auth = UserSocialAuth.create_social_auth(instance.user, instance.email, 'email')
                user_social_auth.extra_data = {'email': [instance.email]}
                user_social_auth.save()

        if original_instance and (original_instance.email != instance.email or not auth_identity):
            # delete the profile's email from email identity and social auth
            EmailIdentity.objects.filter(email=original_instance.email, user=original_instance.user).delete()
            UserSocialAuth.objects.filter(provider="email", uid=original_instance.email, user=original_instance.user).delete()

        if not original_instance:
            address = instance.postal_address
            try:
                # Check if the user has the same profile address
                # Check if there is a user address
                oscar_add = UserAddress.objects.get(
                    line1 = address.line1,
                    line2 = address.line2,
                    line3 = address.line3,
                    line4 = address.locality,
                    state = address.state,
                    postcode = address.postcode,
                    country = Country.objects.get(iso_3166_1_a2=address.country),
                    user = instance.user
                )
                if not address.oscar_address:
                    address.oscar_address = oscar_add
                    address.save()
                elif address.oscar_address.id != oscar_add.id:
                    address.oscar_address = oscar_add
                    address.save()
            except UserAddress.DoesNotExist:
                oscar_address = UserAddress.objects.create(
                    line1 = address.line1,
                    line2 = address.line2,
                    line3 = address.line3,
                    line4 = address.locality,
                    state = address.state,
                    postcode = address.postcode,
                    country = Country.objects.get(iso_3166_1_a2=address.country),
                    user = instance.user
                )
                address.oscar_address = oscar_address
                address.save()
        # Clear out unused addresses
        user = instance.user
        user_addr = Address.objects.filter(user=user)
        for u in user_addr:
            if not u.profiles.all():
                u.oscar_address.delete()
                u.delete()

class EmailIdentityListener(object):
    """
    Event listener for EmailIdentity
    """
    @staticmethod
    @receiver(post_clean, sender=Profile)
    def _profile_post_clean(sender, instance, **kwargs):
        if instance.email:
            if EmailIdentity.objects.filter(email=instance.email).exclude(user=instance.user).exists():
                # Email already used by other user in email identity.
                raise ValidationError("This email address is already associated with an existing account or profile; if this email address belongs to you, please contact the system administrator to request for the email address to be added to your account.")

    @staticmethod
    @receiver(post_clean, sender=EmailUser)
    def _emailuser_post_clean(sender, instance, **kwargs):
        if instance.email:
            if EmailIdentity.objects.filter(email=instance.email).exclude(user=instance).exists():
                # Email already used by other user in email identity.
                raise ValidationError("This email address is already associated with an existing account or profile; if this email address belongs to you, please contact the system administrator to request for the email address to be added to your account.")

class AddressListener(object):
    """
        Event listener for Address
    """
    @staticmethod
    @receiver(pre_save, sender=Address)
    def _pre_save(sender, instance, **kwargs):
        check_address = UserAddress(
            line1 = instance.line1,
            line2 = instance.line2,
            line3 = instance.line3,
            line4 = instance.locality,
            state = instance.state,
            postcode = instance.postcode,
            country = Country.objects.get(iso_3166_1_a2=instance.country),
            user = instance.user
        )
        if instance.pk:
            original_instance = Address.objects.get(pk=instance.pk)
            setattr(instance, "_original_instance", original_instance)
            if original_instance.oscar_address is None:
                try:
                    check_address = UserAddress.objects.get(hash=check_address.generate_hash(),user=check_address.user)
                except UserAddress.DoesNotExist:
                    check_address.save()
                instance.oscar_address = check_address
        elif hasattr(instance, "_original_instance"):
            delattr(instance, "_original_instance")
        else:
            try:
                check_address = UserAddress.objects.get(hash=check_address.generate_hash(),user=check_address.user)
            except UserAddress.DoesNotExist:
                check_address.save()
            instance.oscar_address = check_address

    @staticmethod
    @receiver(post_save, sender=Address)
    def _post_save(sender, instance, **kwargs):
        original_instance = getattr(instance, "_original_instance") if hasattr(instance, "_original_instance") else None
        if original_instance:
            oscar_address = original_instance.oscar_address
            try:
                if oscar_address is not None:
                    oscar_address.line1 = instance.line1
                    oscar_address.line2 = instance.line2
                    oscar_address.line3 = instance.line3
                    oscar_address.line4 = instance.locality
                    oscar_address.state = instance.state
                    oscar_address.postcode = instance.postcode
                    oscar_address.country = Country.objects.get(iso_3166_1_a2=instance.country)
                    oscar_address.save()
            except IntegrityError as e:
                if 'unique constraint' in e.message:
                    raise ValidationError('Multiple profiles cannot have the same address.')
                else:
                    raise

@python_2_unicode_compatible
class EmailUserReport(models.Model):
    hash = models.TextField(primary_key=True)
    occurence = models.IntegerField()
    first_name = models.CharField(max_length=128, blank=False, verbose_name='Given name(s)')
    last_name = models.CharField(max_length=128, blank=False)
    dob = models.DateField(auto_now=False, auto_now_add=False, null=True, blank=False,verbose_name="date of birth", help_text='')

    def __str__(self):
        return 'Given Name(s): {}, Last Name: {}, DOB: {}, Occurence: {}'.format(self.first_name,self.last_name,self.dob,self.occurence)

    class Meta:
        managed = False
        db_table = 'accounts_emailuser_report_v'

<|MERGE_RESOLUTION|>--- conflicted
+++ resolved
@@ -197,11 +197,7 @@
     class Meta:
         verbose_name_plural = 'addresses'
         unique_together = ('user','hash')
-<<<<<<< HEAD
-        
-=======
-
->>>>>>> abf33476
+
 
 @python_2_unicode_compatible
 class EmailIdentity(models.Model):
