--- conflicted
+++ resolved
@@ -9,6 +9,7 @@
 from django.utils.encoding import python_2_unicode_compatible
 from django.utils import timezone
 from django.dispatch import receiver
+from django.db.models import Q
 from django.db.models.signals import post_delete, pre_save, post_save
 from django.core.exceptions import ValidationError
 
@@ -25,8 +26,6 @@
 from ledger.address.models import UserAddress, Country
 
 
-<<<<<<< HEAD
-=======
 def unicode_compatible(value):
     try: 
         return unicode(value)
@@ -34,7 +33,6 @@
         return str(value)
 
 
->>>>>>> 722d909f
 class EmailUserManager(BaseUserManager):
     """A custom Manager for the EmailUser model.
     """
