--- conflicted
+++ resolved
@@ -303,10 +303,7 @@
                 self.mobile_number = user_details.get('mobile_phone')
                 self.title = user_details.get('title')
                 self.fax_number = user_details.get('org_unit__location__fax')
-<<<<<<< HEAD
-=======
                 self.is_staff = True
->>>>>>> 56425795
                 
         super(EmailUser, self).save(*args, **kwargs)
 
@@ -445,10 +442,7 @@
     }
 
 
-<<<<<<< HEAD
-
-=======
->>>>>>> 56425795
+
 @python_2_unicode_compatible
 class UserAction(models.Model):
     who = models.ForeignKey(EmailUser, null=False, blank=False)
@@ -486,6 +480,7 @@
             who=user,
             what=str(action)
         )
+
 
 
 class EmailUserListener(object):
