--- conflicted
+++ resolved
@@ -63,10 +63,7 @@
     ledger_description = models.TextField(blank=True,null=True)
     oracle_code = models.CharField("Oracle Code",max_length=50,null=True,blank=True)
     price_excl_tax = models.DecimalField(_('Price excl. Tax'), decimal_places=12, max_digits=22,null=True)
-<<<<<<< HEAD
-=======
     line_status = models.SmallIntegerField(choices=LINE_STATUS, default=1, null=True)
->>>>>>> cd00333f
 
 
     def __str__(self):
