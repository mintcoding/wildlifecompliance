--- conflicted
+++ resolved
@@ -357,20 +357,9 @@
             if not isinstance(owner, User):
                 owner = User.objects.get(id=owner)
             # Check if owner has previous baskets
-<<<<<<< HEAD
-            old_baskets = owner.baskets.filter(
-                Q(status='Open'),
-                Q(system__isnull=True) |
-                Q(system__icontains=system)
-            )
-            if force_flush:
-                for old_basket in old_baskets:
-                    old_basket.flush()
-=======
             open_baskets = Basket.objects.filter(status='Open',system=system,owner=owner).count()
             if open_baskets > 0:
                 old_basket = Basket.objects.filter(status='Open',system=system,owner=owner)[0]
->>>>>>> e34dbb31
 
         # Use the previously open basket if its present or create a new one
         if old_basket:
