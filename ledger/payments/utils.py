--- conflicted
+++ resolved
@@ -13,15 +13,10 @@
 from django.core.urlresolvers import resolve
 from six.moves.urllib.parse import urlparse
 #
-<<<<<<< HEAD
-from ledger.payments.models import OracleParser, OracleParserInvoice, Invoice, OracleInterface, OracleInterfaceSystem, BpointTransaction, BpayTransaction, OracleAccountCode,OracleOpenPeriod 
-from oscar.core.loading import get_class
-=======
 from ledger.payments.models import OracleParser, OracleParserInvoice, Invoice, OracleInterface, OracleInterfaceSystem, BpointTransaction, BpayTransaction, OracleAccountCode, OracleOpenPeriod, OracleInterfaceDeduction 
 from oscar.core.loading import get_class
 from confy import env
 from decimal import Decimal
->>>>>>> cd00333f
 import logging
 logger = logging.getLogger(__name__)
 
@@ -131,28 +126,6 @@
                     status_date = today
                 )
 
-<<<<<<< HEAD
-        deduction_code = None
-        if system.deduct_percentage:
-            try:
-                OracleAccountCode.objects.filter(active_receivables_activities=system.percentage_account_code)
-            except OracleAccountCode.DoesNotExist:
-                raise ValidationError('The account code setup for oracle deduction does not exist.')
-            # Add the deducted amount to the oracle code specified in the system table
-            deduction_code = OracleInterface(
-                receipt_date = trans_date,
-                activity_name = system.percentage_account_code,
-                amount = D(0.0), 
-                customer_name = system.system_name,
-                description = system.percentage_account_code,
-                source = system.source,
-                method = system.method,
-                comments = '{} GST/{}'.format(system.percentage_account_code,date),
-                status = 'NEW',
-                status_date = today
-            )
-            deduction_code.save()
-=======
         deductions_only = set()
 
         # add empty stubs for deductions
@@ -183,7 +156,6 @@
                         )
                         deductions_only.add(deduction.destination_account_code)
                     
->>>>>>> cd00333f
         for k,v in oracle_codes.items():
             if v != 0:
                 found = OracleAccountCode.objects.filter(active_receivables_activities=k)
@@ -200,44 +172,6 @@
                         raise ValidationError('A deduction cannot transfer money to a line item that is also being deducted from')
 
                     initial_amount = D(v)
-<<<<<<< HEAD
-                    remainder_amount = ((100 - system.percentage)/ D(100)) * initial_amount
-
-                    deduction_code.amount += initial_amount - remainder_amount
-                    # Add the remainaing amount to the intial oracle account code
-                    OracleInterface.objects.create(
-                        receipt_date = trans_date,
-                        activity_name = k,
-                        amount = remainder_amount,
-                        customer_name = system.system_name,
-                        description = k,
-                        source = system.source,
-                        method = system.method,
-                        comments = '{} GST/{}'.format(k,date),
-                        status = 'NEW',
-                        status_date = today
-                    )
-                    new_codes[k] = remainder_amount 
-                else:
-                    OracleInterface.objects.create(
-                        receipt_date = trans_date,
-                        activity_name = k,
-                        amount = v,
-                        customer_name = system.system_name,
-                        description = k,
-                        source = system.source,
-                        method = system.method,
-                        comments = '{} GST/{}'.format(k,date),
-                        status = 'NEW',
-                        status_date = today
-                    )
-                    new_codes[k] = v
-
-        if system.deduct_percentage and deduction_code.amount != 0:
-            deduction_code.save()
-            new_codes[deduction_code.activity_name] = deduction_code.amount
-        return new_codes
-=======
                     remainder_amount = initial_amount
 
                     for deduction in deduction_qs:
@@ -254,7 +188,6 @@
             record.save()
 
         return {k: v.amount for k, v in records.items()}
->>>>>>> cd00333f
     except:
         raise
 
