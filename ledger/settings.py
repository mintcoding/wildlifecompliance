from confy import env, database
from oscar.defaults import *
from oscar import get_core_apps, OSCAR_MAIN_TEMPLATE_DIR

import os

# Project paths
# Build paths inside the project like this: os.path.join(BASE_DIR, ...)
BASE_DIR = os.path.dirname(os.path.dirname(os.path.abspath(__file__)))
PROJECT_DIR = os.path.join(BASE_DIR, 'ledger')

# Application definitions
SECRET_KEY = env('SECRET_KEY')
DEBUG = env('DEBUG', False)
CSRF_COOKIE_SECURE = env('CSRF_COOKIE_SECURE', False)
SESSION_COOKIE_SECURE = env('SESSION_COOKIE_SECURE', False)
if not DEBUG:
    ALLOWED_HOSTS = []  # FIXME in production
ROOT_URLCONF = 'ledger.urls'
ROOT_HOSTCONF = 'ledger.hosts'
DEFAULT_HOST = env('DEFAULT_HOST', 'ledger')
PARENT_HOST = env('PARENT_HOST', 'localhost')
HOST_PORT = env('HOST_PORT', '8000')
WSGI_APPLICATION = 'ledger.wsgi.application'
INSTALLED_APPS = [
    'django.contrib.admin',
    'django.contrib.auth',
    'django.contrib.contenttypes',
    'django.contrib.sessions',
    'django.contrib.sites',
    'django.contrib.messages',
    'django.contrib.staticfiles',
    'django.contrib.flatpages',
    'social.apps.django_app.default',
    'django_extensions',
    'django_hosts',
    'bootstrap3',
    'reversion',
    'widget_tweaks',
    'django_countries',
    'django_cron',
    ] + get_core_apps([  # django-oscar overrides
        'ledger.basket', 
        'ledger.order'
    ]) + [
    'ledger.accounts',   #  Defines custom user model, passwordless auth pipeline.
    'ledger.licence',
<<<<<<< HEAD
    'wildlifelicensing.apps.WLDashboard',
    'wildlifelicensing.apps.WLMain',
    'wildlifelicensing.apps.WLApplications',
    'wildlifelicensing.apps.WLEmails',
=======
    'wildlifelicensing.apps.dashboard',
    'wildlifelicensing.apps.main',
    'wildlifelicensing.apps.applications',
    'wildlifelicensing.apps.emails',
    'wildlifelicensing.apps.returns'
>>>>>>> a19e3d2d
]

SITE_ID = 1
SITE_URL = env('SITE_URL', 'http://localhost:8000')
MIDDLEWARE_CLASSES = [
    'django_hosts.middleware.HostsRequestMiddleware',
    'django.middleware.security.SecurityMiddleware',
    'django.contrib.sessions.middleware.SessionMiddleware',
    'django.middleware.common.CommonMiddleware',
    'django.middleware.csrf.CsrfViewMiddleware',
    'django.contrib.auth.middleware.AuthenticationMiddleware',
    'django.contrib.auth.middleware.SessionAuthenticationMiddleware',
    'django.contrib.messages.middleware.MessageMiddleware',
    'django.middleware.clickjacking.XFrameOptionsMiddleware',
    'dpaw_utils.middleware.SSOLoginMiddleware',
    'dpaw_utils.middleware.AuditMiddleware',  # Sets model creator/modifier field values.
    'ledger.middleware.FirstTimeNagScreenMiddleware',
    'oscar.apps.basket.middleware.BasketMiddleware',
    'django.contrib.flatpages.middleware.FlatpageFallbackMiddleware',
    'django_hosts.middleware.HostsResponseMiddleware',
]

# Authentication settings
LOGIN_URL = '/'
AUTHENTICATION_BACKENDS = (
    'social.backends.email.EmailAuth',
    'django.contrib.auth.backends.ModelBackend',
)
AUTH_USER_MODEL = 'accounts.EmailUser'
SOCIAL_AUTH_STRATEGY = 'social.strategies.django_strategy.DjangoStrategy'
SOCIAL_AUTH_STORAGE = 'social.apps.django_app.default.models.DjangoStorage'
SOCIAL_AUTH_EMAIL_FORM_URL = '/ledger/'
SOCIAL_AUTH_EMAIL_VALIDATION_FUNCTION = 'ledger.accounts.mail.send_validation'
SOCIAL_AUTH_EMAIL_VALIDATION_URL = '/ledger/validation-sent/'
SOCIAL_AUTH_PASSWORDLESS = True
SOCIAL_AUTH_LOGIN_REDIRECT_URL = '/'
SOCIAL_AUTH_USERNAME_IS_FULL_EMAIL = True
SOCIAL_AUTH_ADMIN_USER_SEARCH_FIELDS = ['first_name', 'last_name', 'email']
SOCIAL_AUTH_PIPELINE = (
    'social.pipeline.social_auth.social_details',
    'ledger.accounts.pipeline.lower_email_address',
    'ledger.accounts.pipeline.logout_previous_session',
    'social.pipeline.social_auth.social_uid',
    'social.pipeline.social_auth.auth_allowed',
    'social.pipeline.social_auth.social_user',
    'social.pipeline.user.get_username',
    #'social.pipeline.mail.mail_validation',
    'ledger.accounts.pipeline.mail_validation',
    'ledger.accounts.pipeline.user_by_email',
    'social.pipeline.user.create_user',
    'social.pipeline.social_auth.associate_user',
    'social.pipeline.social_auth.load_extra_data',
    'social.pipeline.user.user_details'
)

SESSION_COOKIE_DOMAIN = env('SESSION_COOKIE_DOMAIN', None)
if SESSION_COOKIE_DOMAIN:
    SESSION_COOKIE_NAME = (SESSION_COOKIE_DOMAIN + ".ledger_sessionid").replace(".", "_")


# Email settings
ADMINS = ('asi@dpaw.wa.gov.au',)
EMAIL_HOST = env('EMAIL_HOST', 'email.host')
EMAIL_PORT = env('EMAIL_PORT', 25)
EMAIL_FROM = env('EMAIL_FROM', ADMINS[0])
DEFAULT_FROM_EMAIL = EMAIL_FROM
WILDLIFELICENSING_EMAIL_CATCHALL = env('WILDLIFELICENSING_EMAIL_CATCHALL', 'wildlifelicensing@dpaw.wa.gov.au')


TEMPLATES = [
    {
        'BACKEND': 'django.template.backends.django.DjangoTemplates',
        'DIRS': [
            os.path.join(PROJECT_DIR, 'templates'),
            OSCAR_MAIN_TEMPLATE_DIR,
            os.path.join(BASE_DIR, 'wildlifelicensing', 'templates'),
        ],
        'APP_DIRS': True,
        'OPTIONS': {
            'context_processors': [
                'django.template.context_processors.debug',
                'django.template.context_processors.request',
                'django.contrib.auth.context_processors.auth',
                'django.contrib.messages.context_processors.messages',

                # django-oscar default templates
                'oscar.apps.search.context_processors.search_form',
                'oscar.apps.promotions.context_processors.promotions',
                'oscar.apps.checkout.context_processors.checkout',
                'oscar.apps.customer.notifications.context_processors.notifications',
                'oscar.core.context_processors.metadata',
            ],
        },
    },
]


BOOTSTRAP3 = {
    'jquery_url': '//static.dpaw.wa.gov.au/static/libs/jquery/2.2.1/jquery.min.js',
    'base_url': '//static.dpaw.wa.gov.au/static/libs/twitter-bootstrap/3.3.6/',
    'css_url': None,
    'theme_url': None,
    'javascript_url': None,
    'javascript_in_head': False,
    'include_jquery': False,
    'required_css_class': 'required-form-field',
    'set_placeholder': False,
}

OSCAR_DEFAULT_CURRENCY = 'AUD'

HAYSTACK_CONNECTIONS = {
    'default': {
        'ENGINE': 'haystack.backends.simple_backend.SimpleEngine',
    },
}


# Database
DATABASES = {
    # Defined in the DATABASE_URL env variable.
    'default': database.config(),
}


# Password validation
# https://docs.djangoproject.com/en/1.9/ref/settings/#auth-password-validators
AUTH_PASSWORD_VALIDATORS = [
    {
        'NAME': 'django.contrib.auth.password_validation.UserAttributeSimilarityValidator',
    },
    {
        'NAME': 'django.contrib.auth.password_validation.MinimumLengthValidator',
    },
    {
        'NAME': 'django.contrib.auth.password_validation.CommonPasswordValidator',
    },
    {
        'NAME': 'django.contrib.auth.password_validation.NumericPasswordValidator',
    },
]


# Internationalization
# https://docs.djangoproject.com/en/1.9/topics/i18n/
LANGUAGE_CODE = 'en-AU'
TIME_ZONE = 'Australia/Perth'
USE_I18N = True
USE_L10N = True
USE_TZ = True

# Static files (CSS, JavaScript, Images)
# https://docs.djangoproject.com/en/1.9/howto/static-files/
STATIC_ROOT = os.path.join(BASE_DIR, 'staticfiles')
STATIC_URL = '/static/'
STATICFILES_DIRS = [
    os.path.join(os.path.join(BASE_DIR, 'ledger', 'static')),
    os.path.join(os.path.join(BASE_DIR, 'wildlifelicensing', 'static')),
]
if not os.path.exists(os.path.join(BASE_DIR, 'media')):
    os.mkdir(os.path.join(BASE_DIR, 'media'))
MEDIA_ROOT = env('MEDIA_ROOT', os.path.join(BASE_DIR, 'media'))
MEDIA_URL = '/media/'

CRON_CLASSES = [
    'wildlifelicensing.apps.applications.cron.CheckLicenceRenewalsCronJob',
    'wildlifelicensing.apps.returns.cron.CheckOverdueReturnsCronJob',
]

# Logging settings
# Ensure that the logs directory exists:
if not os.path.exists(os.path.join(BASE_DIR, 'logs')):
    os.mkdir(os.path.join(BASE_DIR, 'logs'))
LOGGING = {
    'version': 1,
    'formatters': {
        'verbose': {
            'format': '%(levelname)s %(asctime)s %(module)s %(message)s'
        },
    },
    'handlers': {
        'console': {
            'level': env('LOG_CONSOLE_LEVEL', 'WARNING'),
            'class': 'logging.StreamHandler',
            'formatter': 'verbose',
        },
        'file': {
            'level': 'INFO',
            'class': 'logging.handlers.RotatingFileHandler',
            'filename': os.path.join(BASE_DIR, 'logs', 'ledger.log'),
            'formatter': 'verbose',
            'maxBytes': 5242880
        },
    },
    'loggers': {
        '': {
            'handlers': ['file', 'console'],
            'level': env('LOG_CONSOLE_LEVEL', 'WARNING'),
            'propagate': True
        },
        'django.request': {
            'handlers': ['file'],
            'level': 'INFO',
            'propagate': False,
        },
        'log': {
            'handlers': ['file'],
            'level': 'INFO'
        },
    }
}<|MERGE_RESOLUTION|>--- conflicted
+++ resolved
@@ -45,18 +45,11 @@
     ]) + [
     'ledger.accounts',   #  Defines custom user model, passwordless auth pipeline.
     'ledger.licence',
-<<<<<<< HEAD
     'wildlifelicensing.apps.WLDashboard',
     'wildlifelicensing.apps.WLMain',
     'wildlifelicensing.apps.WLApplications',
     'wildlifelicensing.apps.WLEmails',
-=======
-    'wildlifelicensing.apps.dashboard',
-    'wildlifelicensing.apps.main',
-    'wildlifelicensing.apps.applications',
-    'wildlifelicensing.apps.emails',
-    'wildlifelicensing.apps.returns'
->>>>>>> a19e3d2d
+    'wildlifelicensing.apps.WLReturns'
 ]
 
 SITE_ID = 1
