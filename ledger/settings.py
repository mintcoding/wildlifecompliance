from confy import env, database
from oscar.defaults import *
from oscar import get_core_apps, OSCAR_MAIN_TEMPLATE_DIR

import os

# Project paths
# Build paths inside the project like this: os.path.join(BASE_DIR, ...)
BASE_DIR = os.path.dirname(os.path.dirname(os.path.abspath(__file__)))
PROJECT_DIR = os.path.join(BASE_DIR, 'ledger')

# Application definitions
SECRET_KEY = env('SECRET_KEY')
DEBUG = env('DEBUG', False)
CSRF_COOKIE_SECURE = env('CSRF_COOKIE_SECURE', False)
SESSION_COOKIE_SECURE = env('SESSION_COOKIE_SECURE', False)
if not DEBUG:
    ALLOWED_HOSTS = []  # FIXME in production
ROOT_URLCONF = 'ledger.urls'
ROOT_HOSTCONF = 'ledger.hosts'
DEFAULT_HOST = env('DEFAULT_HOST', 'ledger')
PARENT_HOST = env('PARENT_HOST', 'localhost')
HOST_PORT = env('HOST_PORT', '8000')
WSGI_APPLICATION = 'ledger.wsgi.application'
INSTALLED_APPS = [
    'django.contrib.admin',
    'django.contrib.auth',
    'django.contrib.contenttypes',
    'django.contrib.sessions',
    'django.contrib.sites',
    'django.contrib.messages',
    'django.contrib.staticfiles',
    'django.contrib.flatpages',
    'social.apps.django_app.default',
    'django_extensions',
    'django_hosts',
    'bootstrap3',
    'reversion',
    'widget_tweaks',
    'django_countries',
    'django_cron',
    ] + get_core_apps([  # django-oscar overrides
        'ledger.basket', 
        'ledger.order'
    ]) + [
    'ledger.accounts',   #  Defines custom user model, passwordless auth pipeline.
    'ledger.licence',
<<<<<<< HEAD
    'wildlifelicensing.apps.WLMain',
    'wildlifelicensing.apps.WLDashboard',
    'wildlifelicensing.apps.WLApplications',
    'wildlifelicensing.apps.WLEmails',
    'wildlifelicensing.apps.WLReturns',
    'wildlifelicensing.apps.WLCustomerManagement'
=======
    'wildlifelicensing.apps.dashboard',
    'wildlifelicensing.apps.main',
    'wildlifelicensing.apps.applications',
    'wildlifelicensing.apps.emails',
    'wildlifelicensing.apps.returns'
>>>>>>> c6dac8a5
]

SITE_ID = 1
SITE_URL = env('SITE_URL', 'http://localhost:8000')
MIDDLEWARE_CLASSES = [
    'django_hosts.middleware.HostsRequestMiddleware',
    'django.middleware.security.SecurityMiddleware',
    'django.contrib.sessions.middleware.SessionMiddleware',
    'django.middleware.common.CommonMiddleware',
    'django.middleware.csrf.CsrfViewMiddleware',
    'django.contrib.auth.middleware.AuthenticationMiddleware',
    'django.contrib.auth.middleware.SessionAuthenticationMiddleware',
    'django.contrib.messages.middleware.MessageMiddleware',
    'django.middleware.clickjacking.XFrameOptionsMiddleware',
    'dpaw_utils.middleware.SSOLoginMiddleware',
    'dpaw_utils.middleware.AuditMiddleware',  # Sets model creator/modifier field values.
    'ledger.middleware.FirstTimeNagScreenMiddleware',
    'oscar.apps.basket.middleware.BasketMiddleware',
    'django.contrib.flatpages.middleware.FlatpageFallbackMiddleware',
    'django_hosts.middleware.HostsResponseMiddleware',
]

# Authentication settings
LOGIN_URL = '/'
AUTHENTICATION_BACKENDS = (
    'social.backends.email.EmailAuth',
    'django.contrib.auth.backends.ModelBackend',
)
AUTH_USER_MODEL = 'accounts.EmailUser'
SOCIAL_AUTH_STRATEGY = 'social.strategies.django_strategy.DjangoStrategy'
SOCIAL_AUTH_STORAGE = 'social.apps.django_app.default.models.DjangoStorage'
SOCIAL_AUTH_EMAIL_FORM_URL = '/ledger/'
SOCIAL_AUTH_EMAIL_VALIDATION_FUNCTION = 'ledger.accounts.mail.send_validation'
SOCIAL_AUTH_EMAIL_VALIDATION_URL = '/ledger/validation-sent/'
SOCIAL_AUTH_PASSWORDLESS = True
SOCIAL_AUTH_LOGIN_REDIRECT_URL = '/'
SOCIAL_AUTH_USERNAME_IS_FULL_EMAIL = True
SOCIAL_AUTH_ADMIN_USER_SEARCH_FIELDS = ['first_name', 'last_name', 'email']
SOCIAL_AUTH_PIPELINE = (
    'social.pipeline.social_auth.social_details',
    'ledger.accounts.pipeline.lower_email_address',
    'ledger.accounts.pipeline.logout_previous_session',
    'social.pipeline.social_auth.social_uid',
    'social.pipeline.social_auth.auth_allowed',
    'social.pipeline.social_auth.social_user',
    'social.pipeline.user.get_username',
    #'social.pipeline.mail.mail_validation',
    'ledger.accounts.pipeline.mail_validation',
    'ledger.accounts.pipeline.user_by_email',
    'social.pipeline.user.create_user',
    'social.pipeline.social_auth.associate_user',
    'social.pipeline.social_auth.load_extra_data',
    'social.pipeline.user.user_details'
)

SESSION_COOKIE_DOMAIN = env('SESSION_COOKIE_DOMAIN', None)
if SESSION_COOKIE_DOMAIN:
    SESSION_COOKIE_NAME = (SESSION_COOKIE_DOMAIN + ".ledger_sessionid").replace(".", "_")


# Email settings
ADMINS = ('asi@dpaw.wa.gov.au',)
EMAIL_HOST = env('EMAIL_HOST', 'email.host')
EMAIL_PORT = env('EMAIL_PORT', 25)
EMAIL_FROM = env('EMAIL_FROM', ADMINS[0])
DEFAULT_FROM_EMAIL = EMAIL_FROM
WILDLIFELICENSING_EMAIL_CATCHALL = env('WILDLIFELICENSING_EMAIL_CATCHALL', 'wildlifelicensing@dpaw.wa.gov.au')


TEMPLATES = [
    {
        'BACKEND': 'django.template.backends.django.DjangoTemplates',
        'DIRS': [
            os.path.join(PROJECT_DIR, 'templates'),
            OSCAR_MAIN_TEMPLATE_DIR,
            os.path.join(BASE_DIR, 'wildlifelicensing', 'templates'),
        ],
        'APP_DIRS': True,
        'OPTIONS': {
            'context_processors': [
                'django.template.context_processors.debug',
                'django.template.context_processors.request',
                'django.contrib.auth.context_processors.auth',
                'django.contrib.messages.context_processors.messages',

                # django-oscar default templates
                'oscar.apps.search.context_processors.search_form',
                'oscar.apps.promotions.context_processors.promotions',
                'oscar.apps.checkout.context_processors.checkout',
                'oscar.apps.customer.notifications.context_processors.notifications',
                'oscar.core.context_processors.metadata',
            ],
        },
    },
]


BOOTSTRAP3 = {
    'jquery_url': '//static.dpaw.wa.gov.au/static/libs/jquery/2.2.1/jquery.min.js',
    'base_url': '//static.dpaw.wa.gov.au/static/libs/twitter-bootstrap/3.3.6/',
    'css_url': None,
    'theme_url': None,
    'javascript_url': None,
    'javascript_in_head': False,
    'include_jquery': False,
    'required_css_class': 'required-form-field',
    'set_placeholder': False,
}

OSCAR_DEFAULT_CURRENCY = 'AUD'

HAYSTACK_CONNECTIONS = {
    'default': {
        'ENGINE': 'haystack.backends.simple_backend.SimpleEngine',
    },
}


# Database
DATABASES = {
    # Defined in the DATABASE_URL env variable.
    'default': database.config(),
}


# Password validation
# https://docs.djangoproject.com/en/1.9/ref/settings/#auth-password-validators
AUTH_PASSWORD_VALIDATORS = [
    {
        'NAME': 'django.contrib.auth.password_validation.UserAttributeSimilarityValidator',
    },
    {
        'NAME': 'django.contrib.auth.password_validation.MinimumLengthValidator',
    },
    {
        'NAME': 'django.contrib.auth.password_validation.CommonPasswordValidator',
    },
    {
        'NAME': 'django.contrib.auth.password_validation.NumericPasswordValidator',
    },
]


# Internationalization
# https://docs.djangoproject.com/en/1.9/topics/i18n/
LANGUAGE_CODE = 'en-AU'
TIME_ZONE = 'Australia/Perth'
USE_I18N = True
USE_L10N = True
USE_TZ = True

# Static files (CSS, JavaScript, Images)
# https://docs.djangoproject.com/en/1.9/howto/static-files/
STATIC_ROOT = os.path.join(BASE_DIR, 'staticfiles')
STATIC_URL = '/static/'
STATICFILES_DIRS = [
    os.path.join(os.path.join(BASE_DIR, 'ledger', 'static')),
    os.path.join(os.path.join(BASE_DIR, 'wildlifelicensing', 'static')),
]
if not os.path.exists(os.path.join(BASE_DIR, 'media')):
    os.mkdir(os.path.join(BASE_DIR, 'media'))
MEDIA_ROOT = env('MEDIA_ROOT', os.path.join(BASE_DIR, 'media'))
MEDIA_URL = '/media/'

CRON_CLASSES = [
    'wildlifelicensing.apps.applications.cron.CheckLicenceRenewalsCronJob',
    'wildlifelicensing.apps.returns.cron.CheckOverdueReturnsCronJob',
]

# Logging settings
# Ensure that the logs directory exists:
if not os.path.exists(os.path.join(BASE_DIR, 'logs')):
    os.mkdir(os.path.join(BASE_DIR, 'logs'))
LOGGING = {
    'version': 1,
    'formatters': {
        'verbose': {
            'format': '%(levelname)s %(asctime)s %(module)s %(message)s'
        },
    },
    'handlers': {
        'console': {
            'level': env('LOG_CONSOLE_LEVEL', 'WARNING'),
            'class': 'logging.StreamHandler',
            'formatter': 'verbose',
        },
        'file': {
            'level': 'INFO',
            'class': 'logging.handlers.RotatingFileHandler',
            'filename': os.path.join(BASE_DIR, 'logs', 'ledger.log'),
            'formatter': 'verbose',
            'maxBytes': 5242880
        },
    },
    'loggers': {
        '': {
            'handlers': ['file', 'console'],
            'level': env('LOG_CONSOLE_LEVEL', 'WARNING'),
            'propagate': True
        },
        'django.request': {
            'handlers': ['file'],
            'level': 'INFO',
            'propagate': False,
        },
        'log': {
            'handlers': ['file'],
            'level': 'INFO'
        },
    }
}<|MERGE_RESOLUTION|>--- conflicted
+++ resolved
@@ -45,20 +45,12 @@
     ]) + [
     'ledger.accounts',   #  Defines custom user model, passwordless auth pipeline.
     'ledger.licence',
-<<<<<<< HEAD
-    'wildlifelicensing.apps.WLMain',
-    'wildlifelicensing.apps.WLDashboard',
-    'wildlifelicensing.apps.WLApplications',
-    'wildlifelicensing.apps.WLEmails',
-    'wildlifelicensing.apps.WLReturns',
-    'wildlifelicensing.apps.WLCustomerManagement'
-=======
     'wildlifelicensing.apps.dashboard',
     'wildlifelicensing.apps.main',
     'wildlifelicensing.apps.applications',
     'wildlifelicensing.apps.emails',
-    'wildlifelicensing.apps.returns'
->>>>>>> c6dac8a5
+    'wildlifelicensing.apps.returns',
+    'wildlifelicensing.apps.customer_management'
 ]
 
 SITE_ID = 1
