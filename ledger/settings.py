from confy import env, database
from oscar.defaults import *
from oscar import get_core_apps, OSCAR_MAIN_TEMPLATE_DIR

import os

# Project paths
# Build paths inside the project like this: os.path.join(BASE_DIR, ...)
BASE_DIR = os.path.dirname(os.path.dirname(os.path.abspath(__file__)))
PROJECT_DIR = os.path.join(BASE_DIR, 'ledger')

# Application definitions
SECRET_KEY = env('SECRET_KEY')
DEBUG = env('DEBUG', False)
CSRF_COOKIE_SECURE = env('CSRF_COOKIE_SECURE', False)
SESSION_COOKIE_SECURE = env('SESSION_COOKIE_SECURE', False)
if not DEBUG:
    ALLOWED_HOSTS = []  # FIXME in production
ROOT_URLCONF = 'ledger.urls'
ROOT_HOSTCONF = 'ledger.hosts'
DEFAULT_HOST = env('DEFAULT_HOST', 'ledger')
PARENT_HOST = env('PARENT_HOST', 'localhost')
HOST_PORT = env('HOST_PORT', '8000')
WSGI_APPLICATION = 'ledger.wsgi.application'
INSTALLED_APPS = [
    'django.contrib.admin',
    'django.contrib.auth',
    'django.contrib.contenttypes',
    'django.contrib.sessions',
    'django.contrib.sites',
    'django.contrib.messages',
    'django.contrib.staticfiles',
    'django.contrib.flatpages',
    'social.apps.django_app.default',
    'django_extensions',
    'django_hosts',
    'bootstrap3',
    'reversion',
    'widget_tweaks',
    'django_countries',
    'django_cron',
    ] + get_core_apps([  # django-oscar overrides
        'ledger.basket', 
        'ledger.order'
    ]) + [
    'ledger.accounts',   #  Defines custom user model, passwordless auth pipeline.
    'ledger.licence',
<<<<<<< HEAD
    'wildlifelicensing.apps.dashboard',
    'wildlifelicensing.apps.main',
    'wildlifelicensing.apps.applications',
    'wildlifelicensing.apps.emails',
    'wildlifelicensing.apps.returns',
    'wildlifelicensing.apps.customer_management'
=======
    'wildlifelicensing.apps.WLDashboard',
    'wildlifelicensing.apps.WLMain',
    'wildlifelicensing.apps.WLApplications',
    'wildlifelicensing.apps.WLEmails',
    'wildlifelicensing.apps.WLReturns'
>>>>>>> 13a7deb3
]

SITE_ID = 1
SITE_URL = env('SITE_URL', 'http://localhost:8000')
MIDDLEWARE_CLASSES = [
    'django_hosts.middleware.HostsRequestMiddleware',
    'django.middleware.security.SecurityMiddleware',
    'django.contrib.sessions.middleware.SessionMiddleware',
    'django.middleware.common.CommonMiddleware',
    'django.middleware.csrf.CsrfViewMiddleware',
    'django.contrib.auth.middleware.AuthenticationMiddleware',
    'django.contrib.auth.middleware.SessionAuthenticationMiddleware',
    'django.contrib.messages.middleware.MessageMiddleware',
    'django.middleware.clickjacking.XFrameOptionsMiddleware',
    'dpaw_utils.middleware.SSOLoginMiddleware',
    'dpaw_utils.middleware.AuditMiddleware',  # Sets model creator/modifier field values.
    'ledger.middleware.FirstTimeNagScreenMiddleware',
    'oscar.apps.basket.middleware.BasketMiddleware',
    'django.contrib.flatpages.middleware.FlatpageFallbackMiddleware',
    'django_hosts.middleware.HostsResponseMiddleware',
]

# Authentication settings
LOGIN_URL = '/'
AUTHENTICATION_BACKENDS = (
    'social.backends.email.EmailAuth',
    'django.contrib.auth.backends.ModelBackend',
)
AUTH_USER_MODEL = 'accounts.EmailUser'
SOCIAL_AUTH_STRATEGY = 'social.strategies.django_strategy.DjangoStrategy'
SOCIAL_AUTH_STORAGE = 'social.apps.django_app.default.models.DjangoStorage'
SOCIAL_AUTH_EMAIL_FORM_URL = '/ledger/'
SOCIAL_AUTH_EMAIL_VALIDATION_FUNCTION = 'ledger.accounts.mail.send_validation'
SOCIAL_AUTH_EMAIL_VALIDATION_URL = '/ledger/validation-sent/'
SOCIAL_AUTH_PASSWORDLESS = True
SOCIAL_AUTH_LOGIN_REDIRECT_URL = '/'
SOCIAL_AUTH_USERNAME_IS_FULL_EMAIL = True
SOCIAL_AUTH_ADMIN_USER_SEARCH_FIELDS = ['first_name', 'last_name', 'email']
SOCIAL_AUTH_PIPELINE = (
    'social.pipeline.social_auth.social_details',
    'ledger.accounts.pipeline.lower_email_address',
    'ledger.accounts.pipeline.logout_previous_session',
    'social.pipeline.social_auth.social_uid',
    'social.pipeline.social_auth.auth_allowed',
    'social.pipeline.social_auth.social_user',
    'social.pipeline.user.get_username',
    #'social.pipeline.mail.mail_validation',
    'ledger.accounts.pipeline.mail_validation',
    'ledger.accounts.pipeline.user_by_email',
    'social.pipeline.user.create_user',
    'social.pipeline.social_auth.associate_user',
    'social.pipeline.social_auth.load_extra_data',
    'social.pipeline.user.user_details'
)

SESSION_COOKIE_DOMAIN = env('SESSION_COOKIE_DOMAIN', None)
if SESSION_COOKIE_DOMAIN:
    SESSION_COOKIE_NAME = (SESSION_COOKIE_DOMAIN + ".ledger_sessionid").replace(".", "_")


# Email settings
ADMINS = ('asi@dpaw.wa.gov.au',)
EMAIL_HOST = env('EMAIL_HOST', 'email.host')
EMAIL_PORT = env('EMAIL_PORT', 25)
EMAIL_FROM = env('EMAIL_FROM', ADMINS[0])
DEFAULT_FROM_EMAIL = EMAIL_FROM
WILDLIFELICENSING_EMAIL_CATCHALL = env('WILDLIFELICENSING_EMAIL_CATCHALL', 'wildlifelicensing@dpaw.wa.gov.au')


TEMPLATES = [
    {
        'BACKEND': 'django.template.backends.django.DjangoTemplates',
        'DIRS': [
            os.path.join(PROJECT_DIR, 'templates'),
            OSCAR_MAIN_TEMPLATE_DIR,
            os.path.join(BASE_DIR, 'wildlifelicensing', 'templates'),
        ],
        'APP_DIRS': True,
        'OPTIONS': {
            'context_processors': [
                'django.template.context_processors.debug',
                'django.template.context_processors.request',
                'django.contrib.auth.context_processors.auth',
                'django.contrib.messages.context_processors.messages',

                # django-oscar default templates
                'oscar.apps.search.context_processors.search_form',
                'oscar.apps.promotions.context_processors.promotions',
                'oscar.apps.checkout.context_processors.checkout',
                'oscar.apps.customer.notifications.context_processors.notifications',
                'oscar.core.context_processors.metadata',
            ],
        },
    },
]


BOOTSTRAP3 = {
    'jquery_url': '//static.dpaw.wa.gov.au/static/libs/jquery/2.2.1/jquery.min.js',
    'base_url': '//static.dpaw.wa.gov.au/static/libs/twitter-bootstrap/3.3.6/',
    'css_url': None,
    'theme_url': None,
    'javascript_url': None,
    'javascript_in_head': False,
    'include_jquery': False,
    'required_css_class': 'required-form-field',
    'set_placeholder': False,
}

OSCAR_DEFAULT_CURRENCY = 'AUD'

HAYSTACK_CONNECTIONS = {
    'default': {
        'ENGINE': 'haystack.backends.simple_backend.SimpleEngine',
    },
}


# Database
DATABASES = {
    # Defined in the DATABASE_URL env variable.
    'default': database.config(),
}


# Password validation
# https://docs.djangoproject.com/en/1.9/ref/settings/#auth-password-validators
AUTH_PASSWORD_VALIDATORS = [
    {
        'NAME': 'django.contrib.auth.password_validation.UserAttributeSimilarityValidator',
    },
    {
        'NAME': 'django.contrib.auth.password_validation.MinimumLengthValidator',
    },
    {
        'NAME': 'django.contrib.auth.password_validation.CommonPasswordValidator',
    },
    {
        'NAME': 'django.contrib.auth.password_validation.NumericPasswordValidator',
    },
]


# Internationalization
# https://docs.djangoproject.com/en/1.9/topics/i18n/
LANGUAGE_CODE = 'en-AU'
TIME_ZONE = 'Australia/Perth'
USE_I18N = True
USE_L10N = True
USE_TZ = True

# Static files (CSS, JavaScript, Images)
# https://docs.djangoproject.com/en/1.9/howto/static-files/
STATIC_ROOT = os.path.join(BASE_DIR, 'staticfiles')
STATIC_URL = '/static/'
STATICFILES_DIRS = [
    os.path.join(os.path.join(BASE_DIR, 'ledger', 'static')),
    os.path.join(os.path.join(BASE_DIR, 'wildlifelicensing', 'static')),
]
if not os.path.exists(os.path.join(BASE_DIR, 'media')):
    os.mkdir(os.path.join(BASE_DIR, 'media'))
MEDIA_ROOT = env('MEDIA_ROOT', os.path.join(BASE_DIR, 'media'))
MEDIA_URL = '/media/'

CRON_CLASSES = [
    'wildlifelicensing.apps.applications.cron.CheckLicenceRenewalsCronJob',
    'wildlifelicensing.apps.returns.cron.CheckOverdueReturnsCronJob',
]

# Logging settings
# Ensure that the logs directory exists:
if not os.path.exists(os.path.join(BASE_DIR, 'logs')):
    os.mkdir(os.path.join(BASE_DIR, 'logs'))
LOGGING = {
    'version': 1,
    'formatters': {
        'verbose': {
            'format': '%(levelname)s %(asctime)s %(module)s %(message)s'
        },
    },
    'handlers': {
        'console': {
            'level': env('LOG_CONSOLE_LEVEL', 'WARNING'),
            'class': 'logging.StreamHandler',
            'formatter': 'verbose',
        },
        'file': {
            'level': 'INFO',
            'class': 'logging.handlers.RotatingFileHandler',
            'filename': os.path.join(BASE_DIR, 'logs', 'ledger.log'),
            'formatter': 'verbose',
            'maxBytes': 5242880
        },
    },
    'loggers': {
        '': {
            'handlers': ['file', 'console'],
            'level': env('LOG_CONSOLE_LEVEL', 'WARNING'),
            'propagate': True
        },
        'django.request': {
            'handlers': ['file'],
            'level': 'INFO',
            'propagate': False,
        },
        'log': {
            'handlers': ['file'],
            'level': 'INFO'
        },
    }
}<|MERGE_RESOLUTION|>--- conflicted
+++ resolved
@@ -45,20 +45,11 @@
     ]) + [
     'ledger.accounts',   #  Defines custom user model, passwordless auth pipeline.
     'ledger.licence',
-<<<<<<< HEAD
-    'wildlifelicensing.apps.dashboard',
-    'wildlifelicensing.apps.main',
-    'wildlifelicensing.apps.applications',
-    'wildlifelicensing.apps.emails',
-    'wildlifelicensing.apps.returns',
-    'wildlifelicensing.apps.customer_management'
-=======
     'wildlifelicensing.apps.WLDashboard',
     'wildlifelicensing.apps.WLMain',
     'wildlifelicensing.apps.WLApplications',
     'wildlifelicensing.apps.WLEmails',
     'wildlifelicensing.apps.WLReturns'
->>>>>>> 13a7deb3
 ]
 
 SITE_ID = 1
