from django.core.exceptions import ImproperlyConfigured
from confy import env, database
from oscar.defaults import *
from oscar import get_core_apps, OSCAR_MAIN_TEMPLATE_DIR

import os

# Project paths
# Build paths inside the project like this: os.path.join(BASE_DIR, ...)
BASE_DIR = os.path.dirname(os.path.dirname(os.path.abspath(__file__)))
PROJECT_DIR = os.path.join(BASE_DIR, 'ledger')

# Application definitions
SECRET_KEY = env('SECRET_KEY')
DEBUG = env('DEBUG', False)
CSRF_COOKIE_SECURE = env('CSRF_COOKIE_SECURE', False)
SESSION_COOKIE_SECURE = env('SESSION_COOKIE_SECURE', False)
if DEBUG:
    ALLOWED_HOSTS = ['*']
else:
    ALLOWED_HOSTS = env('ALLOWED_HOSTS', [])
WSGI_APPLICATION = 'ledger.wsgi.application'
INSTALLED_APPS = [
    'django.contrib.admin',
    'django.contrib.auth',
    'django.contrib.contenttypes',
    'django.contrib.gis',
    'django.contrib.sessions',
    'django.contrib.sites',
    'django.contrib.messages',
    'django.contrib.staticfiles',
    'django.contrib.flatpages',
    'social_django',
    'django_extensions',
    'reversion',
    'widget_tweaks',
    'django_countries',
    'django_cron',
    ] + get_core_apps([  # django-oscar overrides
        'ledger.basket',
        'ledger.order',
        'ledger.checkout',
        'ledger.address',
        'ledger.catalogue',
        'ledger.dashboard.catalogue',
        'ledger.payment'
    ]) + [
    'ledger.accounts',   #  Defines custom user model, passwordless auth pipeline.
    'ledger.licence',
    'ledger.payments',
    'ledger.payments.bpay',
    'ledger.payments.bpoint',
    'ledger.payments.cash',
    'ledger.payments.invoice',
    'ledger.taxonomy',
]

MIDDLEWARE_CLASSES = [
    'django.middleware.security.SecurityMiddleware',
    'django.contrib.sessions.middleware.SessionMiddleware',
    'django.middleware.common.CommonMiddleware',
    'django.middleware.csrf.CsrfViewMiddleware',
    'django.contrib.auth.middleware.AuthenticationMiddleware',
    'django.contrib.auth.middleware.SessionAuthenticationMiddleware',
    'django.contrib.messages.middleware.MessageMiddleware',
    'django.middleware.clickjacking.XFrameOptionsMiddleware',
    'dpaw_utils.middleware.SSOLoginMiddleware',
    'dpaw_utils.middleware.AuditMiddleware',  # Sets model creator/modifier field values.
    'ledger.basket.middleware.BasketMiddleware',
    'django.contrib.flatpages.middleware.FlatpageFallbackMiddleware',
]

# Authentication settings
LOGIN_URL = '/'
AUTHENTICATION_BACKENDS = (
    'social_core.backends.email.EmailAuth',
    'django.contrib.auth.backends.ModelBackend',
)
AUTH_USER_MODEL = 'accounts.EmailUser'
# for reference, django.conf.settings.X == backend.setting('X')
# this one prevents the email auth backend from creating EmailUsers with a username param
USER_FIELDS = ['email']
SOCIAL_AUTH_STRATEGY = 'social_django.strategy.DjangoStrategy'
SOCIAL_AUTH_STORAGE = 'social_django.models.DjangoStorage'
SOCIAL_AUTH_EMAIL_FORM_URL = '/ledger/'
SOCIAL_AUTH_EMAIL_VALIDATION_FUNCTION = 'ledger.accounts.mail.send_validation'
SOCIAL_AUTH_EMAIL_VALIDATION_URL = '/ledger/validation-sent/'
SOCIAL_AUTH_EMAIL_VALIDATION_ALLOW_REUSE = True
SOCIAL_AUTH_EMAIL_VALIDATION_EXPIRED_THRESHOLD = env('EMAIL_VALIDATION_EXPIRY', 86400)
SOCIAL_AUTH_PASSWORDLESS = True
SOCIAL_AUTH_SESSION_EXPIRATION = env('SESSION_EXPIRATION', False)
SOCIAL_AUTH_MAX_SESSION_LENGTH = env('MAX_SESSION_LENGTH', 1209600)     # two weeks
SOCIAL_AUTH_LOGIN_REDIRECT_URL = '/'
SOCIAL_AUTH_USERNAME_IS_FULL_EMAIL = True
SOCIAL_AUTH_ADMIN_USER_SEARCH_FIELDS = ['first_name', 'last_name', 'email']
SOCIAL_AUTH_PIPELINE = (
    'social_core.pipeline.social_auth.social_details',
    'ledger.accounts.pipeline.lower_email_address',
    'ledger.accounts.pipeline.logout_previous_session',
    'social_core.pipeline.social_auth.social_uid',
    'social_core.pipeline.social_auth.auth_allowed',
    'social_core.pipeline.social_auth.social_user',
    'social_core.pipeline.user.get_username',
    'ledger.accounts.pipeline.mail_validation',
    'ledger.accounts.pipeline.user_by_email',
    'social_core.pipeline.user.create_user',
    'ledger.accounts.pipeline.user_is_new_session',
    'social_core.pipeline.social_auth.associate_user',
    'social_core.pipeline.social_auth.load_extra_data',
)

SESSION_COOKIE_DOMAIN = env('SESSION_COOKIE_DOMAIN', None)
if SESSION_COOKIE_DOMAIN:
    SESSION_COOKIE_NAME = (SESSION_COOKIE_DOMAIN + ".ledger_sessionid").replace(".", "_")


# Email settings
ADMINS = ('asi@dpaw.wa.gov.au',)
EMAIL_HOST = env('EMAIL_HOST', 'email.host')
EMAIL_PORT = env('EMAIL_PORT', 25)
EMAIL_FROM = env('EMAIL_FROM', ADMINS[0])
DEFAULT_FROM_EMAIL = EMAIL_FROM

TEMPLATES = [
    {
        'BACKEND': 'django.template.backends.django.DjangoTemplates',
        'DIRS': [
            os.path.join(PROJECT_DIR, 'templates'),
            OSCAR_MAIN_TEMPLATE_DIR,
        ],
        'APP_DIRS': True,
        'OPTIONS': {
            'context_processors': [
                'django.template.context_processors.debug',
                'django.template.context_processors.request',
                'django.contrib.auth.context_processors.auth',
                'django.contrib.messages.context_processors.messages',

                # django-oscar default templates
                'oscar.apps.search.context_processors.search_form',
                'oscar.apps.promotions.context_processors.promotions',
                'oscar.apps.checkout.context_processors.checkout',
                'oscar.apps.customer.notifications.context_processors.notifications',
                'oscar.core.context_processors.metadata',
            ],
        },
    },
]


BOOTSTRAP3 = {
    'jquery_url': '//static.dpaw.wa.gov.au/static/libs/jquery/2.2.1/jquery.min.js',
    'base_url': '//static.dpaw.wa.gov.au/static/libs/twitter-bootstrap/3.3.6/',
    'css_url': None,
    'theme_url': None,
    'javascript_url': None,
    'javascript_in_head': False,
    'include_jquery': False,
    'required_css_class': 'required-form-field',
    'set_placeholder': False,
}

HAYSTACK_CONNECTIONS = {
    'default': {
        'ENGINE': 'haystack.backends.simple_backend.SimpleEngine',
    },
}


# Database
DATABASES = {
    # Defined in the DATABASE_URL env variable.
    'default': database.config(),
}


# Password validation
# https://docs.djangoproject.com/en/1.9/ref/settings/#auth-password-validators
AUTH_PASSWORD_VALIDATORS = [
    {
        'NAME': 'django.contrib.auth.password_validation.UserAttributeSimilarityValidator',
    },
    {
        'NAME': 'django.contrib.auth.password_validation.MinimumLengthValidator',
    },
    {
        'NAME': 'django.contrib.auth.password_validation.CommonPasswordValidator',
    },
    {
        'NAME': 'django.contrib.auth.password_validation.NumericPasswordValidator',
    },
]


# Internationalization
# https://docs.djangoproject.com/en/1.9/topics/i18n/
LANGUAGE_CODE = 'en-AU'
TIME_ZONE = 'Australia/Perth'
USE_I18N = True
USE_L10N = True
USE_TZ = True

# Static files (CSS, JavaScript, Images)
# https://docs.djangoproject.com/en/1.9/howto/static-files/
STATIC_ROOT = os.path.join(BASE_DIR, 'staticfiles')
STATIC_URL = '/static/'
STATICFILES_DIRS = [
    os.path.join(os.path.join(BASE_DIR, 'ledger', 'static')),
    os.path.join(os.path.join(BASE_DIR, 'wildlifelicensing', 'static')),
    os.path.join(os.path.join(BASE_DIR, 'wildlifecompliance', 'static')),
]
if not os.path.exists(os.path.join(BASE_DIR, 'media')):
    os.mkdir(os.path.join(BASE_DIR, 'media'))
MEDIA_ROOT = env('MEDIA_ROOT', os.path.join(BASE_DIR, 'media'))
MEDIA_URL = '/media/'

# Logging settings
# Ensure that the logs directory exists:
if not os.path.exists(os.path.join(BASE_DIR, 'logs')):
    os.mkdir(os.path.join(BASE_DIR, 'logs'))
LOGGING = {
    'version': 1,
    'formatters': {
        'verbose': {
            'format': '%(levelname)s %(asctime)s %(module)s %(message)s'
        },
    },
    'handlers': {
        'console': {
            'level': env('LOG_CONSOLE_LEVEL', 'INFO'),
            'class': 'logging.StreamHandler',
            'formatter': 'verbose',
        },
        'file': {
            'level': 'INFO',
            'class': 'logging.handlers.RotatingFileHandler',
            'filename': os.path.join(BASE_DIR, 'logs', 'ledger.log'),
            'formatter': 'verbose',
            'maxBytes': 5242880
        },
    },
    'loggers': {
        '': {
            'handlers': ['file', 'console'],
            'level': env('LOG_CONSOLE_LEVEL', 'WARNING'),
            'propagate': True
        },
        'django': {
            'handlers': ['file'],
            'level': 'INFO',
            'propagate': False,
        },
        'log': {
            'handlers': ['file'],
            'level': 'INFO'
        },
        'wildlifelicensing': {
            'handlers': ['file'],
            'level': 'INFO'
        },
<<<<<<< HEAD
        'wildlifecompliance': {
            'handlers': ['file'],
            'level': 'INFO'
        },
=======
        'disturbance': {
            'handlers': ['file'],
            'level': 'INFO',
            'propagate': True
        },

>>>>>>> 5f356800
#        'oscar.checkout': {
#            'handlers': ['file'],
#            'level': 'INFO'
#        },
#        'bpoint_dpaw': {
#            'handlers': ['file'],
#            'level': 'INFO'
#        }
    }
}

# django-dynamic-fields test generation settings
DDF_FILL_NULLABLE_FIELDS = False

# Ledger settings
CMS_URL=env('CMS_URL',None)
VALID_SYSTEMS=env('VALID_SYSTEMS', '')
VALID_SYSTEMS=VALID_SYSTEMS.split(',') if VALID_SYSTEMS else []
LEDGER_USER=env('LEDGER_USER',None)
LEDGER_PASS=env('LEDGER_PASS')
NOTIFICATION_EMAIL=env('NOTIFICATION_EMAIL')
BPAY_GATEWAY = env('BPAY_GATEWAY', None)
INVOICE_UNPAID_WARNING = env('INVOICE_UNPAID_WARNING', '')
# GST Settings
LEDGER_GST = env('LEDGER_GST',10)
# BPAY settings
BPAY_ALLOWED = env('BPAY_ALLOWED',True)
BPAY_BILLER_CODE=env('BPAY_BILLER_CODE')
# BPOINT settings
BPOINT_CURRENCY='AUD'
BPOINT_BILLER_CODE=env('BPOINT_BILLER_CODE')
BPOINT_USERNAME=env('BPOINT_USERNAME')
BPOINT_PASSWORD=env('BPOINT_PASSWORD')
BPOINT_MERCHANT_NUM=env('BPOINT_MERCHANT_NUM')
BPOINT_TEST=env('BPOINT_TEST',True)
# Custom Email Settings
EMAIL_BACKEND = 'ledger.ledger_email.LedgerEmailBackend'
PRODUCTION_EMAIL = env('PRODUCTION_EMAIL', False)
# Intercept and forward email recipient for non-production instances
# Send to list of NON_PROD_EMAIL users instead
EMAIL_INSTANCE = env('EMAIL_INSTANCE','PROD')
NON_PROD_EMAIL = env('NON_PROD_EMAIL')
if not PRODUCTION_EMAIL:
    if not NON_PROD_EMAIL:
        raise ImproperlyConfigured('NON_PROD_EMAIL must not be empty if PRODUCTION_EMAIL is set to False')
    if EMAIL_INSTANCE not in ['PROD','DEV','TEST','UAT']:
        raise ImproperlyConfigured('EMAIL_INSTANCE must be either "PROD","DEV","TEST","UAT"')
    if EMAIL_INSTANCE == 'PROD':
        raise ImproperlyConfigured('EMAIL_INSTANCE cannot be \'PROD\' if PRODUCTION_EMAIL is set to False')

# Oscar settings
from oscar.defaults import *
OSCAR_ALLOW_ANON_CHECKOUT = True
OSCAR_SHOP_NAME = env('OSCAR_SHOP_NAME')
OSCAR_DASHBOARD_NAVIGATION.append(
    {
        'label': 'Payments',
        'icon': 'icon-globe',
        'children': [
            {
                'label': 'Invoices',
                'url_name': 'payments:invoices-list',
            },
            {
                'label': 'BPAY collections',
                'url_name': 'payments:bpay-collection-list',
            },
            {
                'label': 'BPOINT transactions',
                'url_name': 'payments:bpoint-dash-list',
            },
        ]
    }
)
OSCAR_DEFAULT_CURRENCY = 'AUD'
ORACLE_IMPORT_SEQUENCE = env('ORACLE_IMPORT_SEQUENCE',70000)<|MERGE_RESOLUTION|>--- conflicted
+++ resolved
@@ -258,19 +258,15 @@
             'handlers': ['file'],
             'level': 'INFO'
         },
-<<<<<<< HEAD
         'wildlifecompliance': {
             'handlers': ['file'],
             'level': 'INFO'
         },
-=======
         'disturbance': {
             'handlers': ['file'],
             'level': 'INFO',
             'propagate': True
         },
-
->>>>>>> 5f356800
 #        'oscar.checkout': {
 #            'handlers': ['file'],
 #            'level': 'INFO'
