--- conflicted
+++ resolved
@@ -91,14 +91,11 @@
 class MooringAreaGroupAdmin(admin.ModelAdmin):
     filter_horizontal = ('members','moorings')
 
-<<<<<<< HEAD
-=======
     def formfield_for_manytomany(self, db_field, request, **kwargs):
         if db_field.name == "members":
             kwargs["queryset"] = EmailUser.objects.filter(is_staff=True)
         return super(MooringAreaGroupAdmin, self).formfield_for_manytomany(db_field, request, **kwargs)
 
->>>>>>> 51180c2f
     def get_queryset(self, request):
         """ Filter based on the mooring group of the user. """
         qs = super(MooringAreaGroupAdmin, self).get_queryset(request)
@@ -156,18 +153,12 @@
 
 @admin.register(models.Booking)
 class BookingAdmin(admin.ModelAdmin):
-<<<<<<< HEAD
-=======
     raw_id_fields = ('customer','created_by','overridden_by','canceled_by','old_booking','admission_payment',)
->>>>>>> 51180c2f
     list_display = ('id','arrival','departure','booking_type','mooringarea','legacy_id','legacy_name','status','cost_total')
     ordering = ('-id',)
     search_fileds = ('arrival','departure')
     list_filter = ('id','arrival','departure','mooringarea')
-<<<<<<< HEAD
-=======
     readonly_fields=('created',)
->>>>>>> 51180c2f
     inlines = [BookingInvoiceInline,MooringsiteBookingInline]
 
     def has_add_permission(self, request, obj=None):
@@ -409,13 +400,9 @@
 
 @admin.register(models.AdmissionsBooking)
 class AdmissionBooking(admin.ModelAdmin):
-<<<<<<< HEAD
-    list_display = ('confirmation_number', 'customer', 'totalCost')
-=======
     raw_id_fields = ('customer',)
     list_display = ('confirmation_number', 'customer', 'totalCost')
     readonly_fields=('created_by','canceled_by',)
->>>>>>> 51180c2f
     inlines = [AdmissionLineInline]
 
 
@@ -521,11 +508,7 @@
 
 @admin.register(models.RegisteredVessels)
 class RegisteredVessels(admin.ModelAdmin):
-<<<<<<< HEAD
-    list_display = ('rego_no', 'sticker_l', 'sticker_au', 'sticker_an')
-=======
     list_display = ('rego_no', 'sticker_l', 'sticker_au', 'sticker_an','vessel_size','vessel_draft','vessel_beam','vessel_weight')
->>>>>>> 51180c2f
     ordering = ('rego_no',)
     search_fields = ('rego_no',)
 
