--- conflicted
+++ resolved
@@ -62,11 +62,8 @@
                                 MooringAreaGroup,
                                 AdmissionsBooking,
                                 AdmissionsRate,
-<<<<<<< HEAD
                                 BookingPeriodOption
-=======
                                 AdmissionsBookingInvoice
->>>>>>> 8f173238
                                 )
 
 from mooring.serialisers import (  MooringsiteBookingSerialiser,
