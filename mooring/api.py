--- conflicted
+++ resolved
@@ -1816,12 +1816,8 @@
                             if bp['id'] in avbp_map:
                                bp['status'] = avbp_map[bp['id']]
                                bp['booking_row_id'] = avbp_map2[bp['id']]
-<<<<<<< HEAD
-                         bp_new.append(bp) 
-=======
                          bp_new.append(bp)
                          # Close everything thats in the past 
->>>>>>> 43951e62
                          if datetime.strptime(str(date_rotate), '%Y-%m-%d') <= datetime.now():
                                bp['status'] = 'closed'
                          
