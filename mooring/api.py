--- conflicted
+++ resolved
@@ -485,15 +485,6 @@
                 max_days = min([x.max_days for x in stay_history])
             else:
                 max_days = settings.PS_MAX_BOOKING_LENGTH
-<<<<<<< HEAD
-            if (end_date - start_date).days <= max_days:   
-                queryset.append(q)
-
-        print "DEBUG-queryset: ", queryset
-        serializer = self.get_serializer(queryset, many=True)
-        print "DEBUG-serializer.data: ", serializer.data
-        return Response(serializer.data)
-=======
             if (end_date - start_date).days <= max_days:         
                 row = {}
                 row['id'] = q.mooringarea.id
@@ -520,7 +511,6 @@
     ongoing_booking = Booking.objects.get(pk=request.session['ps_booking']) if 'ps_booking' in request.session else None
     response_data['current_booking'] = get_current_booking(ongoing_booking)
     return HttpResponse(json.dumps(response_data), content_type='application/json')
->>>>>>> 898bf634
 
 
 @require_http_methods(['GET'])
