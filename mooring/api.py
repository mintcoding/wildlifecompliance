import traceback
import base64
import geojson
import decimal
import logging
from six.moves.urllib.parse import urlparse
from wsgiref.util import FileWrapper
from django.db.models import Q, Min
from django.db import transaction
from django.http import HttpResponse
from django.core.files.base import ContentFile
from django.core.exceptions import ValidationError
from django.conf import settings
from django.contrib import messages
from django.views.decorators.http import require_http_methods
from django.views.decorators.csrf import csrf_exempt
from django.utils import timezone
from rest_framework import viewsets, serializers, status, generics, views
from rest_framework.decorators import detail_route, list_route,renderer_classes,authentication_classes,permission_classes
from rest_framework.response import Response
from rest_framework.renderers import JSONRenderer
from rest_framework.permissions import IsAuthenticated, AllowAny, IsAdminUser, BasePermission
from rest_framework.pagination import PageNumberPagination
from datetime import datetime, timedelta
from collections import OrderedDict
from django.core.cache import cache
from ledger.accounts.models import EmailUser,Address
from ledger.address.models import Country
from ledger.payments.models import Invoice
from django.db.models import Count
from mooring import utils
from mooring.helpers import can_view_campground
from datetime import datetime,timedelta, date
from mooring.models import (MooringArea,
                                District,
                                Contact,
                                MooringsiteBooking,
                                Mooringsite,
                                MooringsiteRate,
                                Booking,
                                MooringAreaBookingRange,
                                MooringsiteBookingRange,
                                MooringsiteStayHistory,
                                MooringAreaStayHistory,
                                PromoArea,
                                MarinePark,
                                Feature,
                                Region,
                                MooringsiteClass,
                                Booking,
                                MooringsiteRate,
                                Rate,
                                MooringAreaPriceHistory,
                                MooringsiteClassPriceHistory,
                                ClosureReason,
                                OpenReason,
                                PriceReason,
                                AdmissionsReason,
                                MaximumStayReason,
                                MarinaEntryRate,
                                BookingVehicleRego,
                                MooringAreaGroup,
                                AdmissionsBooking,
                                AdmissionsRate
                                )

from mooring.serialisers import (  MooringsiteBookingSerialiser,
                                    MooringsiteSerialiser,
                                    ContactSerializer,
                                    DistrictSerializer,
                                    MooringAreaMapSerializer,
                                    MarineParkMapSerializer,
                                    MarineParkRegionMapSerializer,
                                    MooringAreaMapFilterSerializer,
                                    MooringAreaSerializer,
                                    MooringAreaDatatableSerializer,
                                    MooringAreaMooringsiteFilterSerializer,
                                    MooringsiteBookingSerializer,
                                    PromoAreaSerializer,
                                    MarinaSerializer,
                                    FeatureSerializer,
                                    RegionSerializer,
                                    MooringsiteClassSerializer,
                                    BookingSerializer,
                                    MooringAreaBookingRangeSerializer,
                                    MooringsiteBookingRangeSerializer,
                                    MooringsiteRateSerializer,
                                    MooringsiteRateReadonlySerializer,
                                    MooringsiteStayHistorySerializer,
                                    MooringAreaStayHistorySerializer,
                                    RateSerializer,
                                    RateDetailSerializer,
                                    MooringAreaPriceHistorySerializer,
                                    MooringsiteClassPriceHistorySerializer,
                                    MooringAreaImageSerializer,
                                    ExistingMooringAreaImageSerializer,
                                    ClosureReasonSerializer,
                                    OpenReasonSerializer,
                                    PriceReasonSerializer,
                                    AdmissionsReasonSerializer,
                                    MaximumStayReasonSerializer,
                                    BulkPricingSerializer,
                                    UsersSerializer,
                                    AccountsAddressSerializer,
                                    MarinaEntryRateSerializer,
                                    ReportSerializer,
                                    BookingSettlementReportSerializer,
                                    CountrySerializer,
                                    UserSerializer,
                                    UserAddressSerializer,
                                    ContactSerializer as UserContactSerializer,
                                    PersonalSerializer,
                                    PhoneSerializer,
                                    OracleSerializer,
                                    BookingHistorySerializer,
                                    MooringAreaGroupSerializer,
                                    AdmissionsBookingSerializer,
                                    AdmissionsRateSerializer
                                    )
from mooring.helpers import is_officer, is_customer
from mooring import reports 
from mooring import pdf
from mooring.perms import PaymentCallbackPermission
from mooring import emails
from mooring import exceptions
from django.contrib.gis.geos import Point
from django.contrib.gis.measure import Distance  

# API Views
class MooringsiteBookingViewSet(viewsets.ModelViewSet):
    queryset = MooringsiteBooking.objects.all()
    serializer_class = MooringsiteBookingSerialiser

class DistrictViewSet(viewsets.ModelViewSet):
    queryset = District.objects.all()
    serializer_class = DistrictSerializer

class ContactViewSet(viewsets.ModelViewSet):
    queryset = Contact.objects.all()
    serializer_class = ContactSerializer

class MooringsiteViewSet(viewsets.ModelViewSet):
    queryset = Mooringsite.objects.all()
    serializer_class = MooringsiteSerialiser


    def list(self, request, format=None):
        queryset = self.get_queryset()
        formatted = bool(request.GET.get("formatted", False))
        serializer = self.get_serializer(queryset, formatted=formatted, many=True, method='get')
        return Response(serializer.data)

    def retrieve(self, request, *args, **kwargs):
        instance = self.get_object()
        formatted = bool(request.GET.get("formatted", False))
        serializer = self.get_serializer(instance, formatted=formatted, method='get')
        return Response(serializer.data)

    def update(self, request, *args, **kwargs):
        try:
            instance = self.get_object()
            serializer = self.get_serializer(instance,data=request.data,partial=True)
            serializer.is_valid(raise_exception=True)
            self.perform_update(serializer)

            return Response(serializer.data)
        except serializers.ValidationError:
            print(traceback.print_exc())
            raise
        except ValidationError as e:
            raise serializers.ValidationError(repr(e.error_dict))
        except Exception as e:
            print(traceback.print_exc())
            raise serializers.ValidationError(str(e))

    def create(self, request, *args, **kwargs):
        try:
            http_status = status.HTTP_200_OK
            number = request.data.pop('number')
            serializer = self.get_serializer(data=request.data,method='post')
            serializer.is_valid(raise_exception=True)

            if number >  1:
                data = dict(serializer.validated_data)
                campsites = Mooringsite.bulk_create(number,data)
                res = self.get_serializer(campsites,many=True)
            else:
                if number == 1 and serializer.validated_data['name'] == 'default':
                    latest = 0
                    current_campsites = Mooringsite.objects.filter(campground=serializer.validated_data.get('campground'))
                    cs_numbers = [int(c.name) for c in current_campsites if c.name.isdigit()]
                    if cs_numbers:
                        latest = max(cs_numbers)
                    if len(str(latest+1)) == 1:
                        name = '0{}'.format(latest+1)
                    else:
                        name = str(latest+1)
                    serializer.validated_data['name'] = name
                instance = serializer.save()
                res = self.get_serializer(instance)

            return Response(res.data)
        except serializers.ValidationError:
            print(traceback.print_exc())
            raise
        except ValidationError as e:
            raise serializers.ValidationError(repr(e.error_dict))
        except Exception as e:
            print(traceback.print_exc())
            raise serializers.ValidationError(str(e))

    @detail_route(methods=['post'])
    def open_close(self, request, format='json', pk=None):
        try:
            http_status = status.HTTP_200_OK
            # parse and validate data
            mutable = request.POST._mutable
            request.POST._mutable = True
            request.POST['campsite'] = self.get_object().id
            request.POST._mutable = mutable
            serializer = MooringsiteBookingRangeSerializer(data=request.data, method="post")
            serializer.is_valid(raise_exception=True)
            if serializer.validated_data.get('status') == 0:
                self.get_object().open(dict(serializer.validated_data))
            else:
                self.get_object().close(dict(serializer.validated_data))

            # return object
            ground = self.get_object()
            res = MooringsiteSerialiser(ground, context={'request':request})

            return Response(res.data)
        except serializers.ValidationError:
            raise
        except ValidationError as e:
            if hasattr(e,'error_dict'):
                raise serializers.ValidationError(repr(e.error_dict))
            else:
                raise serializers.ValidationError(repr(e[0].encode('utf-8')))
        except Exception as e:
            raise serializers.ValidationError(str(e))

    def close_campsites(self, closure_data, campsites):
        for campsite in campsites:
            closure_data['campsite'] = campsite
            try:
                serializer = MooringsiteBookingRangeSerializer(data=closure_data, method='post')
                serializer.is_valid(raise_exception=True)
                instance = Mooringsite.objects.get(pk=campsite)
                instance.close(dict(serializer.validated_data))
            except Exception as e:
                raise

    @list_route(methods=['post'])
    def bulk_close(self, request, format='json', pk=None):
        with transaction.atomic():
            try:
                http_status = status.HTTP_200_OK
                closure_data = request.data.copy()
                campsites = closure_data.pop('campsites[]')
                self.close_campsites(closure_data, campsites)
                return Response('All selected campsites closed')
            except serializers.ValidationError:
                print(traceback.print_exc())
                raise serializers.ValidationError(str(e[0]))
            except Exception as e:
                print(traceback.print_exc())
                raise serializers.ValidationError(str(e[0]))


    @detail_route(methods=['get'])
    def status_history(self, request, format='json', pk=None):
        try:
            http_status = status.HTTP_200_OK
            # Check what status is required
            closures = bool(request.GET.get("closures", False))
            if closures:
                serializer = MooringsiteBookingRangeSerializer(self.get_object().booking_ranges.filter(~Q(status=0)).order_by('-range_start'),many=True)
            else:
                serializer = MooringsiteBookingRangeSerializer(self.get_object().booking_ranges,many=True)
            res = serializer.data

            return Response(res,status=http_status)
        except serializers.ValidationError:
            print(traceback.print_exc())
            raise
        except ValidationError as e:
            raise serializers.ValidationError(repr(e.error_dict))
        except Exception as e:
            print(traceback.print_exc())
            raise serializers.ValidationError(str(e))

    @detail_route(methods=['get'])
    def stay_history(self, request, format='json', pk=None):
        try:
            http_status = status.HTTP_200_OK
            serializer = MooringsiteStayHistorySerializer(self.get_object().stay_history,many=True,context={'request':request},method='get')
            res = serializer.data

            return Response(res,status=http_status)
        except serializers.ValidationError:
            raise
        except ValidationError as e:
            raise serializers.ValidationError(repr(e.error_dict))
        except Exception as e:
            raise serializers.ValidationError(str(e))

    @detail_route(methods=['get'])
    def price_history(self, request, format='json', pk=None):
        try:
            http_status = status.HTTP_200_OK
            price_history = self.get_object().rates.all().order_by('-date_start')
            serializer = MooringsiteRateReadonlySerializer(price_history,many=True,context={'request':request})
            res = serializer.data
            return Response(res,status=http_status)
        except serializers.ValidationError:
            raise
        except ValidationError as e:
            raise serializers.ValidationError(repr(e.error_dict))
        except Exception as e:
            raise serializers.ValidationError(str(e))

    @detail_route(methods=['get'])
    def current_price(self, request, format='json', pk=None):
        try:
            http_status = status.HTTP_200_OK
            start_date = request.GET.get('arrival',False)
            end_date = request.GET.get('departure',False)
            res = []
            if start_date and end_date:
                res = utils.get_campsite_current_rate(request,self.get_object().id,start_date,end_date)
            else:
                res.append({
                    "error":"Arrival and departure dates are required",
                    "success":False
                })

            return Response(res,status=http_status)
        except serializers.ValidationError:
            traceback.print_exc()
            raise
        except ValidationError as e:
            raise serializers.ValidationError(repr(e.error_dict))
        except Exception as e:
            raise serializers.ValidationError(str(e))



class MooringsiteStayHistoryViewSet(viewsets.ModelViewSet):
    queryset = MooringsiteStayHistory.objects.all()
    serializer_class = MooringsiteStayHistorySerializer

    def update(self, request, *args, **kwargs):
        try:
            instance = self.get_object()
            partial = kwargs.pop('partial', False)
            serializer = self.get_serializer(instance,data=request.data,partial=partial)
            serializer.is_valid(raise_exception=True)
            if instance.range_end and not serializer.validated_data.get('range_end'):
                instance.range_end = None
            self.perform_update(serializer)

            return Response(serializer.data)
        except serializers.ValidationError:
            raise
        except ValidationError as e:
            raise serializers.ValidationError(repr(e.error_dict))
        except Exception as e:
            raise serializers.ValidationError(str(e))

class MooringAreaStayHistoryViewSet(viewsets.ModelViewSet):
    queryset = MooringAreaStayHistory.objects.all()
    serializer_class = MooringAreaStayHistorySerializer

    def update(self, request, *args, **kwargs):
        try:
            instance = self.get_object()
            partial = kwargs.pop('partial', False)
            serializer = self.get_serializer(instance,data=request.data,partial=partial)
            serializer.is_valid(raise_exception=True)
            if instance.range_end and not serializer.validated_data.get('range_end'):
                instance.range_end = None
            self.perform_update(serializer)

            return Response(serializer.data)
        except serializers.ValidationError:
            raise
        except ValidationError as e:
            raise serializers.ValidationError(repr(e.error_dict))
        except Exception as e:
            raise serializers.ValidationError(str(e))

class MooringAreaMapViewSet(viewsets.ReadOnlyModelViewSet):
#   queryset = MooringArea.objects.exclude(campground_type=3).annotate(Min('mooringsites__rates__rate__adult'))
    queryset = MooringArea.objects.exclude(mooring_type=3)
    serializer_class = MooringAreaMapSerializer
    permission_classes = []

class MarineParksRegionMapViewSet(viewsets.ReadOnlyModelViewSet):
#    queryset = MooringArea.objects.values('park_id__name','park_id__wkb_geometry').annotate(total=Count('park'))
    queryset = MooringArea.objects.values('park__district__region','park__district__region__name','park__district__region__wkb_geometry').annotate(total=Count('park__district__region'))
    serializer_class = MarineParkRegionMapSerializer
    permission_classes = []

class MarineParksMapViewSet(viewsets.ReadOnlyModelViewSet):
    #queryset = District.objects.all()
    queryset = MooringArea.objects.values('park_id__name','park_id__wkb_geometry').annotate(total=Count('park'))
    serializer_class = MarineParkMapSerializer 
    permission_classes = []

class MooringAreaMapFilterViewSet(viewsets.ReadOnlyModelViewSet):
    queryset = MooringArea.objects.exclude(mooring_type=3)
    serializer_class = MooringAreaMapFilterSerializer
    permission_classes = []

    def list(self, request, *args, **kwargs):
        data = {
            "arrival" : request.GET.get('arrival', None),
            "departure" : request.GET.get('departure', None),
            "num_adult" : request.GET.get('num_adult', 0),
            "num_concession" : request.GET.get('num_concession', 0),
            "num_child" : request.GET.get('num_child', 0),
            "num_infant" : request.GET.get('num_infant', 0),
            "gear_type": request.GET.get('gear_type', 'all')
        }
       
        serializer = MooringAreaMooringsiteFilterSerializer(data=data)
        serializer.is_valid(raise_exception=True)
        scrubbed = serializer.validated_data
        context = {}
        # filter to the campsites by gear allowed (if specified), else show the lot
        if scrubbed['gear_type'] != 'all':
            context = {scrubbed['gear_type']: True}

        # if a date range is set, filter out campgrounds that are unavailable for the whole stretch
        if scrubbed['arrival'] and scrubbed['departure'] and (scrubbed['arrival'] < scrubbed['departure']):
            sites = Mooringsite.objects.filter(**context)
            ground_ids = utils.get_open_marinas(sites, scrubbed['arrival'], scrubbed['departure'])

        else: # show all of the campgrounds with campsites
            ground_ids = set((x[0] for x in Mooringsite.objects.filter(**context).values_list('mooringarea')))

            # we need to be tricky here. for the default search (all, no timestamps),
            # we want to include all of the "campgrounds" that don't have any campsites in the model! (e.g. third party)
            if scrubbed['gear_type'] == 'all':
                ground_ids.update((x[0] for x in MooringArea.objects.filter(campsites__isnull=True).values_list('id')))


        # Filter out for the max period
        today = date.today()
        if scrubbed['arrival']:
            start_date = scrubbed['arrival']
        else:
            start_date = today
        if scrubbed['departure']:
            end_date = scrubbed['departure']
        else:
            end_date = today + timedelta(days=1)

        temp_queryset = MooringArea.objects.filter(id__in=ground_ids).order_by('name')
        queryset = []
        for q in temp_queryset:
            # Get the current stay history
            stay_history = MooringAreaStayHistory.objects.filter(
                            Q(range_start__lte=start_date,range_end__gte=start_date)|# filter start date is within period
                            Q(range_start__lte=end_date,range_end__gte=end_date)|# filter end date is within period
                            Q(Q(range_start__gt=start_date,range_end__lt=end_date)&Q(range_end__gt=today)) #filter start date is before and end date after period
                            ,mooringarea=q)
            if stay_history:
                max_days = min([x.max_days for x in stay_history])
            else:
                max_days = settings.PS_MAX_BOOKING_LENGTH
            if (end_date - start_date).days <= max_days:            
                queryset.append(q)

        serializer = self.get_serializer(queryset, many=True)
        return Response(serializer.data)


@require_http_methods(['GET'])
def search_suggest(request, *args, **kwargs):
    entries = []
    for x in MooringArea.objects.filter(wkb_geometry__isnull=False).values_list('id', 'name', 'wkb_geometry','park__name','park__district__region__name'):
        entries.append(geojson.Point((x[2].x, x[2].y), properties={'type': 'MooringArea', 'id': x[0], 'name': x[1]+' - '+x[3]+' - '+x[4]}))
    for x in MarinePark.objects.filter(wkb_geometry__isnull=False).values_list('id', 'name', 'wkb_geometry','zoom_level','district__region__name'):
        entries.append(geojson.Point((x[2].x, x[2].y), properties={'type': 'Marina', 'id': x[0], 'name': x[1]+' - '+x[4], 'zoom_level': x[3]}))
    for x in PromoArea.objects.filter(wkb_geometry__isnull=False).values_list('id', 'name', 'wkb_geometry'):
        entries.append(geojson.Point((x[2].x, x[2].y), properties={'type': 'PromoArea', 'id': x[0], 'name': x[1]}))
    for x in Region.objects.filter(wkb_geometry__isnull=False).values_list('id', 'name', 'wkb_geometry','zoom_level'):
        entries.append(geojson.Point((x[2].x, x[2].y), properties={'type': 'Region', 'id': x[0], 'name': x[1], 'zoom_level': x[3]}))


    return HttpResponse(geojson.dumps(geojson.FeatureCollection(entries)), content_type='application/json')

@csrf_exempt
#@require_http_methods(['GET'])
#@require_http_methods(['POST'])
def add_booking(request, *args, **kwargs):
    import json
    response_data = {}
    response_data['result'] = 'error'
    response_data['message'] = ''
    print (request.POST['date']) 
    print (request.POST['bp_id'])
    print (request.POST['site_id'])

    booking = Booking.objects.get(pk=request.session['ps_booking']) if 'ps_booking' in request.session else None
    if request.user.is_anonymous():
        form = AnonymousMakeBookingsForm(request.POST)

    return HttpResponse(json.dumps(response_data), content_type='application/json')

class MooringAreaViewSet(viewsets.ModelViewSet):
    from django.db.models import Value, ManyToManyField
    queryset = MooringArea.objects.all().annotate(mooring_group=Value(None,output_field=ManyToManyField(MooringAreaGroup,blank=True)))
    serializer_class = MooringAreaSerializer

    @list_route(methods=['GET',])
    @renderer_classes((JSONRenderer,))
    def datatable_list(self,request,format=None):
        queryset = cache.get('moorings_dt')
        if queryset is None:
            queryset = self.get_queryset()
            cache.set('moorings_dt',queryset,3600)
        qs = [c for c in queryset.all() if can_view_campground(request.user,c)]
        serializer = MooringAreaDatatableSerializer(qs,many=True)
        data = serializer.data
        return Response(data)

    @renderer_classes((JSONRenderer,))
    def list(self, request, format=None):
        queryset = cache.get('mooringareas')
        formatted = bool(request.GET.get("formatted", False))
        if queryset is None:
            queryset = self.get_queryset()
            cache.set('mooringareas',queryset,3600)
        queryset = self.get_queryset()
        qs = [c for c in queryset.all() if can_view_campground(request.user,c)]
        serializer = self.get_serializer(qs, formatted=formatted, many=True, method='get')
        data = serializer.data
        return Response(data)

    def retrieve(self, request, *args, **kwargs):
        instance = self.get_object()
        #print request.GET.get("formatted", False)
        formatted = bool(request.GET.get("formatted", False))
        instance.mooring_group =  MooringAreaGroup.objects.filter(members__in=[request.user.id,],moorings__in=[instance.id,])
        if Mooringsite.objects.filter(mooringarea__id=instance.id).exists():
           pass
        else:
           mooringsite_class = MooringsiteClass.objects.all().first()    
           Mooringsite.objects.create(mooringarea=instance, 
                                      name=instance.name, 
                                      mooringsite_class=mooringsite_class,
                                      description=None)
       
        serializer = self.get_serializer(instance, formatted=formatted, method='get')
        return Response(serializer.data)

    def strip_b64_header(self, content):
        if ';base64,' in content:
            header, base64_data = content.split(';base64,')
            return base64_data
        return content

    def create(self, request, format=None):
        try:
            images_data = None
            http_status = status.HTTP_200_OK

            if "images" in request.data:
                images_data = request.data.pop("images")
            serializer = self.get_serializer(data=request.data)
            serializer.is_valid(raise_exception=True)
            instance =serializer.save()
            instance.mooring_group = None
        
            # Get and Validate campground images
            initial_image_serializers = [MooringAreaImageSerializer(data=image) for image in images_data] if images_data else []
            image_serializers = []
            if initial_image_serializers:

                for image_serializer in initial_image_serializers:
                    result = urlparse(image_serializer.initial_data['image'])
                    if not (result.scheme =='http' or result.scheme == 'https') and not result.netloc:
                        image_serializers.append(image_serializer)

                if image_serializers:
                    for image_serializer in image_serializers:
                        image_serializer.initial_data["campground"] = instance.id
                        image_serializer.initial_data["image"] = ContentFile(base64.b64decode(self.strip_b64_header(image_serializer.initial_data["image"])))
                        image_serializer.initial_data["image"].name = 'uploaded'

                    for image_serializer in image_serializers:
                        image_serializer.is_valid(raise_exception=True)

                    for image_serializer in image_serializers:
                        image_serializer.save()

            if "mooring_group" in request.data:
                mooring_group = request.data.pop("mooring_group")
                mg = MooringAreaGroup.objects.all()
                for i in mg:
                    # i.campgrounds.clear()
                    if i.id in mooring_group:
                        m_all = i.moorings.all()
                        if instance.id in m_all:
                            pass
                        else:
                            i.moorings.add(instance)
                    else:
                        m_all = i.moorings.all()
                        for b in m_all:
                           if instance.id == b.id:
                              i.moorings.remove(b)

            if Mooringsite.objects.filter(mooringarea__id=instance.id).exists():
                pass
            else:
                mooringsite_class = MooringsiteClass.objects.all().first()
                Mooringsite.objects.create(mooringarea=instance,
                                      name=instance.name,
                                      mooringsite_class=mooringsite_class,
                                      description=None)

            return Response(serializer.data)
        except serializers.ValidationError:
            print(traceback.print_exc())
            raise
        except ValidationError as e:
            raise serializers.ValidationError(repr(e.error_dict))
        except Exception as e:
            print(traceback.print_exc())
            raise serializers.ValidationError(str(e))

    def update(self, request, *args, **kwargs):
        #= MooringAreaSerializer
        try:
            images_data = None
            http_status = status.HTTP_200_OK
            instance = self.get_object()
            post = request.data
            instance.mooring_group = None
            if "mooring_group" in request.data:
                mooring_group = request.data.pop("mooring_group")
#                mg = MooringAreaGroup.objects.filter(id__in=mooring_group)
                mg = MooringAreaGroup.objects.all()
                for i in mg:
                    # i.campgrounds.clear()
                    if i.id in mooring_group:
                        m_all = i.moorings.all()
                        if instance.id in m_all:
                            pass
                        else:
                            i.moorings.add(instance)
                    else:
                        m_all = i.moorings.all()
                        for b in m_all:
                           if instance.id == b.id:
                              i.moorings.remove(b)
                 
            if "images" in request.data:
                images_data = request.data.pop("images")
            serializer = self.get_serializer(instance,data=request.data,partial=True)
            serializer.is_valid(raise_exception=True)
            # Get and Validate campground images
            initial_image_serializers = [MooringAreaImageSerializer(data=image) for image in images_data] if images_data else []
            image_serializers, existing_image_serializers = [],[]
            # Get campgrounds current images
            current_images = instance.images.all()
            if initial_image_serializers:

                for image_serializer in initial_image_serializers:
                    result = urlparse(image_serializer.initial_data['image'])
                    if not (result.scheme =='http' or result.scheme == 'https') and not result.netloc:
                        image_serializers.append(image_serializer)
                    else:
                        data = {
                            'id':image_serializer.initial_data['id'],
                            'image':image_serializer.initial_data['image'],
                            'campground':instance.id
                        }
                        existing_image_serializers.append(ExistingMooringAreaImageSerializer(data=data))
                # Dealing with existing images
                images_id_list = []
                for image_serializer in existing_image_serializers:
                    image_serializer.is_valid(raise_exception=True)
                    images_id_list.append(image_serializer.validated_data['id'])
                #Get current object images and check if any has been removed
                for img in current_images:
                    if img.id not in images_id_list:
                        img.delete()
                # Creating new Images
                if image_serializers:
                    for image_serializer in image_serializers:
                        image_serializer.initial_data["campground"] = instance.id
                        image_serializer.initial_data["image"] = ContentFile(base64.b64decode(self.strip_b64_header(image_serializer.initial_data["image"])))
                        image_serializer.initial_data["image"].name = 'uploaded'
                    for image_serializer in image_serializers:
                        image_serializer.is_valid(raise_exception=True)

                    for image_serializer in image_serializers:
                        image_serializer.save()
            else:
                if current_images:
                    current_images.delete()
            self.perform_update(serializer)
            return Response(serializer.data)
        except serializers.ValidationError:
            print(traceback.print_exc())
            raise
        except ValidationError as e:
            raise serializers.ValidationError(repr(e.error_dict))
        except Exception as e:
            print(traceback.print_exc())
            raise serializers.ValidationError(str(e))

    @detail_route(methods=['post'])
    def open_close(self, request, format='json', pk=None):
        try:
            http_status = status.HTTP_200_OK
            # parse and validate data
            mutable = request.POST._mutable
            request.POST._mutable = True
            request.POST['campground'] = self.get_object().id
            request.POST._mutable = mutable
            serializer = MooringAreaBookingRangeSerializer(data=request.data, method="post")
            serializer.is_valid(raise_exception=True)
            if serializer.validated_data.get('status') == 0:
                self.get_object().open(dict(serializer.validated_data))
            else:
                self.get_object().close(dict(serializer.validated_data))

            # return object
            ground = self.get_object()
            res = MooringAreaSerializer(ground, context={'request':request})
            cache.delete('campgrounds_dt')
            return Response(res.data)
        except serializers.ValidationError:
            print(traceback.print_exc())
            raise
        except ValidationError as e:
            if hasattr(e,'error_dict'):
                raise serializers.ValidationError(repr(e.error_dict))
            else:
                raise serializers.ValidationError(repr(e[0].encode('utf-8')))
        except Exception as e:
            print(traceback.print_exc())
            raise serializers.ValidationError(str(e[0]))

    def close_campgrounds(self,closure_data,campgrounds):
        for campground in campgrounds:
            closure_data['campground'] = campground
            try:
                serializer = MooringAreaBookingRangeSerializer(data=closure_data, method="post")
                serializer.is_valid(raise_exception=True)
                instance = MooringArea.objects.get(pk = campground)
                instance.close(dict(serializer.validated_data))
            except Exception as e:
                raise

    @list_route(methods=['post'])
    def bulk_close(self, request, format='json', pk=None):
        with transaction.atomic():
            try:
                http_status = status.HTTP_200_OK
                closure_data = request.data.copy();
                campgrounds = closure_data.pop('campgrounds[]')
                '''Thread for performance / no error messages though'''
                #import thread
                #thread.start_new_thread( self.close_campgrounds, (closure_data,campgrounds,) )
                self.close_campgrounds(closure_data,campgrounds)
                cache.delete('campgrounds_dt')
                return Response('All Selected MooringAreas Closed')
            except serializers.ValidationError:
                print(traceback.print_exc())
                raise serializers.ValidationError(str(e[0]))
            except Exception as e:
                print(traceback.print_exc())
                raise serializers.ValidationError(str(e[0]))

    @detail_route(methods=['post'],)
    def addPrice(self, request, format='json', pk=None):
        try:
            http_status = status.HTTP_200_OK
            rate = None
            serializer = RateDetailSerializer(data=request.data)
            serializer.is_valid(raise_exception=True)
            rate_id = serializer.validated_data.get('rate',None)
            if rate_id:
                try:
                    rate = Rate.objects.get(id=rate_id)
                except Rate.DoesNotExist as e :
                    raise serializers.ValidationError('The selected rate does not exist')
            else:
#                rate = Rate.objects.get_or_create(mooring=serializer.validated_data['mooring'],adult=serializer.validated_data['adult'],concession=serializer.validated_data['concession'],child=serializer.validated_data['child'],infant=serializer.validated_data['infant'])[0]
#                rate = Rate.objects.get_or_create(mooring=serializer.validated_data['mooring'],adult='0.00',concession='0.00',child='0.00',infant='0.00')[0]
                rate = Rate.objects.get_or_create(mooring=serializer.validated_data['mooring'])[0]
            if rate:
                serializer.validated_data['rate']= rate
                data = {
                    'rate': rate,
                    'date_start': serializer.validated_data['period_start'],
                    'reason': PriceReason.objects.get(pk = serializer.validated_data['reason']),
                    'details': serializer.validated_data.get('details',None),
                    'update_level': 0
                }
                self.get_object().createMooringsitePriceHistory(data)
            price_history = MooringAreaPriceHistory.objects.filter(id=self.get_object().id)
            serializer = MooringAreaPriceHistorySerializer(price_history,many=True,context={'request':request})
            res = serializer.data

            return Response(res,status=http_status)
        except serializers.ValidationError:
            print(traceback.format_exc())
            raise
        except ValidationError as e:
            raise serializers.ValidationError(repr(e.error_dict))
        except Exception as e:
            print(traceback.format_exc())
            raise serializers.ValidationError(str(e))

    @detail_route(methods=['post'],)
    def updatePrice(self, request, format='json', pk=None):
        try:
            http_status = status.HTTP_200_OK
            original_data = request.data.pop('original')
            original_serializer = MooringAreaPriceHistorySerializer(data=original_data,method='post')
            original_serializer.is_valid(raise_exception=True)

            serializer = RateDetailSerializer(data=request.data)
            serializer.is_valid(raise_exception=True)
            rate_id = serializer.validated_data.get('rate',None)
            if rate_id:
                try:
                    rate = Rate.objects.get(id=rate_id)
                except Rate.DoesNotExist as e :
                    raise serializers.ValidationError('The selected rate does not exist')
            else:
                #rate = Rate.objects.get_or_create(adult=serializer.validated_data['adult'],concession=serializer.validated_data['concession'],child=serializer.validated_data['child'],infant=serializer.validated_data['infant'])[0]
                rate = Rate.objects.get_or_create(mooring=serializer.validated_data['mooring'])[0]
            if rate:
                serializer.validated_data['rate']= rate
                new_data = {
                    'rate': rate,
                    'date_start': serializer.validated_data['period_start'],
                    'reason': PriceReason.objects.get(pk=serializer.validated_data['reason']),
                    'details': serializer.validated_data.get('details',None),
                    'update_level': 0
                }
                self.get_object().updatePriceHistory(dict(original_serializer.validated_data),new_data)
            price_history = MooringAreaPriceHistory.objects.filter(id=self.get_object().id)
            serializer = MooringAreaPriceHistorySerializer(price_history,many=True,context={'request':request})
            res = serializer.data

            return Response(res,status=http_status)
        except serializers.ValidationError:
            print(traceback.print_exc())
            raise
        except ValidationError as e:
            raise serializers.ValidationError(repr(e.error_dict))
        except Exception as e:
            print(traceback.print_exc())
            raise serializers.ValidationError(str(e))

    @detail_route(methods=['post'],)
    def deletePrice(self, request, format='json', pk=None):
        try:
            http_status = status.HTTP_200_OK
            serializer = MooringAreaPriceHistorySerializer(data=request.data)
            serializer.is_valid(raise_exception=True)

            self.get_object().deletePriceHistory(serializer.validated_data)
            price_history = MooringAreaPriceHistory.objects.filter(id=self.get_object().id)
            serializer = MooringAreaPriceHistorySerializer(price_history,many=True,context={'request':request})
            res = serializer.data

            return Response(res,status=http_status)
        except serializers.ValidationError:
            print(traceback.print_exc())
            raise
        except ValidationError as e:
            raise serializers.ValidationError(repr(e.error_dict))
        except Exception as e:
            print(traceback.print_exc())
            raise serializers.ValidationError(str(e))

    @detail_route(methods=['get'])
    def status_history(self, request, format='json', pk=None):
        
        try:
            http_status = status.HTTP_200_OK
            # Check what status is required
            closures = bool(request.GET.get("closures", False))
            if closures:
                serializer = MooringAreaBookingRangeSerializer(self.get_object().booking_ranges.filter(~Q(status=0)).order_by('-range_start'),many=True)
            else:
                serializer = MooringAreaBookingRangeSerializer(self.get_object().booking_ranges,many=True)
            res = serializer.data

            return Response(res,status=http_status)
        except serializers.ValidationError:
            print(traceback.print_exc())
            raise
        except ValidationError as e:
            raise serializers.ValidationError(repr(e.error_dict))
        except Exception as e:
            print(traceback.print_exc())
            raise serializers.ValidationError(str(e))

    @detail_route(methods=['get'])
    def campsites(self, request, format='json', pk=None):
        try:
            http_status = status.HTTP_200_OK
            serializer = MooringsiteSerialiser(self.get_object().campsites,many=True,context={'request':request})
            res = serializer.data

            return Response(res,status=http_status)
        except serializers.ValidationError:
            raise
        except ValidationError as e:
            raise serializers.ValidationError(repr(e.error_dict))
        except Exception as e:
            raise serializers.ValidationError(str(e))

    @detail_route(methods=['get'])
    def price_history(self, request, format='json', pk=None):
        try:
            http_status = status.HTTP_200_OK
            price_history = MooringAreaPriceHistory.objects.filter(id=self.get_object().id).order_by('-date_start')
            
            serializer = MooringAreaPriceHistorySerializer(price_history,many=True,context={'request':request})
            res = serializer.data

            return Response(res,status=http_status)
        except serializers.ValidationError:
            raise
        except ValidationError as e:
            raise serializers.ValidationError(repr(e.error_dict))
        except Exception as e:
            raise serializers.ValidationError(str(e))

    @detail_route(methods=['get'])
    def stay_history(self, request, format='json', pk=None):
        
        try:
            http_status = status.HTTP_200_OK
            start = request.GET.get("start",False)
            end = request.GET.get("end",False)
            serializer = None
            if (start) or (end):
                start = datetime.strptime(start,"%Y-%m-%d").date()
                end = datetime.strptime(end,"%Y-%m-%d").date()
                queryset = MooringAreaStayHistory.objects.filter(range_end__range = (start,end), range_start__range=(start,end) ).order_by("range_start")[:5]
                serializer = MooringAreaStayHistorySerializer(queryset,many=True,context={'request':request},method='get')
            else:
                serializer = MooringAreaStayHistorySerializer(self.get_object().stay_history.all().order_by('-range_start'),many=True,context={'request':request},method='get')
            res = serializer.data

            return Response(res,status=http_status)
        except serializers.ValidationError:
            raise
        except ValidationError as e:
            raise serializers.ValidationError(repr(e.error_dict))
        except Exception as e:
            raise serializers.ValidationError(str(e))


    def try_parsing_date(self,text):
        for fmt in ('%Y/%m/%d', '%d/%m/%Y'):
            try:
                return datetime.strptime(text, fmt)
            except ValueError:
                pass
        raise serializers.ValidationError('no valid date format found')

    @detail_route(methods=['get'])
    def available_campsites(self, request, format='json', pk=None):
        try:
            start_date = self.try_parsing_date(request.GET.get('arrival')).date()
            end_date = self.try_parsing_date(request.GET.get('departure')).date()
            campsite_qs = Mooringsite.objects.filter(mooringarea_id=self.get_object().id)
            http_status = status.HTTP_200_OK
            available = utils.get_available_campsites_list(campsite_qs,request, start_date, end_date)

            return Response(available,status=http_status)
        except ValidationError as e:
            raise serializers.ValidationError(repr(e.error_dict))
        except Exception as e:
            raise serializers.ValidationError(str(e))

    @detail_route(methods=['get'])
    def available_campsites_booking(self, request, format='json', pk=None):
        start_date = self.try_parsing_date(request.GET.get('arrival')).date()
        end_date = self.try_parsing_date(request.GET.get('departure')).date()
        booking_id = request.GET.get('booking',None)

        booking = Booking.objects.get(id=booking_id)
        campsite_qs = Mooringsite.objects.filter(mooringarea_id=self.get_object().id)
#       campsite_qs = Mooringsite.objects.filter(mooringarea_id=4)
        
        http_status = status.HTTP_200_OK
       
        available = utils.get_available_campsites_list_booking(campsite_qs,request, start_date, end_date,booking)
        return Response(available,status=http_status)


        try:
            start_date = self.try_parsing_date(request.GET.get('arrival')).date()
            end_date = self.try_parsing_date(request.GET.get('departure')).date()
            booking_id = request.GET.get('booking',None) 
            if not booking_id:
                raise serializers.ValidationError('Booking has not been defined')
            try:
                booking = Booking.objects.get(id=booking_id)
            except:
                raise serializers.ValiadationError('The booking could not be retrieved')
            campsite_qs = Mooringsite.objects.filter(mooringarea_id=self.get_object().id)
            http_status = status.HTTP_200_OK
            available = utils.get_available_campsites_list_booking(campsite_qs,request, start_date, end_date,booking)
            return Response(available,status=http_status)
        except ValidationError as e:
            print(traceback.print_exc())
            raise serializers.ValidationError(repr(e.error_dict))
        except Exception as e:
            print(traceback.print_exc())
            raise serializers.ValidationError(str(e))

    @detail_route(methods=['get'])
    def available_campsite_classes(self, request, format='json', pk=None):
        try:
            start_date = datetime.strptime(request.GET.get('arrival'),'%Y/%m/%d').date()
            end_date = datetime.strptime(request.GET.get('departure'),'%Y/%m/%d').date()
            http_status = status.HTTP_200_OK
            available = utils.get_available_campsitetypes(self.get_object().id,start_date, end_date,_list=False)
            available_serializers = []
            #for k,v in available.items():
                #s = MooringsiteClassSerializer(MooringsiteClass.objects.get(id=k),context={'request':request},method='get').data
                #s['campsites'] = [c.id for c in v]
                #available_serializers.append(s)
            data = available_serializers

            return Response(data,status=http_status)
        except serializers.ValidationError:
            traceback.print_exc()
            raise
        except ValidationError as e:
            raise serializers.ValidationError(repr(e.error_dict))
        except Exception as e:
            traceback.print_exc()
            raise serializers.ValidationError(str(e))


class BaseAvailabilityViewSet(viewsets.ReadOnlyModelViewSet):
    queryset = MooringArea.objects.all()
    serializer_class = MooringAreaSerializer

    def retrieve(self, request, pk=None, ratis_id=None, format=None, show_all=False):
        """Fetch mooring availability."""
        # convert GET parameters to objects
        ground = self.get_object()
        # check if the user has an ongoing booking
        ongoing_booking = Booking.objects.get(pk=request.session['ps_booking']) if 'ps_booking' in request.session else None
        # Validate parameters
        data = {
            "arrival" : request.GET.get('arrival'),
            "departure" : request.GET.get('departure'),
            "num_adult" : request.GET.get('num_adult', 0),
            "num_concession" : request.GET.get('num_concession', 0),
            "num_child" : request.GET.get('num_child', 0),
            "num_infant" : request.GET.get('num_infant', 0),
            "num_mooring" : request.GET.get('num_mooring', 0),
            "gear_type" : request.GET.get('gear_type', 'all'),
            "vessel_size" : request.GET.get('vessel_size', 0)
        }
        serializer = MooringAreaMooringsiteFilterSerializer(data=data)
        serializer.is_valid(raise_exception=True)

        start_date = serializer.validated_data['arrival']
        end_date = serializer.validated_data['departure']
        num_adult = serializer.validated_data['num_adult']
        num_concession = serializer.validated_data['num_concession']
        num_child = serializer.validated_data['num_child']
        num_infant = serializer.validated_data['num_infant']
        num_mooring = serializer.validated_data['num_mooring']
        gear_type = serializer.validated_data['gear_type']
        vessel_size = serializer.validated_data['vessel_size'] 

        # if campground doesn't support online bookings, abort!
        if ground.mooring_type != 0:
            return Response({'error': 'Mooring doesn\'t support online bookings'}, status=400)
   
        if ground.vessel_size_limit < vessel_size:
             return Response({'name':'   ', 'error': 'Vessel size is too large for mooring', 'error_type': 'vessel_error', 'vessel_size': ground.vessel_size_limit}, status=200 )


        #if not ground._is_open(start_date):
        #    return Response({'closed': 'MooringArea is closed for your selected dates'}, status=status.HTTP_400_BAD_REQUEST)

        # get a length of the stay (in days), capped if necessary to the request maximum
        today = date.today()
        length = max(0, (end_date-start_date).days)
        max_advance_booking_days = max(0, (start_date-today).days) 
        #if length > settings.PS_MAX_BOOKING_LENGTH:
        #    length = settings.PS_MAX_BOOKING_LENGTH
        #    end_date = start_date+timedelta(days=settings.PS_MAX_BOOKING_LENGTH)
        if max_advance_booking_days > ground.max_advance_booking:
           return Response({'name':'   ', 'error': 'Max advanced booking limit is '+str(ground.max_advance_booking)+' day/s. You can not book longer than this period.', 'error_type': 'stay_error', 'max_advance_booking': ground.max_advance_booking, 'days': length, 'max_advance_booking_days': max_advance_booking_days }, status=200 )


        # fetch all the campsites and applicable rates for the campground
        context = {}
        if gear_type != 'all':
            context[gear_type] = True
        sites_qs = Mooringsite.objects.filter(mooringarea=ground).filter(**context)

        # fetch rate map
        rates = {
            siteid: {
                #date: num_adult*info['adult']+num_concession*info['concession']+num_child*info['child']+num_infant*info['infant']
                 date: info['mooring']
                for date, info in dates.items()
            } for siteid, dates in utils.get_visit_rates(sites_qs, start_date, end_date).items()
        }
        # fetch availability map
        availability = utils.get_campsite_availability(sites_qs, start_date, end_date)
        # create our result object, which will be returned as JSON
        result = {
            'id': ground.id,
            'name': ground.name,
            'long_description': ground.long_description,
            'map': ground.mooring_map.url if ground.mooring_map else None,
            'ongoing_booking': True if ongoing_booking else False,
            'ongoing_booking_id': ongoing_booking.id if ongoing_booking else None,
            'arrival': start_date.strftime('%Y/%m/%d'),
            'days': length,
            'adults': 1,
            'children': 0,
            'maxAdults': 30,
            'maxChildren': 30,
            'sites': [],
            'classes': {},
            'vessel_size' : ground.vessel_size_limit,
            'max_advance_booking': ground.max_advance_booking 
        }

        # group results by campsite class
        if ground.site_type in (1, 2):
            # from our campsite queryset, generate a distinct list of campsite classes
#            classes = [x for x in sites_qs.distinct('campsite_class__name').order_by('campsite_class__name').values_list('pk', 'campsite_class', 'campsite_class__name', 'tent', 'campervan', 'caravan')]
            classes = [x for x in sites_qs.distinct('mooringsite_class__name').order_by('mooringsite_class__name').values_list('pk', 'mooringsite_class', 'mooringsite_class__name', 'tent', 'campervan', 'caravan')]

            classes_map = {}
            bookings_map = {}

            # create a rough mapping of rates to campsite classes
            # (it doesn't matter if this isn't a perfect match, the correct
            # pricing will show up on the booking page)
            rates_map = {}

            class_sites_map = {}
            for s in sites_qs:
                if s.campsite_class.pk not in class_sites_map:
                    class_sites_map[s.campsite_class.pk] = set()
                    rates_map[s.campsite_class.pk] = rates[s.pk]

                class_sites_map[s.campsite_class.pk].add(s.pk)
            # make an entry under sites for each campsite class
            for c in classes:
                rate = rates_map[c[1]]
                site = {
                    'name': c[2],
                    'id': None,
                    'type': c[1],
                    'price': '${}'.format(sum(rate.values())) if not show_all else False,
                    'availability': [[True, '${}'.format(rate[start_date+timedelta(days=i)]), rate[start_date+timedelta(days=i)], [0, 0]] for i in range(length)],
                    'breakdown': OrderedDict(),
                    'gearType': {
                        'tent': c[3],
                        'campervan': c[4],
                        'caravan': c[5]
                    }
                }
                result['sites'].append(site)
                classes_map[c[1]] = site

            # make a map of class IDs to site IDs
            for s in sites_qs:
                rate = rates_map[s.campsite_class.pk]
                classes_map[s.campsite_class.pk]['breakdown'][s.name] = [[True, '${}'.format(rate[start_date+timedelta(days=i)]), rate[start_date+timedelta(days=i)]] for i in range(length)]

            # store number of campsites in each class
            class_sizes = {k: len(v) for k, v in class_sites_map.items()}

            # update results based on availability map
            for s in sites_qs:
                # get campsite class key
                key = s.campsite_class.pk
                # if there's not a free run of slots
                if (not all([v[0] == 'open' for k, v in availability[s.pk].items()])) or show_all:
                    # clear the campsite from the campsite class map
                    if s.pk in class_sites_map[key]:
                        class_sites_map[key].remove(s.pk)

                    # update the days that are non-open
                    for offset, stat in [((k-start_date).days, v[0]) for k, v in availability[s.pk].items() if v[0] != 'open']:
                        # update the per-site availability
                        classes_map[key]['breakdown'][s.name][offset][0] = False
                        classes_map[key]['breakdown'][s.name][offset][1] = 'Booked' if (stat == 'booked') else 'Unavailable'

                        # update the class availability status
                        book_offset = 0 if (stat == 'booked') else 1
                        classes_map[key]['availability'][offset][3][book_offset] += 1
                        if classes_map[key]['availability'][offset][3][0] == class_sizes[key]:
                            classes_map[key]['availability'][offset][1] = 'Fully Booked'
                        elif classes_map[key]['availability'][offset][3][1] == class_sizes[key]:
                            classes_map[key]['availability'][offset][1] = 'Unavailable'
                        elif classes_map[key]['availability'][offset][3][0] >= classes_map[key]['availability'][offset][3][1]:
                            classes_map[key]['availability'][offset][1] = 'Partially Booked'
                        else:
                            classes_map[key]['availability'][offset][1] = 'Partially Unavailable'

                        # tentatively flag campsite class as unavailable
                        classes_map[key]['availability'][offset][0] = False
                        classes_map[key]['price'] = False

            # convert breakdowns to a flat list
            for klass in classes_map.values():
                klass['breakdown'] = [{'name': k, 'availability': v} for k, v in klass['breakdown'].items()]

            # any campsites remaining in the class sites map have zero bookings!
            # check if there's any left for each class, and if so return that as the target
            for k, v in class_sites_map.items():
                if v:
                    rate = rates_map[k]
                    # if the number of sites is less than the warning limit, add a notification
                    if len(v) <= settings.PS_CAMPSITE_COUNT_WARNING:
                        classes_map[k].update({
                            'warning': 'Only {} left!'.format(len(v))
                        })

                    classes_map[k].update({
                        'id': v.pop(),
                        'price': '${}'.format(sum(rate.values())),
                        'availability': [[True, '${}'.format(rate[start_date+timedelta(days=i)]), rate[start_date+timedelta(days=i)], [0, 0]] for i in range(length)],
                        'breakdown': []
                    })


            return Response(result)


        # don't group by class, list individual sites
        else:
            sites_qs = sites_qs.order_by('name')
            # from our campsite queryset, generate a digest for each site
            sites_map = OrderedDict([(s.mooringarea.name, (s.pk, s.mooringsite_class, rates[s.pk], s.tent, s.campervan, s.caravan)) for s in sites_qs])
            bookings_map = {}
            # make an entry under sites for each site
            for k, v in sites_map.items():
                site = {
                    'name': k,
                    'id': v[0],
                    'type': ground.mooring_type,
                    'class': v[1].pk,
                    'price': '${}'.format(sum(v[2].values())) if not show_all else False,
                    'availability': [[True, '${}'.format(v[2][start_date+timedelta(days=i)]), v[2][start_date+timedelta(days=i)]] for i in range(length)],
                    'gearType': {
                        'tent': v[3],
                        'campervan': v[4],
                        'caravan': v[5]
                    }
                }
                result['sites'].append(site)
#                bookings_map[k] = site
                bookings_map[v[0]] = site
                if v[1].pk not in result['classes']:
                    result['classes'][v[1].pk] = v[1].name
<<<<<<< HEAD

#            print "AVAIL BOOKING MAP" 
#            print bookings_map
              
=======
>>>>>>> 143222c4
            # update results based on availability map
            for s in sites_qs:
                # if there's not a free run of slots
                if (not all([v[0] == 'open' for k, v in availability[s.pk].items()])) or show_all:
                    # update the days that are non-open
                    for offset, stat in [((k-start_date).days, v[0]) for k, v in availability[s.pk].items() if v[0] != 'open']:
<<<<<<< HEAD
                     
                        bookings_map[s.name]['availability'][offset][0] = False
=======
                        bookings_map[s.id]['availability'][offset][0] = False
>>>>>>> 143222c4
                        if stat == 'closed':
                            bookings_map[s.id]['availability'][offset][1] = 'Unavailable'
                        elif stat == 'booked':
                            bookings_map[s.id]['availability'][offset][1] = 'Unavailable'
                        else:
                            bookings_map[s.id]['availability'][offset][1] = 'Unavailable'

                        bookings_map[s.id]['price'] = False
<<<<<<< HEAD

            return Response(result)



class BaseAvailabilityViewSet2(viewsets.ReadOnlyModelViewSet):
    queryset = MooringArea.objects.all()
    serializer_class = MooringAreaSerializer

    def retrieve(self, request, pk=None, ratis_id=None, format=None, show_all=False):
        """Fetch full campsite availability for a campground."""
        # convert GET parameters to objects
        ground = self.get_object()
        # check if the user has an ongoing booking
        ongoing_booking = Booking.objects.get(pk=request.session['ps_booking']) if 'ps_booking' in request.session else None
        # Validate parameters
        data = {
            "arrival" : request.GET.get('arrival'),
            "departure" : request.GET.get('departure'),
            "num_adult" : request.GET.get('num_adult', 0),
            "num_concession" : request.GET.get('num_concession', 0),
            "num_child" : request.GET.get('num_child', 0),
            "num_infant" : request.GET.get('num_infant', 0),
            "gear_type" : request.GET.get('gear_type', 'all'),
            "vessel_size" : request.GET.get('vessel_size', 0)
        }
        serializer = MooringAreaMooringsiteFilterSerializer(data=data)
        serializer.is_valid(raise_exception=True)

        start_date = serializer.validated_data['arrival']
        end_date = serializer.validated_data['departure']
        num_adult = serializer.validated_data['num_adult']
        num_concession = serializer.validated_data['num_concession']
        num_child = serializer.validated_data['num_child']
        num_infant = serializer.validated_data['num_infant']
        gear_type = serializer.validated_data['gear_type']
        vessel_size = serializer.validated_data['vessel_size']

        # if campground doesn't support online bookings, abort!
        if ground.mooring_type != 0:
            return Response({'error': 'Mooring doesn\'t support online bookings'}, status=400)

        if ground.vessel_size_limit < vessel_size:
             return Response({'name':'   ', 'error': 'Vessel size is too large for mooring', 'error_type': 'vessel_error', 'vessel_size': ground.vessel_size_limit}, status=200 )


        #if not ground._is_open(start_date):
        #    return Response({'closed': 'MooringArea is closed for your selected dates'}, status=status.HTTP_400_BAD_REQUEST)

        # get a length of the stay (in days), capped if necessary to the request maximum
        today = date.today()
        length = max(0, (end_date-start_date).days)
        max_advance_booking_days = max(0, (start_date-today).days)
        #if length > settings.PS_MAX_BOOKING_LENGTH:
        #    length = settings.PS_MAX_BOOKING_LENGTH
        #    end_date = start_date+timedelta(days=settings.PS_MAX_BOOKING_LENGTH)
        if max_advance_booking_days > ground.max_advance_booking:
           return Response({'name':'   ', 'error': 'Max advanced booking limit is '+str(ground.max_advance_booking)+' day/s. You can not book longer than this period.', 'error_type': 'stay_error', 'max_advance_booking': ground.max_advance_booking, 'days': length, 'max_advance_booking_days': max_advance_booking_days }, status=200 )


        # fetch all the campsites and applicable rates for the campground
        context = {}
        if gear_type != 'all':
            context[gear_type] = True
#        sites_qs = Mooringsite.objects.filter(mooringarea=ground).filter(**context)
        radius = int(100)
#       sites_qs = Mooringsite.objects.all().filter(**context)
        sites_qs = Mooringsite.objects.filter(mooringarea__wkb_geometry__distance_lt=(ground.wkb_geometry, Distance(km=radius))).filter(**context)
#        print "sites_qs"
#        print sites_qs
        # fetch rate map
        rates = {
            siteid: {
                #date: num_adult*info['adult']+num_concession*info['concession']+num_child*info['child']+num_infant*info['infant']
#                 date: info['mooring']
                 date: info
                 #booking_period: info['booking_period'],
                for date, info in dates.items()
            } for siteid, dates in utils.get_visit_rates(sites_qs, start_date, end_date).items()
        }

#        print "RATES TOP"
#        print rates
#        print utils.get_visit_rates(sites_qs, start_date, end_date).items()
#        print "RATE BOTTOM"
  
        #for siteid, dates in utils.get_visit_rates(sites_qs, start_date, end_date).items():
        #     print "DATESSS"
        #     print dates 
        # fetch availability map
        availability = utils.get_campsite_availability(sites_qs, start_date, end_date)
        # create our result object, which will be returned as JSON
        result = {
            'id': ground.id,
            'name': ground.name,
            'long_description': ground.long_description,
            'map': ground.mooring_map.url if ground.mooring_map else None,
            'ongoing_booking': True if ongoing_booking else False,
            'ongoing_booking_id': ongoing_booking.id if ongoing_booking else None,
            'arrival': start_date.strftime('%Y/%m/%d'),
            'days': length,
            'adults': 1,
            'children': 0,
            'maxAdults': 30,
            'maxChildren': 30,
            'sites': [],
            'classes': {},
            'vessel_size' : ground.vessel_size_limit,
            'max_advance_booking': ground.max_advance_booking
        }
        
        # group results by campsite class
        if ground.site_type in (1, 2):
            # from our campsite queryset, generate a distinct list of campsite classes
#            classes = [x for x in sites_qs.distinct('campsite_class__name').order_by('campsite_class__name').values_list('pk', 'campsite_class', 'campsite_class__name', 'tent', 'campervan', 'caravan')]
            classes = [x for x in sites_qs.distinct('mooringsite_class__name').order_by('mooringsite_class__name').values_list('pk', 'mooringsite_class', 'mooringsite_class__name', 'tent', 'campervan', 'caravan')]

            classes_map = {}
            bookings_map = {}

            # create a rough mapping of rates to campsite classes
            # (it doesn't matter if this isn't a perfect match, the correct
            # pricing will show up on the booking page)
            rates_map = {}

            class_sites_map = {}
            for s in sites_qs:
                if s.campsite_class.pk not in class_sites_map:
                    class_sites_map[s.campsite_class.pk] = set()
                    rates_map[s.campsite_class.pk] = rates[s.pk]

                class_sites_map[s.campsite_class.pk].add(s.pk)
#            print "RATES_MAP"
#            print rates_map
            # make an entry under sites for each campsite class
            for c in classes:
                rate = rates_map[c[1]]
                site = {
                    'name': c[2],
                    'id': None,
                    'type': c[1],
                    'price': '${}'.format(sum(rate.values())) if not show_all else False,
                    'availability': [[True, '${}'.format(rate[start_date+timedelta(days=i)]), rate[start_date+timedelta(days=i)], [0, 0]] for i in range(length)],
                    'availability2' : [],
                    'breakdown': OrderedDict(),
                    'gearType': {
                        'tent': c[3],
                        'campervan': c[4],
                        'caravan': c[5]
                    }
                }
                result['sites'].append(site)
                classes_map[c[1]] = site

            # make a map of class IDs to site IDs
            for s in sites_qs:
                rate = rates_map[s.campsite_class.pk]
                classes_map[s.campsite_class.pk]['breakdown'][s.name] = [[True, '${}'.format(rate[start_date+timedelta(days=i)]), rate[start_date+timedelta(days=i)]] for i in range(length)]

            # store number of campsites in each class
            class_sizes = {k: len(v) for k, v in class_sites_map.items()}
            # update results based on availability map
            for s in sites_qs:
                # get campsite class key
                key = s.campsite_class.pk
                # if there's not a free run of slots
                if (not all([v[0] == 'open' for k, v in availability[s.pk].items()])) or show_all:
                    # clear the campsite from the campsite class map
                    if s.pk in class_sites_map[key]:
                        class_sites_map[key].remove(s.pk)

                    # update the days that are non-open
                    for offset, stat in [((k-start_date).days, v[0]) for k, v in availability[s.pk].items() if v[0] != 'open']:
                        # update the per-site availability
                        classes_map[key]['breakdown'][s.name][offset][0] = False
                        classes_map[key]['breakdown'][s.name][offset][1] = 'Booked' if (stat == 'booked') else 'Unavailable'

                        # update the class availability status
                        book_offset = 0 if (stat == 'booked') else 1
                        classes_map[key]['availability'][offset][3][book_offset] += 1
                        if classes_map[key]['availability'][offset][3][0] == class_sizes[key]:
                            classes_map[key]['availability'][offset][1] = 'Fully Booked'
                        elif classes_map[key]['availability'][offset][3][1] == class_sizes[key]:
                            classes_map[key]['availability'][offset][1] = 'Unavailable'
                        elif classes_map[key]['availability'][offset][3][0] >= classes_map[key]['availability'][offset][3][1]:
                            classes_map[key]['availability'][offset][1] = 'Partially Booked'
                        else:
                            classes_map[key]['availability'][offset][1] = 'Partially Unavailable'

                        # tentatively flag campsite class as unavailable
                        classes_map[key]['availability'][offset][0] = False
                        classes_map[key]['price'] = False
            # convert breakdowns to a flat list
            for klass in classes_map.values():
                klass['breakdown'] = [{'name': k, 'availability': v} for k, v in klass['breakdown'].items()]

            # any campsites remaining in the class sites map have zero bookings!
            # check if there's any left for each class, and if so return that as the target
            for k, v in class_sites_map.items():
                if v:
                    rate = rates_map[k]
                    # if the number of sites is less than the warning limit, add a notification
                    if len(v) <= settings.PS_CAMPSITE_COUNT_WARNING:
                        classes_map[k].update({
                            'warning': 'Only {} left!'.format(len(v))
                        })

                    classes_map[k].update({
                        'id': v.pop(),
                        'price': '${}'.format(sum(rate.values())),
                        'availability': [[True, '${}'.format(rate[start_date+timedelta(days=i)]), rate[start_date+timedelta(days=i)], [0, 0]] for i in range(length)],
                        'breakdown': []
                    })

=======
>>>>>>> 143222c4

            return Response(result)


        # don't group by class, list individual sites
        else:
            sites_qs = sites_qs.order_by('name')
            # from our campsite queryset, generate a digest for each site
            sites_map = OrderedDict([(s, (s.pk, s.mooringsite_class, rates[s.pk], s.tent, s.campervan, s.caravan)) for s in sites_qs])

            bookings_map = {}
            # make an entry under sites for each site
            for k, v in sites_map.items():
                #for c, d in availability[v[0]].items():
                #    print "BOOKING AAV"
                #    print d
                #    if d[0] == 'open':
                #       pass


                availability_map = []
                for i in range(length):
                     bp_new = []
                     date_rotate = start_date+timedelta(days=i)
                     avbp_map = None
 #                    print date_rotate
#                     print availability[v[0]]
                     if date_rotate in availability[v[0]]:
                         avbp_map = availability[v[0]][date_rotate][1]
                     #[start_date+timedelta(days=i)]
                     for bp in v[2][start_date+timedelta(days=i)]['booking_period']:
                         bp['status'] = 'open'
                         bp['date'] = str(date_rotate)
                         if avbp_map:
                            if bp['id'] in avbp_map:
                               bp['status'] = avbp_map[bp['id']]
                         bp_new.append(bp)      
                     v[2][start_date+timedelta(days=i)]['booking_period'] = bp_new
 
                     availability_map.append([True, v[2][start_date+timedelta(days=i)], v[2][start_date+timedelta(days=i)]])
#                print availability_map

                #print [v[2][start_date+timedelta(days=i)]['mooring'] for i in range(length)]
                site = {
                    'name': k.name,
                    'mooring_class' : k.mooringarea.mooring_class,
                    'id': v[0],
                    'type': ground.mooring_type,
                    'class': v[1].pk,
                    'price' : '0.00',
#                    'price': '${}'.format(sum(v[2].values())) if not show_all else False,
#                    'price': '${}'.format(v[2][start_date+timedelta(days=i)]['mooring'] for i in range(length)) if not show_all else False,
#                    'availability3': [[True, v[2][start_date+timedelta(days=i)], v[2][start_date+timedelta(days=i)]] for i in range(length)],
                    'availability': availability_map,
                    'gearType': {
                        'tent': v[3],
                        'campervan': v[4],
                        'caravan': v[5]
                    }
                }
                result['sites'].append(site)
                bookings_map[k.id] = site
                if v[1].pk not in result['classes']:
                    result['classes'][v[1].pk] = v[1].name
            # update results based on availability map
#            for s in sites_qs:
                #for b in bookings_map[s.id]['availability']:
                ##    print "BOOKING"
                ##    print b
#                for k, v in availability[s.pk].items():
#                    print "BOOKING V"
#                    print v
#                    if v[0] == 'open':
#                       pass
                    # update the days that are non-open
                    #for offset, stat in [((k-start_date).days, v[0]) for k, v in availability[s.pk].items() ]:
#                    for offset, stat in (k-start_date).days, v[0]:
#                         for k, v in availability[s.pk].items():
#                             pass
                    #    bookings_map[s.id]['availability'][offset][0] = False
                    #    if stat == 'closed':
                    #        bookings_map[s.id]['availability'][offset][1] = 'Unavailable'
                    #    elif stat == 'booked':
                    #        bookings_map[s.id]['availability'][offset][1] = 'Unavailable'
                    #    else:
                    #        bookings_map[s.id]['availability'][offset][1] = 'Unavailable'

                    #         bookings_map[s.id]['price'] = False
                #if '1' in v:
                    #         bookings_map[s.id]['availability'][offset]['booking_period']['avail'] = v[1]
            return Response(result)





class AvailabilityViewSet(BaseAvailabilityViewSet):
    permission_classes = []

class AvailabilityViewSet2(BaseAvailabilityViewSet2):
    print ("MADE IT AvailabilityViewSet2")
    permission_classes = []

class AvailabilityRatisViewSet(BaseAvailabilityViewSet):
    permission_classes = []
    lookup_field = 'ratis_id'

class AvailabilityAdminViewSet(BaseAvailabilityViewSet):
    def retrieve(self, request, *args, **kwargs):
        return super(AvailabilityAdminViewSet, self).retrieve(request, *args, show_all=True, **kwargs)

@csrf_exempt
@require_http_methods(['POST'])
def create_admissions_booking(request, *args, **kwargs):
    data = {
        'arrivalDate' : request.POST.get('arrival'),
        'vesselRegNo': request.POST.get('vesselReg'),
        'noOfAdults': request.POST.get('noOfAdults', 0),
        'noOfConcessions': request.POST.get('noOfConcessions', 0),
        'noOfChildren': request.POST.get('noOfChildren', 0),
        'noOfInfants': request.POST.get('noOfInfants', 0),
        'warningReferenceNo': request.POST.get('warningRefNo'),
    }
    
    if(request.POST.get('overnightStay') == 'yes'):
        data['overnightStay'] = 'True'
    else:
        data['overnightStay'] = 'False'
    dateAsString = data['arrivalDate']
    data['arrivalDate'] = datetime.strptime(dateAsString, "%Y/%m/%d").date()

    serializer = AdmissionsBookingSerializer(data=data)
    serializer.is_valid(raise_exception=True)

    admissionsBooking = AdmissionsBooking.objects.create(
        arrivalDate = serializer.validated_data['arrivalDate'],
        overnightStay = serializer.validated_data['overnightStay'],
        vesselRegNo = serializer.validated_data['vesselRegNo'],
        noOfAdults = serializer.validated_data['noOfAdults'],
        noOfConcessions = serializer.validated_data['noOfConcessions'],
        noOfChildren = serializer.validated_data['noOfChildren'],
        noOfInfants = serializer.validated_data['noOfInfants'],
        warningReferenceNo = serializer.validated_data['warningReferenceNo'],
        booking_type = 3
    )

    #Lookup price and set lines.
    try:
        lines = utils.admissions_price_or_lineitems(request, admissionsBooking)
    except Exception as e:
        error = (None, '{} Please contact Marine Park and Visitors services with this error message and the time of the request.'.format(str(e)))
        #handle
    total = sum([decimal.Decimal(p['price_incl_tax'])*p['quantity'] for p in lines])
    
    #Lookup customer
    if request.user.is_anonymous() or request.user.is_staff:
        try:
            customer = EmailUser.objects.get(email=request.POST.get('email'))
        except EmailUser.DoesNotExist:
            customer = EmailUser.objects.create(
                    email=request.POST.get('email'),
                    first_name=request.POST.get('givenName'),
                    last_name=request.POST.get('lastName')
            )
    else:
        customer = request.user 
    

    admissionsBooking.customer = customer
    admissionsBooking.totalCost = total
    admissionsBooking.save()

    request.session['ad_booking'] = admissionsBooking.pk
    logger = logging.getLogger('booking_checkout')
    logger.info('{} built admissions booking {} and handing over to payment gateway'.format('User {} with id {}'.format(admissionsBooking.customer.get_full_name(),admissionsBooking.customer.id) if admissionsBooking.customer else 'An anonymous user',admissionsBooking.id))

    # generate invoice
    invoice = u"Invoice for {} on {}".format(
            u'{} {}'.format(admissionsBooking.customer.first_name, admissionsBooking.customer.last_name),
            admissionsBooking.arrivalDate.strftime('%d-%m-%Y')
    )
    #Not strictly needed.
    #logger.info('{} built booking {} and handing over to payment gateway'.format('User {} with id {}'.format(admissionsBooking.customer.get_full_name(),admissionsBooking.customer.id) if admissionsBooking.customer else 'An anonymous user',admissionsBooking.id))
    result = utils.admissionsCheckout(request, admissionsBooking, lines, invoice_text=invoice)
    print(result)
    if(result):
        return result
    else:
        return HttpResponse(geojason.dumps({
            'status': 'failure',
        }), content_type='application/json')

@csrf_exempt
@require_http_methods(['POST'])
def create_booking(request, *args, **kwargs):
    """Create a temporary booking and link it to the current session"""
    data = {
        'arrival': request.POST.get('arrival'),
        'departure': request.POST.get('departure'),
        'num_adult': int(request.POST.get('num_adult', 0)),
        'num_concession': int(request.POST.get('num_concession', 0)),
        'num_child': int(request.POST.get('num_child', 0)),
        'num_infant': int(request.POST.get('num_infant', 0)),
        'campground': int(request.POST.get('campground', 0)),
        'campsite_class': int(request.POST.get('campsite_class', 0)),
        'campsite': int(request.POST.get('campsite', 0)),
        'vessel_size' : int(request.POST.get('vessel_size', 0))
    }
    serializer = MooringsiteBookingSerializer(data=data)
    serializer.is_valid(raise_exception=True)

    campground = serializer.validated_data['campground']
    campsite_class = serializer.validated_data['campsite_class']
    campsite = serializer.validated_data['campsite']
    start_date = serializer.validated_data['arrival']
    end_date = serializer.validated_data['departure']
    num_adult = serializer.validated_data['num_adult']
    num_concession = serializer.validated_data['num_concession']
    num_child = serializer.validated_data['num_child']
    num_infant = serializer.validated_data['num_infant']
    num_mooring = serializer.validated_data['num_mooring']
    vessel_size = serializer.validated_data['vessel_size']

    if 'ps_booking' in request.session:
        # if there's already a booking in the current session, send bounce signal
        messages.success(request, 'Booking already in progress, complete this first!')
        return HttpResponse(geojson.dumps({
            'status': 'success',
            'msg': 'Booking already in progress.',
            'pk': request.session['ps_booking']
        }), content_type='application/json')

    # for a manually-specified campsite, do a sanity check
    # ensure that the campground supports per-site bookings and bomb out if it doesn't
    if campsite:
        campsite_obj = Mooringsite.objects.prefetch_related('mooringarea').get(pk=campsite)
        if campsite_obj.mooringarea.site_type != 0:
            return HttpResponse(geojson.dumps({
                'status': 'error',
                'msg': 'MooringArea doesn\'t support per-site bookings.'
            }), status=400, content_type='application/json')
    # for the rest, check that both campsite_class and campground are provided
    elif (not campsite_class) or (not campground):
        return HttpResponse(geojson.dumps({
            'status': 'error',
            'msg': 'Must specify campsite_class and campground.'
        }), status=400, content_type='application/json')

    # try to create a temporary booking
    try:
        if campsite:
            booking = utils.create_booking_by_site(
                Mooringsite.objects.filter(id=campsite), start_date, end_date,
                num_adult, num_concession,
                num_child, num_infant,
                num_mooring, vessel_size
            )
        else:
            booking = utils.create_booking_by_class(
                campground, campsite_class,
                start_date, end_date,
                num_adult, num_concession,
                num_child, num_infant,
                num_mooring, vessel_size
            )
    except ValidationError as e:
        if hasattr(e,'error_dict'):
            error = repr(e.error_dict)
        else:
            error = {'error':str(e)}
        return HttpResponse(geojson.dumps({
            'status': 'error',
            'msg': error,
        }), status=400, content_type='application/json')

    # add the booking to the current session
    request.session['ps_booking'] = booking.pk

    return HttpResponse(geojson.dumps({
        'status': 'success',
        'pk': booking.pk
    }), content_type='application/json')

@require_http_methods(['GET'])
def get_admissions_confirmation(request, *args, **kwargs):
    # fetch booking for ID
    print "get_confirmation"
    booking_id = kwargs.get('booking_id', None)
    if (booking_id is None):
        return HttpResponse('Booking ID not specified', status=400)
    
    try:
        booking = AdmissionsBooking.objects.get(id=booking_id)
    except Booking.DoesNotExist:
        return HttpResponse('Booking unavailable', status=403)

    # check permissions
    if not ((request.user == booking.customer) or is_officer(request.user) or (booking.id == request.session.get('ad_last_booking', None))):
        return HttpResponse('Booking unavailable', status=403)

    # check payment status
    if (not is_officer(request.user)) and (not booking.paid):
        return HttpResponse('Booking unavailable', status=403)

    response = HttpResponse(content_type='application/pdf')
    response['Content-Disposition'] = 'attachment; filename="confirmation-AD{}.pdf"'.format(booking_id)

    pdf.create_admissions_confirmation(response, booking)
    return response

@require_http_methods(['GET'])
def get_confirmation(request, *args, **kwargs):
    # fetch booking for ID
    booking_id = kwargs.get('booking_id', None)
    if (booking_id is None):
        return HttpResponse('Booking ID not specified', status=400)
    
    try:
        booking = Booking.objects.get(id=booking_id)
    except Booking.DoesNotExist:
        return HttpResponse('Booking unavailable', status=403)

    # check permissions
    if not ((request.user == booking.customer) or is_officer(request.user) or (booking.id == request.session.get('ps_last_booking', None))):
        return HttpResponse('Booking unavailable', status=403)

    # check payment status
    if (not is_officer(request.user)) and (not booking.paid):
        return HttpResponse('Booking unavailable', status=403)

    response = HttpResponse(content_type='application/pdf')
    response['Content-Disposition'] = 'attachment; filename="confirmation-PS{}.pdf"'.format(booking_id)

    pdf.create_confirmation(response, booking)
    return response


class PromoAreaViewSet(viewsets.ModelViewSet):
    queryset = PromoArea.objects.all()
    serializer_class = PromoAreaSerializer

class MarinaViewSet(viewsets.ModelViewSet):
    queryset = MarinePark.objects.all()
    serializer_class = MarinaSerializer

    def list(self, request, *args, **kwargs):
        data = cache.get('parks')
        data = None
        if data is None:
            queryset = self.get_queryset()
            serializer = self.get_serializer(queryset, many=True)
            data = serializer.data
            cache.set('parks',data,3600)
        return Response(data)

    @list_route(methods=['get'])
    def price_history(self, request, format='json', pk=None):
        http_status = status.HTTP_200_OK
        try:
            price_history = MarinaEntryRate.objects.all().order_by('-period_start')
            serializer = MarinaEntryRateSerializer(price_history,many=True,context={'request':request},method='get')
            res = serializer.data
        except Exception as e:
            res ={
                "Error": str(e)
            }

        return Response(res,status=http_status)

    @detail_route(methods=['get'])
    def current_price(self, request, format='json', pk=None):
        try:
            http_status = status.HTTP_200_OK
            start_date = request.GET.get('arrival',False)
            res = []
            if start_date:
                start_date = datetime.strptime(start_date,"%Y-%m-%d").date()
                price_history = MarinaEntryRate.objects.filter(period_start__lte = start_date).order_by('-period_start')
                if price_history:
                    serializer = MarinaEntryRateSerializer(price_history,many=True,context={'request':request})
                    res = serializer.data[0]

        except Exception as e:
            res ={
                "Error": str(e)
            }
        return Response(res,status=http_status)

    @list_route(methods=['post'],)
    def add_price(self, request, format='json', pk=None):
        try:
            http_status = status.HTTP_200_OK
            serializer =  MarinaEntryRateSerializer(data=request.data)
            serializer.is_valid(raise_exception=True)
            serializer.save()
            res = serializer.data
            return Response(res,status=http_status)
        except serializers.ValidationError:
            raise
        except Exception as e:
            raise serializers.ValidationError(str(e))

class FeatureViewSet(viewsets.ModelViewSet):
    queryset = Feature.objects.all()
    serializer_class = FeatureSerializer

class MarinaEntryRateViewSet(viewsets.ModelViewSet):
    queryset = MarinaEntryRate.objects.all()
    serializer_class = MarinaEntryRateSerializer

class RegionViewSet(viewsets.ModelViewSet):
    queryset = Region.objects.all()
    serializer_class = RegionSerializer

class MooringGroup(viewsets.ModelViewSet):
    queryset = MooringAreaGroup.objects.all()
    serializer_class = MooringAreaGroupSerializer 

class MooringsiteClassViewSet(viewsets.ModelViewSet):
    queryset = MooringsiteClass.objects.all()
    serializer_class = MooringsiteClassSerializer

    def list(self, request, *args, **kwargs):
        active_only = bool(request.GET.get('active_only',False))
        if active_only:
            queryset = MooringsiteClass.objects.filter(deleted=False)
        else:
            queryset = self.get_queryset()
        serializer = self.get_serializer(queryset, many=True,method='get')
        return Response(serializer.data)

    def retrieve(self, request, *args, **kwargs):
        instance = self.get_object()
        serializer = self.get_serializer(instance,method='get')
        return Response(serializer.data)


    @detail_route(methods=['get'])
    def price_history(self, request, format='json', pk=None):
        try:
            http_status = status.HTTP_200_OK
            price_history = MooringsiteClassPriceHistory.objects.filter(id=self.get_object().id).order_by('-date_start')
            # Format list
            open_ranges,formatted_list,fixed_list= [],[],[]
            for p in price_history:
                if p.date_end == None:
                    open_ranges.append(p)
                else:
                    formatted_list.append(p)

            for outer in open_ranges:
                for inner in open_ranges:
                    if inner.date_start > outer.date_start and inner.rate_id == outer.rate_id:
                        open_ranges.remove(inner)

            fixed_list = formatted_list + open_ranges
            fixed_list.sort(key=lambda x: x.date_start)
            serializer = MooringsiteClassPriceHistorySerializer(fixed_list,many=True,context={'request':request})
            res = serializer.data

            return Response(res,status=http_status)
        except serializers.ValidationError:
            raise
        except ValidationError as e:
            raise serializers.ValidationError(repr(e.error_dict))
        except Exception as e:
            raise serializers.ValidationError(str(e))

    @detail_route(methods=['post'],)
    def addPrice(self, request, format='json', pk=None):
        try:
            http_status = status.HTTP_200_OK
            rate = None
            serializer = RateDetailSerializer(data=request.data)
            serializer.is_valid(raise_exception=True)
            rate_id = serializer.validated_data.get('rate',None)
            if rate_id:
                try:
                    rate = Rate.objects.get(id=rate_id)
                except Rate.DoesNotExist as e :
                    raise serializers.ValidationError('The selected rate does not exist')
            else:
                rate = Rate.objects.get_or_create(adult=serializer.validated_data['adult'],concession=serializer.validated_data['concession'],child=serializer.validated_data['child'],infant=serializer.validated_data['infant'])[0]
            if rate:
                serializer.validated_data['rate']= rate
                data = {
                    'rate': rate,
                    'date_start': serializer.validated_data['period_start'],
                    'reason': PriceReason.objects.get(pk=serializer.validated_data['reason']),
                    'details': serializer.validated_data.get('details',None),
                    'update_level': 1
                }
                self.get_object().createMooringsitePriceHistory(data)
            price_history = MooringAreaPriceHistory.objects.filter(id=self.get_object().id)
            serializer = MooringAreaPriceHistorySerializer(price_history,many=True,context={'request':request})
            res = serializer.data

            return Response(res,status=http_status)
        except serializers.ValidationError:
            raise
        except ValidationError as e:
            raise serializers.ValidationError(repr(e.error_dict))
        except Exception as e:
            raise serializers.ValidationError(str(e))

    @detail_route(methods=['post'],)
    def updatePrice(self, request, format='json', pk=None):
        try:
            http_status = status.HTTP_200_OK
            original_data = request.data.pop('original')

            original_serializer = MooringAreaPriceHistorySerializer(data=original_data)
            original_serializer.is_valid(raise_exception=True)

            serializer = RateDetailSerializer(data=request.data)
            serializer.is_valid(raise_exception=True)
            rate_id = serializer.validated_data.get('rate',None)
            if rate_id:
                try:
                    rate = Rate.objects.get(id=rate_id)
                except Rate.DoesNotExist as e :
                    raise serializers.ValidationError('The selected rate does not exist')
            else:
                rate = Rate.objects.get_or_create(adult=serializer.validated_data['adult'],concession=serializer.validated_data['concession'],child=serializer.validated_data['child'],infant=serializer.validated_data['infant'])[0]
            if rate:
                serializer.validated_data['rate']= rate
                new_data = {
                    'rate': rate,
                    'date_start': serializer.validated_data['period_start'],
                    'reason': PriceReason.objects.get(pk=serializer.validated_data['reason']),
                    'details': serializer.validated_data.get('details',None),
                    'update_level': 1
                }
                self.get_object().updatePriceHistory(dict(original_serializer.validated_data),new_data)
            price_history = MooringAreaPriceHistory.objects.filter(id=self.get_object().id)
            serializer = MooringAreaPriceHistorySerializer(price_history,many=True,context={'request':request})
            res = serializer.data

            return Response(res,status=http_status)
        except serializers.ValidationError:
            print(traceback.print_exc())
            raise
        except ValidationError as e:
            raise serializers.ValidationError(repr(e.error_dict))
        except Exception as e:
            print(traceback.print_exc())
            raise serializers.ValidationError(str(e))

    @detail_route(methods=['post'],)
    def deletePrice(self, request, format='json', pk=None):
        try:
            http_status = status.HTTP_200_OK
            serializer = MooringAreaPriceHistorySerializer(data=request.data)
            serializer.is_valid(raise_exception=True)

            self.get_object().deletePriceHistory(serializer.validated_data)
            price_history = MooringAreaPriceHistory.objects.filter(id=self.get_object().id)
            serializer = MooringAreaPriceHistorySerializer(price_history,many=True,context={'request':request})
            res = serializer.data

            return Response(res,status=http_status)
        except serializers.ValidationError:
            print(traceback.print_exc())
            raise
        except ValidationError as e:
            raise serializers.ValidationError(repr(e.error_dict))
        except Exception as e:
            print(traceback.print_exc())
            raise serializers.ValidationError(str(e))

class BookingViewSet(viewsets.ModelViewSet):
    queryset = Booking.objects.all()
    serializer_class = BookingSerializer
    
    def list(self, request, *args, **kwargs):
        from django.db import connection, transaction
        try:
            search = request.GET.get('search[value]')
            draw = request.GET.get('draw') if request.GET.get('draw') else 1
            start = request.GET.get('start') if request.GET.get('draw') else 1
            length = request.GET.get('length') if request.GET.get('draw') else 'all'
            arrival = str(datetime.strptime(request.GET.get('arrival'),'%d/%m/%Y')) if request.GET.get('arrival') else ''
            departure = str(datetime.strptime(request.GET.get('departure'),'%d/%m/%Y')) if request.GET.get('departure') else ''
            campground = request.GET.get('campground')
            region = request.GET.get('region')
            canceled = request.GET.get('canceled',None)
            refund_status = request.GET.get('refund_status',None)
            if canceled:
                canceled = True if canceled.lower() in ['yes','true','t','1'] else False

            canceled = 't' if canceled else 'f'

            sql = ''
            http_status = status.HTTP_200_OK
            sqlSelect = 'select distinct mooring_booking.id as id,mooring_booking.created,mooring_booking.customer_id, mooring_mooringarea.name as campground_name,mooring_region.name as campground_region,mooring_booking.legacy_name,\
                mooring_booking.legacy_id,mooring_mooringarea.site_type as campground_site_type,\
                mooring_booking.arrival as arrival, mooring_booking.departure as departure, mooring_mooringarea.id as campground_id,coalesce(accounts_emailuser.first_name || \' \' || accounts_emailuser.last_name) as full_name'
            sqlCount = 'select count(distinct mooring_booking.id)'

            sqlFrom = ' from mooring_booking\
                join mooring_mooringarea on mooring_mooringarea.id = mooring_booking.mooringarea_id\
                join mooring_marinepark on mooring_mooringarea.park_id = mooring_marinepark.id\
                join mooring_district on mooring_marinepark.district_id = mooring_district.id\
                full outer join accounts_emailuser on mooring_booking.customer_id = accounts_emailuser.id\
                join mooring_region on mooring_district.region_id = mooring_region.id\
                left outer join mooring_mooringareagroup_moorings cg on cg.mooringarea_id = mooring_booking.mooringarea_id\
                full outer join mooring_mooringareagroup_members cm on cm.mooringareagroup_id = cg.mooringareagroup_id'

            #sql = sqlSelect + sqlFrom + " where " if arrival or campground or region else sqlSelect + sqlFrom
            #sqlCount = sqlCount + sqlFrom + " where " if arrival or campground or region else sqlCount + sqlFrom

            sql = sqlSelect + sqlFrom + " where "
            sqlCount = sqlCount + sqlFrom + " where "
            sqlParams = {}

            # Filter the camgrounds that the current user is allowed to view
            sqlFilterUser = ' cm.emailuser_id = %(user)s'
            sql += sqlFilterUser
            sqlCount += sqlFilterUser
            sqlParams['user'] = request.user.id

            if campground :
                sqlMooringArea = ' mooring_mooringarea.id = %(campground)s'
                sql = sql + " and "+ sqlMooringArea
                sqlCount = sqlCount + " and " +sqlMooringArea
                sqlParams['campground'] = campground
            if region:
                sqlRegion = " mooring_region.id = %(region)s"
                sql = sql+" and "+ sqlRegion
                sqlCount = sqlCount +" and "+ sqlRegion
                sqlParams['region'] = region
            if arrival:
                sqlArrival= ' mooring_booking.departure > %(arrival)s'
                sqlCount = sqlCount + " and "+ sqlArrival
                sql = sql + " and "+ sqlArrival
                sqlParams['arrival'] = arrival
            if departure: 
                sqlDeparture = ' mooring_booking.arrival <= %(departure)s'
                sqlCount =  sqlCount + ' and ' + sqlDeparture
                sql = sql + ' and ' + sqlDeparture
                sqlParams['departure'] = departure
            # Search for cancelled bookings
            sql += ' and mooring_booking.is_canceled = %(canceled)s'
            sqlCount += ' and mooring_booking.is_canceled = %(canceled)s'
            sqlParams['canceled'] = canceled
            # Remove temporary bookings
            sql += ' and mooring_booking.booking_type <> 3'
            sqlCount += ' and mooring_booking.booking_type <> 3'
            if search:
                sqlsearch = ' lower(mooring_mooringarea.name) LIKE lower(%(wildSearch)s)\
                or lower(mooring_region.name) LIKE lower(%(wildSearch)s)\
                or lower(mooring_booking.details->>\'first_name\') LIKE lower(%(wildSearch)s)\
                or lower(mooring_booking.details->>\'last_name\') LIKE lower(%(wildSearch)s)\
                or lower(mooring_booking.legacy_name) LIKE lower(%(wildSearch)s)\
                or lower(mooring_booking.legacy_name) LIKE lower(%(wildSearch)s)'
                sqlParams['wildSearch'] = '%{}%'.format(search)
                if search.isdigit:
                    sqlsearch += ' or CAST (mooring_booking.id as TEXT) like %(upperSearch)s'
                    sqlParams['upperSearch'] = '{}%'.format(search)

                sql += " and ( "+ sqlsearch +" )"
                sqlCount +=  " and  ( "+ sqlsearch +" )"

            sql += ' ORDER BY mooring_booking.arrival DESC'

            if length != 'all':
                sql = sql + ' limit %(length)s offset %(start)s'
                sqlParams['length'] = length
                sqlParams['start'] = start

            sql += ';'
            #print(sql)

            cursor = connection.cursor()
            cursor.execute("Select count(*) from mooring_booking ")
            recordsTotal = cursor.fetchone()[0]
            cursor.execute(sqlCount, sqlParams)
            recordsFiltered = cursor.fetchone()[0]
           
            cursor.execute(sql, sqlParams)
            columns = [col[0] for col in cursor.description]
            data = [
                dict(zip(columns, row))
                for row in cursor.fetchall()
            ]


            bookings_qs = Booking.objects.filter(id__in=[b['id'] for b in data]).prefetch_related('mooringarea', 'campsites', 'campsites__campsite', 'customer', 'regos', 'history', 'invoices', 'canceled_by')
            booking_map = {b.id: b for b in bookings_qs}
            clean_data = []
            for bk in data:
                cg = None
                booking = booking_map[bk['id']]       
                cg = booking.mooringarea
                bk['editable'] = booking.editable
                bk['status'] = booking.status
                bk['booking_type'] = booking.booking_type
                bk['has_history'] = booking.has_history
                bk['cost_total'] = booking.cost_total
                bk['amount_paid'] = booking.amount_paid
                bk['vehicle_payment_status'] = booking.vehicle_payment_status
                bk['refund_status'] = booking.refund_status
                bk['is_canceled'] = 'Yes' if booking.is_canceled else 'No'
                bk['cancelation_reason'] = booking.cancellation_reason
                bk['canceled_by'] = booking.canceled_by.get_full_name() if booking.canceled_by else ''
                bk['cancelation_time'] = booking.cancelation_time if booking.cancelation_time else ''
                bk['paid'] = booking.paid
                bk['invoices'] = [ i.invoice_reference for i in booking.invoices.all()]
                bk['active_invoices'] = [ i.invoice_reference for i in booking.invoices.all() if i.active]
                bk['guests'] = booking.guests
                bk['campsite_names'] = booking.campsite_name_list
                bk['regos'] = [{r.type: r.rego} for r in booking.regos.all()]
                bk['firstname'] = booking.details.get('first_name','')
                bk['lastname'] = booking.details.get('last_name','')
                if not booking.paid:
                    bk['payment_callback_url'] = '/api/booking/{}/payment_callback.json'.format(booking.id)
                if booking.customer:
                    bk['email'] = booking.customer.email if booking.customer and booking.customer.email else ""
                    if booking.customer.phone_number:
                        bk['phone'] = booking.customer.phone_number
                    elif booking.customer.mobile_number:
                        bk['phone'] = booking.customer.mobile_number
                    else:
                        bk['phone'] = '' 
                    if booking.is_canceled:
                        bk['campground_site_type'] = ""
                    else:
                        first_campsite = booking.first_campsite
                        bk['campground_site_type'] = first_campsite.type if first_campsite else ""
                        if booking.mooringarea.site_type != 2:
                            bk['campground_site_type'] = '{}{}'.format('{} - '.format(first_campsite.name if first_campsite else ""),'({})'.format(bk['campground_site_type'] if bk['campground_site_type'] else ""))
                else:
                    bk['campground_site_type'] = ""
                if refund_status and canceled == 't':
                    refund_statuses = ['All','Partially Refunded','Not Refunded','Refunded']
                    if refund_status in refund_statuses:
                        if refund_status == 'All':
                            clean_data.append(bk)
                        else:       
                            if refund_status == booking.refund_status:
                                clean_data.append(bk)
                else:
                    clean_data.append(bk)
            
            return Response(OrderedDict([
                ('recordsTotal', recordsTotal),
                ('recordsFiltered',recordsFiltered),
                ('results',clean_data)
            ]),status=status.HTTP_200_OK)
        except serializers.ValidationError:
            print(traceback.print_exc())
            raise
        except Exception as e:
            print(traceback.print_exc())
            raise serializers.ValidationError(str(e))

    def create(self, request, format=None):
        from datetime import datetime
        userCreated = False
        try:
            if 'ps_booking' in request.session:
                del request.session['ps_booking']
#            start_date = datetime.strptime(request.data['arrival'],'%Y/%m/%d').date()
#            end_date = datetime.strptime(request.data['departure'],'%Y/%m/%d').date()
#            guests = request.data['guests']
#            costs = request.data['costs']

            serializer = self.get_serializer(data=request.data)
            serializer.is_valid(raise_exception=True)
            start_date = serializer.validated_data['arrival']
            end_date = serializer.validated_data['departure']
            guests = request.data['guests']
            costs = request.data['costs']
            #regos = request.data['regos']
            override_price = serializer.validated_data.get('override_price', None)
            override_reason = serializer.validated_data.get('override_reason', None)
            override_reason_info = serializer.validated_data.get('override_reason_info', None)
            overridden_by = None if (override_price is None) else request.user

            try:
                emailUser = request.data['customer']
                customer = EmailUser.objects.get(email = emailUser['email'])
            except EmailUser.DoesNotExist:
                customer = EmailUser.objects.create(
                    email = emailUser['email'],
                    first_name = emailUser['first_name'],
                    last_name = emailUser['last_name'],
                    phone_number = emailUser['phone'],
                    mobile_number  = emailUser['phone'],
                )

                userCreated = True
                try:
                    country = emailUser['country']
                    country = Country.objects.get(iso_3166_1_a2=country)
                    Address.objects.create(line1='address',user = customer,postcode = emailUser['postcode'],country = country.iso_3166_1_a2)
                except Country.DoesNotExist:
                    raise serializers.ValidationError("Country you have entered does not exist")


            booking_details = {
                'campsites': Mooringsite.objects.filter(id__in=request.data['campsites']),
                'start_date' : start_date,
                'end_date' : end_date,
                'num_adult' : guests['adult'],
                'num_concession' : guests['concession'],
                'num_child' : guests['child'],
                'num_infant' : guests['infant'],
                'num_mooring' : guests['mooring'],
                'cost_total' : costs['total'],
                'override_price' : override_price,
                'override_reason' : override_reason,
                'override_reason_info' : override_reason_info,
                'overridden_by': overridden_by,
                'customer' : customer,
                'first_name': emailUser['first_name'],
                'last_name': emailUser['last_name'],
                'country': emailUser['country'],
                'postcode': emailUser['postcode'],
                'phone': emailUser['phone'],
                'regos': regos
            }

            #booking_details = {
            #    'campsites':request.data['campsite'],
            #    'start_date' : start_date,
            #    'end_date' : end_date,
            #    'num_mooring' : guests['mooring'],
            #    'num_adult' : guests['adult'],
            #    'num_concession' : guests['concession'],
            #    'num_child' : guests['child'],
            #    'num_infant' : guests['infant'],
            #    'num_mooring' : guests['mooring'],
            #    'cost_total' : costs['total'],
            #    'customer' : customer,
            #    'first_name': emailUser['first_name'],
            #    'last_name': emailUser['last_name'],
            #    'country': emailUser['country'],
            #    'postcode': emailUser['postcode'],
            #    'phone': emailUser['phone'],
            #}
            data = utils.internal_booking(request,booking_details)
            serializer = BookingSerializer(data)
            return Response(serializer.data)
        except serializers.ValidationError:
            utils.delete_session_booking(request.session)
            if userCreated:
                customer.delete()
            print(traceback.print_exc())
            raise
        except ValidationError as e:
            print (e)
            raise serializers.ValidationError(repr(e.error_dict))
        except Exception as e:
            utils.delete_session_booking(request.session)
            if userCreated:
                customer.delete()
            print(traceback.print_exc())
            raise serializers.ValidationError(str(e[0]))

    def update(self, request, *args, **kwargs):
        try:
            http_status = status.HTTP_200_OK

            instance = self.get_object()
            start_date = datetime.strptime(request.data['arrival'],'%d/%m/%Y').date()
            end_date = datetime.strptime(request.data['departure'],'%d/%m/%Y').date()
            guests = request.data['guests']
            booking_details = {
                'campsites':request.data['campsites'],
                'start_date' : start_date,
                'mooringarea' : request.data['mooringarea'],
                'end_date' : end_date,
                'num_adult' : guests['adults'],
                'num_concession' : guests['concession'],
                'num_child' : guests['children'],
                'num_infant' : guests['infants'],
                'num_mooring' : guests['mooring'],
            }
            
            data = utils.update_booking(request,instance,booking_details)
            serializer = BookingSerializer(data)

            return Response(serializer.data, status=http_status)

        except serializers.ValidationError:
            print(traceback.print_exc())
            raise
        except ValidationError as e:
            if hasattr(e,'error_dict'):
                raise serializers.ValidationError(repr(e.error_dict))
            else:
                raise serializers.ValidationError(repr(e[0].encode('utf-8')))
        except Exception as e:
            print(traceback.print_exc())
            raise serializers.ValidationError(str(e))

    def destroy(self, request, *args, **kwargs):
        http_status = status.HTTP_200_OK
        try:
            reason = request.GET.get('reason',None)
            if not reason:
                raise serializers.ValidationError('A reason is needed before canceling a booking');
            booking  = self.get_object()
            booking.cancelBooking(reason,user=request.user)
            emails.send_booking_cancelation(booking,request)
            serializer = self.get_serializer(booking)
            return Response(serializer.data,status=status.HTTP_200_OK)
        except serializers.ValidationError:
            print(traceback.print_exc())
            raise
        except ValidationError as e:
            raise serializers.ValidationError(repr(e.error_dict))
        except Exception as e:
            print(traceback.print_exc())
            raise serializers.ValidationError(str(e))

    @detail_route(permission_classes=[PaymentCallbackPermission],methods=['GET','POST'])
    def payment_callback(self, request, *args, **kwargs):
        from django.utils import timezone
        http_status = status.HTTP_200_OK
        try:
            response = {
                'status': 'rejected',
                'error': ''
            }
            if request.method == 'GET':
                response = {'status': 'accessible'}
            elif request.method == 'POST':
                instance = self.get_object()
                
                invoice_ref = request.data.get('invoice',None)
                if invoice_ref:
                    try:
                        invoice = Invoice.objects.get(reference=invoice_ref)
                        if invoice.payment_status in ['paid','over_paid']:
                            # Get the latest cash payment and see if it was paid in the last 1 minute
                            latest_cash = invoice.cash_transactions.last()
                            # Check if the transaction came in the last 10 seconds
                            if (timezone.now() - latest_cash.created).seconds < 10 and instance.paid:
                                # Send out the confirmation pdf
                                emails.send_booking_confirmation(instance,request)
                            else:
                                reponse['error'] = 'Booking is not fully paid or the transaction was not done in the last 10 secs'
                        else:
                            reponse['error'] = 'Invoice is not fully paid'
                    
                    except Invoice.DoesNotExist:
                        response['error'] = 'Invoice was not found'
                else:
                    response['error'] = 'Invoice was not found'
                    
            
                response['status'] = 'approved'
            return Response(response,status=status.HTTP_200_OK)
        except serializers.ValidationError:
            print(traceback.print_exc())
            raise
        except ValidationError as e:
            raise serializers.ValidationError(repr(e.error_dict))
        except Exception as e:
            print(traceback.print_exc())
            raise serializers.ValidationError(str(e))

    @detail_route(permission_classes=[],methods=['GET'])
    def booking_checkout_status(self, request, *args, **kwargs):
        from django.utils import timezone
        http_status = status.HTTP_200_OK
        try:
            instance = self.get_object()
            response = {
                'status': 'rejected',
                'error': ''
            }
            # Check the type of booking
            if instance.booking_type != 3:
               response['error'] = 'This booking has already been paid for'
               return Response(response,status=status.HTTP_200_OK)
            # Check if the time for the booking has elapsed
            if instance.expiry_time <= timezone.now():
                response['error'] = 'This booking has expired'
                return Response(response,status=status.HTTP_200_OK)
            #if all is well    
            response['status'] = 'approved'
            return Response(response,status=status.HTTP_200_OK)
        except serializers.ValidationError:
            print(traceback.print_exc())
            raise
        except ValidationError as e:
            raise serializers.ValidationError(repr(e.error_dict))
        except Exception as e:
            print(traceback.print_exc())
            raise serializers.ValidationError(str(e))

    @detail_route(methods=['GET'])
    def history(self, request, *args, **kwargs):
        http_status = status.HTTP_200_OK
        try:
            history = self.get_object().history.all()
            data = BookingHistorySerializer(history,many=True).data
            return Response(data,status=status.HTTP_200_OK)
        except serializers.ValidationError:
            print(traceback.print_exc())
            raise
        except ValidationError as e:
            raise serializers.ValidationError(repr(e.error_dict))
        except Exception as e:
            print(traceback.print_exc())
            raise serializers.ValidationError(str(e))


class MooringsiteRateViewSet(viewsets.ModelViewSet):
    queryset = MooringsiteRate.objects.all()
    serializer_class = MooringsiteRateSerializer

    def create(self, request, format=None):
        try:
            http_status = status.HTTP_200_OK
            rate = None
            rate_serializer = RateDetailSerializer(data=request.data)
            rate_serializer.is_valid(raise_exception=True)
            rate_id = rate_serializer.validated_data.get('rate',None)
            if rate_id:
                try:
                    rate = Rate.objects.get(id=rate_id)
                except Rate.DoesNotExist as e :
                    raise serializers.ValidationError('The selected rate does not exist')
            else:
                rate = Rate.objects.get_or_create(adult=rate_serializer.validated_data['adult'],concession=rate_serializer.validated_data['concession'],child=rate_serializer.validated_data['child'])[0]
            print(rate_serializer.validated_data)
            if rate:
                data = {
                    'rate': rate.id,
                    'date_start': rate_serializer.validated_data['period_start'],
                    'campsite': rate_serializer.validated_data['campsite'],
                    'reason': rate_serializer.validated_data['reason'],
                    'update_level': 2
                }
                serializer = self.get_serializer(data=data)
                serializer.is_valid(raise_exception=True)
                res = serializer.save()

                serializer = MooringsiteRateReadonlySerializer(res)
                return Response(serializer.data, status=http_status)

        except serializers.ValidationError:
            print(traceback.print_exc())
            raise
        except ValidationError as e:
            raise serializers.ValidationError(repr(e.error_dict))
        except Exception as e:
            print(traceback.print_exc())
            raise serializers.ValidationError(str(e))

    def update(self, request, *args, **kwargs):
        try:
            http_status = status.HTTP_200_OK
            rate = None
            rate_serializer = RateDetailSerializer(data=request.data)
            rate_serializer.is_valid(raise_exception=True)
            rate_id = rate_serializer.validated_data.get('rate',None)
            if rate_id:
                try:
                    rate = Rate.objects.get(id=rate_id)
                except Rate.DoesNotExist as e :
                    raise serializers.ValidationError('The selected rate does not exist')
            else:
                rate = Rate.objects.get_or_create(adult=rate_serializer.validated_data['adult'],concession=rate_serializer.validated_data['concession'],child=rate_serializer.validated_data['child'])[0]
                pass
            if rate:
                data = {
                    'rate': rate.id,
                    'date_start': rate_serializer.validated_data['period_start'],
                    'campsite': rate_serializer.validated_data['campsite'],
                    'reason': rate_serializer.validated_data['reason'],
                    'update_level': 2
                }
                instance = self.get_object()
                partial = kwargs.pop('partial', False)
                serializer = self.get_serializer(instance,data=data,partial=partial)
                serializer.is_valid(raise_exception=True)
                self.perform_update(serializer)

                return Response(serializer.data, status=http_status)

        except serializers.ValidationError:
            print(traceback.print_exc())
            raise
        except ValidationError as e:
            raise serializers.ValidationError(repr(e.error_dict))
        except Exception as e:
            raise serializers.ValidationError(str(e))

class BookingRangeViewset(viewsets.ModelViewSet):

    def retrieve(self, request, *args, **kwargs):
        instance = self.get_object()
        original = bool(request.GET.get("original", False))
        serializer = self.get_serializer(instance, original=original, method='get')
        return Response(serializer.data)

    def update(self, request, *args, **kwargs):
        try:
            instance = self.get_object()
            partial = kwargs.pop('partial', False)
            serializer = self.get_serializer(instance,data=request.data,partial=partial)
            serializer.is_valid(raise_exception=True)
            if instance.range_end and not serializer.validated_data.get('range_end'):
                instance.range_end = None
            self.perform_update(serializer)

            return Response(serializer.data)
        except serializers.ValidationError:
            raise
        except ValidationError as e:
            raise serializers.ValidationError(repr(e.error_dict))
        except Exception as e:
            raise serializers.ValidationError(str(e))

class MooringAreaBookingRangeViewset(BookingRangeViewset):
    queryset = MooringAreaBookingRange.objects.all()
    serializer_class = MooringAreaBookingRangeSerializer

class MooringsiteBookingRangeViewset(BookingRangeViewset):
    queryset = MooringsiteBookingRange.objects.all()
    serializer_class = MooringsiteBookingRangeSerializer

class RateViewset(viewsets.ModelViewSet):
    queryset = Rate.objects.all()
    serializer_class = RateSerializer

# Reasons
# =========================
class ClosureReasonViewSet(viewsets.ReadOnlyModelViewSet):
    queryset = ClosureReason.objects.all()
    serializer_class = ClosureReasonSerializer

class OpenReasonViewSet(viewsets.ReadOnlyModelViewSet):
    queryset = OpenReason.objects.all()
    serializer_class = OpenReasonSerializer

class PriceReasonViewSet(viewsets.ReadOnlyModelViewSet):
    queryset = PriceReason.objects.all()
    serializer_class = PriceReasonSerializer

class AdmissionsReasonViewSet(viewsets.ReadOnlyModelViewSet):
    queryset = AdmissionsReason.objects.all()
    serializer_class = AdmissionsReasonSerializer

class MaximumStayReasonViewSet(viewsets.ReadOnlyModelViewSet):
    queryset = MaximumStayReason.objects.all()
    serializer_class = MaximumStayReasonSerializer

class CountryViewSet(viewsets.ReadOnlyModelViewSet):
    queryset = Country.objects.order_by('-display_order', 'printable_name')
    serializer_class = CountrySerializer
    permission_classes = [IsAuthenticated]

class UsersViewSet(viewsets.ModelViewSet):
    queryset = EmailUser.objects.all()
    serializer_class = UsersSerializer

    def list(self, request, *args, **kwargs):
        start = request.GET.get('start') if request.GET.get('draw') else 1
        length = request.GET.get('length') if request.GET.get('draw') else 10
        q = request.GET.get('q')
        if q :
            queryset = EmailUser.objects.filter(email__icontains=q)[:10]
        else:
            queryset = self.get_queryset()

        serializer = self.get_serializer(queryset,many=True)
        return Response(serializer.data)

    @detail_route(methods=['POST',])
    def update_personal(self, request, *args, **kwargs):
        try:
            instance = self.get_object()
            serializer = PersonalSerializer(instance,data=request.data)
            serializer.is_valid(raise_exception=True)
            instance = serializer.save()
            serializer = UserSerializer(instance)
            return Response(serializer.data);
        except serializers.ValidationError:
            print(traceback.print_exc())
            raise
        except ValidationError as e:
            print(traceback.print_exc())
            raise serializers.ValidationError(repr(e.error_dict))
        except Exception as e:
            print(traceback.print_exc())
            raise serializers.ValidationError(str(e))

    @detail_route(methods=['POST',])
    def update_contact(self, request, *args, **kwargs):
        try:
            instance = self.get_object()
            serializer = UserContactSerializer(instance,data=request.data)
            serializer.is_valid(raise_exception=True)
            instance = serializer.save()
            serializer = UserSerializer(instance)
            return Response(serializer.data);
        except serializers.ValidationError:
            print(traceback.print_exc())
            raise
        except ValidationError as e:
            print(traceback.print_exc())
            raise serializers.ValidationError(repr(e.error_dict))
        except Exception as e:
            print(traceback.print_exc())
            raise serializers.ValidationError(str(e))

    @detail_route(methods=['POST',])
    def update_address(self, request, *args, **kwargs):
        try:
            instance = self.get_object()
            serializer = UserAddressSerializer(data=request.data)
            serializer.is_valid(raise_exception=True)
            address, created = Address.objects.get_or_create(
                line1 = serializer.validated_data['line1'],
                locality = serializer.validated_data['locality'],
                state = serializer.validated_data['state'],
                country = serializer.validated_data['country'],
                postcode = serializer.validated_data['postcode'],
                user = instance 
            )
            instance.residential_address = address
            instance.save()
            serializer = UserSerializer(instance)
            return Response(serializer.data);
        except serializers.ValidationError:
            print(traceback.print_exc())
            raise
        except ValidationError as e:
            print(traceback.print_exc())
            raise serializers.ValidationError(repr(e.error_dict))
        except Exception as e:
            print(traceback.print_exc())
            raise serializers.ValidationError(str(e))
# Bulk Pricing
# ===========================
class BulkPricingView(generics.CreateAPIView):
    serializer_class = BulkPricingSerializer
    renderer_classes = (JSONRenderer,)

    def create(self, request,*args, **kwargs):
        try:
            http_status = status.HTTP_200_OK
            serializer = self.get_serializer(data=request.data)
            serializer.is_valid(raise_exception=True)
            print(serializer.validated_data)

            rate_id = serializer.data.get('rate',None)
            if rate_id:
                try:
                    rate = Rate.objects.get(id=rate_id)
                except Rate.DoesNotExist as e :
                    raise serializers.ValidationError('The selected rate does not exist')
            else:
                rate = Rate.objects.get_or_create(adult=serializer.validated_data['adult'],concession=serializer.validated_data['concession'],child=serializer.validated_data['child'])[0]
            if rate:
                data = {
                    'rate': rate,
                    'date_start': serializer.validated_data['period_start'],
                    'reason': PriceReason.objects.get(pk=serializer.data['reason']),
                    'details': serializer.validated_data.get('details',None)
                }
            if serializer.data['type'] == 'Marina':
                for c in serializer.data['campgrounds']:
                    data['update_level'] = 0
                    MooringArea.objects.get(pk=c).createMooringsitePriceHistory(data)
            elif serializer.data['type'] == 'Mooringsite Type':
                data['update_level'] = 1
                MooringsiteClass.objects.get(pk=serializer.data['campsiteType']).createMooringsitePriceHistory(data)

            return Response(serializer.data, status=http_status)

        except serializers.ValidationError:
            print(traceback.print_exc())
            raise
        except ValidationError as e:
            raise serializers.ValidationError(repr(e.error_dict))
        except Exception as e:
            print(traceback.print_exc())
            raise serializers.ValidationError(str(e[0]))

class AdmissionsRatesViewSet(viewsets.ModelViewSet):
    queryset = AdmissionsRate.objects.all()
    renderer_classes = (JSONRenderer,)
    serializer_class = AdmissionsRateSerializer;

    @list_route(methods=['get'])
    def price_history(self, request, format='json', pk=None):
        http_status = status.HTTP_200_OK
        try:
            price_history = AdmissionsRate.objects.all().order_by('-period_start')
            serializer = AdmissionsRateSerializer(price_history,many=True)
            res = serializer.data
        except Exception as e:
            res ={
                "Error": str(e)
            }

        return Response(res,status=http_status)

    @list_route(methods=['post'],)
    def add_price(self, request, format='json', pk=None):
        try:
            http_status = status.HTTP_200_OK
            serializer =  AdmissionsRateSerializer(data=request.data)
            serializer.is_valid(raise_exception=True)
            serializer.save()
            res = serializer.data
            return Response(res,status=http_status)
        except serializers.ValidationError:
            raise
        except Exception as e:
            raise serializers.ValidationError(str(e))


class BookingRefundsReportView(views.APIView):
    renderer_classes = (JSONRenderer,)

    def get(self,request,format=None):
        try:
            http_status = status.HTTP_200_OK
            #parse and validate data
            report = None
            data = {
                "start":request.GET.get('start'),
                "end":request.GET.get('end'),
            }
            serializer = ReportSerializer(data=data)
            serializer.is_valid(raise_exception=True)
            filename = 'Booking Refunds Report-{}-{}'.format(str(serializer.validated_data['start']),str(serializer.validated_data['end']))
            # Generate Report
            report = reports.booking_refunds(serializer.validated_data['start'],serializer.validated_data['end'])
            if report:
                response = HttpResponse(FileWrapper(report), content_type='text/csv')
                response['Content-Disposition'] = 'attachment; filename="{}.csv"'.format(filename)
                return response
            else:
                raise serializers.ValidationError('No report was generated.')
        except serializers.ValidationError:
            raise
        except Exception as e:
            traceback.print_exc()

class BookingSettlementReportView(views.APIView):
    renderer_classes = (JSONRenderer,)

    def get(self,request,format=None):
        try:
            http_status = status.HTTP_200_OK
            #parse and validate data
            report = None
            data = {
                "date":request.GET.get('date'),
            }
            serializer = BookingSettlementReportSerializer(data=data)
            serializer.is_valid(raise_exception=True)
            filename = 'Booking Settlement Report-{}'.format(str(serializer.validated_data['date']))
            # Generate Report
            report = reports.booking_bpoint_settlement_report(serializer.validated_data['date'])
            if report:
                response = HttpResponse(FileWrapper(report), content_type='text/csv')
                response['Content-Disposition'] = 'attachment; filename="{}.csv"'.format(filename)
                return response
            else:
                raise serializers.ValidationError('No report was generated.')
        except serializers.ValidationError:
            raise
        except Exception as e:
            traceback.print_exc()

class BookingReportView(views.APIView):
    renderer_classes = (JSONRenderer,)

    def get(self,request,format=None):
        try:
            http_status = status.HTTP_200_OK
            #parse and validate data
            report = None
            data = {
                "date":request.GET.get('date'),
            }
            serializer = BookingSettlementReportSerializer(data=data)
            serializer.is_valid(raise_exception=True)
            filename = 'Booking Report-{}'.format(str(serializer.validated_data['date']))
            # Generate Report
            report = reports.bookings_report(serializer.validated_data['date'])
            if report:
                response = HttpResponse(FileWrapper(report), content_type='text/csv')
                response['Content-Disposition'] = 'attachment; filename="{}.csv"'.format(filename)
                return response
            else:
                raise serializers.ValidationError('No report was generated.')
        except serializers.ValidationError:
            raise
        except Exception as e:
            traceback.print_exc()

class GetProfile(views.APIView):
    renderer_classes = [JSONRenderer,]
    permission_classes = [IsAuthenticated]
    def get(self, request, format=None):
        # Check if the user has any address and set to residential address
        user = request.user
        # if not user.residential_address:
        #     user.residential_address = user.profile_addresses.first() if user.profile_addresses.all() else None
        #     user.save()
        serializer  = UserSerializer(request.user)
        return Response(serializer.data)


class UpdateProfilePersonal(views.APIView):
    renderer_classes = [JSONRenderer,]
    permission_classes = [IsAuthenticated]
    
    def post(self, request, *args, **kwargs):
        try:
            instance = request.user
            serializer = PersonalSerializer(instance,data=request.data)
            serializer.is_valid(raise_exception=True)
            instance = serializer.save()
            serializer = UserSerializer(instance)
            return Response(serializer.data);
        except serializers.ValidationError:
            print(traceback.print_exc())
            raise
        except ValidationError as e:
            print(traceback.print_exc())
            raise serializers.ValidationError(repr(e.error_dict))
        except Exception as e:
            print(traceback.print_exc())
            raise serializers.ValidationError(str(e))

class UpdateProfileContact(views.APIView):
    renderer_classes = [JSONRenderer,]
    permission_classes = [IsAuthenticated] 
    
    def post(self, request, *args, **kwargs):
        try:
            instance = request.user
            serializer = PhoneSerializer(instance,data=request.data)
            serializer.is_valid(raise_exception=True)
            instance = serializer.save()
            serializer = UserSerializer(instance)
            return Response(serializer.data);
        except serializers.ValidationError:
            print(traceback.print_exc())
            raise
        except ValidationError as e:
            print(traceback.print_exc())
            raise serializers.ValidationError(repr(e.error_dict))
        except Exception as e:
            print(traceback.print_exc())
            raise serializers.ValidationError(str(e))

class UpdateProfileAddress(views.APIView):
    renderer_classes = [JSONRenderer,]
    permission_classes = [IsAuthenticated] 
    
    def post(self, request, *args, **kwargs):
        try:
            instance = request.user
            serializer = UserAddressSerializer(data=request.data)
            serializer.is_valid(raise_exception=True)
            address, created = Address.objects.get_or_create(
                line1 = serializer.validated_data.get('line1'),
                locality = serializer.validated_data.get('locality'),
                state = serializer.validated_data.get('state'),
                country = serializer.validated_data.get('country'),
                postcode = serializer.validated_data.get('postcode'),
                user = instance
            )
            instance.residential_address = address
            instance.save()
            serializer = UserSerializer(instance)
            return Response(serializer.data);
        except serializers.ValidationError:
            print(traceback.print_exc())
            raise
        except ValidationError as e:
            print(traceback.print_exc())
            raise serializers.ValidationError(repr(e.error_dict))
        except Exception as e:
            print(traceback.print_exc())
            raise serializers.ValidationError(str(e))


class OracleJob(views.APIView):
    renderer_classes = [JSONRenderer,]
    def get(self, request, format=None):
        try:
            data = {
                "date":request.GET.get("date"),
                "override": request.GET.get("override")
            }
            serializer = OracleSerializer(data=data)
            serializer.is_valid(raise_exception=True)
            utils.oracle_integration(serializer.validated_data['date'].strftime('%Y-%m-%d'),serializer.validated_data['override'])
            data = {'successful':True}
            return Response(data)
        except serializers.ValidationError:
            print(traceback.print_exc())
            raise
        except ValidationError as e:
            raise serializers.ValidationError(repr(e.error_dict))
        except Exception as e:
            print(traceback.print_exc())
            raise serializers.ValidationError(str(e[0]))
<|MERGE_RESOLUTION|>--- conflicted
+++ resolved
@@ -1276,25 +1276,13 @@
                 bookings_map[v[0]] = site
                 if v[1].pk not in result['classes']:
                     result['classes'][v[1].pk] = v[1].name
-<<<<<<< HEAD
-
-#            print "AVAIL BOOKING MAP" 
-#            print bookings_map
-              
-=======
->>>>>>> 143222c4
             # update results based on availability map
             for s in sites_qs:
                 # if there's not a free run of slots
                 if (not all([v[0] == 'open' for k, v in availability[s.pk].items()])) or show_all:
                     # update the days that are non-open
                     for offset, stat in [((k-start_date).days, v[0]) for k, v in availability[s.pk].items() if v[0] != 'open']:
-<<<<<<< HEAD
-                     
-                        bookings_map[s.name]['availability'][offset][0] = False
-=======
                         bookings_map[s.id]['availability'][offset][0] = False
->>>>>>> 143222c4
                         if stat == 'closed':
                             bookings_map[s.id]['availability'][offset][1] = 'Unavailable'
                         elif stat == 'booked':
@@ -1303,8 +1291,6 @@
                             bookings_map[s.id]['availability'][offset][1] = 'Unavailable'
 
                         bookings_map[s.id]['price'] = False
-<<<<<<< HEAD
-
             return Response(result)
 
 
@@ -1518,8 +1504,6 @@
                         'breakdown': []
                     })
 
-=======
->>>>>>> 143222c4
 
             return Response(result)
 
