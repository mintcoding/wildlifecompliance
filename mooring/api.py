import traceback
import base64
import geojson
import decimal
import logging
import json
import calendar
import time
import math
<<<<<<< HEAD
=======
import hashlib
>>>>>>> 51180c2f
from six.moves.urllib.parse import urlparse
from wsgiref.util import FileWrapper
from django.db.models import Q, Min
from django.db import transaction
from django.http import HttpResponse, JsonResponse
from django.core.files.base import ContentFile
from django.core.exceptions import ValidationError
from django.conf import settings
from django.contrib import messages
from django.views.decorators.http import require_http_methods
from django.views.decorators.csrf import csrf_exempt
from django.utils import timezone
from pytz import timezone as pytimezone
from rest_framework import viewsets, serializers, status, generics, views
from rest_framework.decorators import detail_route, list_route,renderer_classes,authentication_classes,permission_classes
from rest_framework.response import Response
from rest_framework.renderers import JSONRenderer
from rest_framework.permissions import IsAuthenticated, AllowAny, IsAdminUser, BasePermission, IsAuthenticatedOrReadOnly
from rest_framework.pagination import PageNumberPagination
from datetime import datetime, timedelta
from collections import OrderedDict
from django.core.cache import cache
from ledger.accounts.models import EmailUser,Address
from ledger.address.models import Country
from ledger.payments.models import Invoice, OracleAccountCode
from django.db.models import Count
from mooring import utils
from mooring.helpers import can_view_campground, is_inventory, is_admin, is_payment_officer
from datetime import datetime,timedelta, date
from decimal import Decimal 
from mooring.context_processors import mooring_url, template_context
from mooring.models import (MooringArea,
                                District,
                                Contact,
                                MooringsiteBooking,
                                Mooringsite,
                                MooringsiteRate,
                                Booking,
                                MooringAreaBookingRange,
                                MooringsiteBookingRange,
                                MooringsiteStayHistory,
                                MooringAreaStayHistory,
                                PromoArea,
                                MarinePark,
                                Feature,
                                Region,
                                MooringsiteClass,
                                Booking,
                                MooringsiteRate,
                                Rate,
                                MooringAreaPriceHistory,
                                MooringsiteClassPriceHistory,
                                ClosureReason,
                                OpenReason,
                                PriceReason,
                                AdmissionsReason,
                                MaximumStayReason,
                                DiscountReason,
                                MarinaEntryRate,
                                BookingVehicleRego,
                                MooringAreaGroup,
                                AdmissionsBooking,
                                AdmissionsLine,
                                AdmissionsLocation,
                                AdmissionsRate,
                                AdmissionsBookingInvoice,
                                AdmissionsOracleCode,
                                BookingInvoice,
                                BookingPeriodOption,
                                BookingPeriod,
                                RegisteredVessels,
                                GlobalSettings
                                )

from mooring.serialisers import (  MooringsiteBookingSerialiser,
                                    MooringsiteSerialiser,
                                    ContactSerializer,
                                    DistrictSerializer,
                                    MooringAreaMapSerializer,
                                    MarineParkMapSerializer,
                                    MarineParkRegionMapSerializer,
                                    MooringAreaMapFilterSerializer,
                                    MooringAreaSerializer,
                                    MooringAreaDatatableSerializer,
                                    MooringAreaMooringsiteFilterSerializer,
                                    MooringsiteBookingSerializer,
                                    PromoAreaSerializer,
                                    MarinaSerializer,
                                    FeatureSerializer,
                                    RegionSerializer,
                                    MooringsiteClassSerializer,
                                    BookingSerializer,
                                    MooringAreaBookingRangeSerializer,
                                    MooringsiteBookingRangeSerializer,
                                    MooringsiteRateSerializer,
                                    MooringsiteRateReadonlySerializer,
                                    MooringsiteStayHistorySerializer,
                                    MooringAreaStayHistorySerializer,
                                    RateSerializer,
                                    RateDetailSerializer,
                                    MooringAreaPriceHistorySerializer,
                                    MooringsiteClassPriceHistorySerializer,
                                    MooringAreaImageSerializer,
                                    ExistingMooringAreaImageSerializer,
                                    ClosureReasonSerializer,
                                    OpenReasonSerializer,
                                    PriceReasonSerializer,
                                    AdmissionsReasonSerializer,
                                    MaximumStayReasonSerializer,
                                    DiscountReasonSerializer,
                                    BulkPricingSerializer,
                                    UsersSerializer,
                                    AccountsAddressSerializer,
                                    MarinaEntryRateSerializer,
                                    ReportSerializer,
                                    BookingSettlementReportSerializer,
                                    CountrySerializer,
                                    UserSerializer,
                                    UserAddressSerializer,
                                    ContactSerializer as UserContactSerializer,
                                    PersonalSerializer,
                                    PhoneSerializer,
                                    OracleSerializer,
                                    BookingHistorySerializer,
                                    MooringAreaGroupSerializer,
                                    AdmissionsBookingSerializer,
                                    AdmissionsLineSerializer,
                                    AdmissionsRateSerializer,
                                    BookingPeriodOptionsSerializer,
                                    BookingPeriodSerializer,
                                    RegisteredVesselsSerializer,
                                    GlobalSettingsSerializer,
                                    )
from mooring.helpers import is_officer, is_customer
from mooring import reports 
from mooring import pdf
from mooring.perms import PaymentCallbackPermission
from mooring import emails
from mooring import exceptions
from django.contrib.gis.geos import Point
from django.contrib.gis.measure import Distance  

# API Views
class MooringsiteBookingViewSet(viewsets.ModelViewSet):
    queryset = MooringsiteBooking.objects.all()
    serializer_class = MooringsiteBookingSerialiser

class DistrictViewSet(viewsets.ModelViewSet):
    queryset = District.objects.all()
    serializer_class = DistrictSerializer

    def list(self, request, *args, **kwargs):
        groups = MooringAreaGroup.objects.filter(members__in=[request.user,])
        qs = self.get_queryset()
        mooring_groups = []
        for group in groups:
            mooring_groups.append(group.id)
        queryset = qs.filter(mooring_group__in=mooring_groups)
        serializer = self.get_serializer(queryset, many=True)
        return Response(serializer.data)

class ContactViewSet(viewsets.ModelViewSet):
    queryset = Contact.objects.all()
    serializer_class = ContactSerializer

    def list(self, request, *args, **kwargs):
        groups = MooringAreaGroup.objects.filter(members__in=[request.user,])
        qs = self.get_queryset()
        mooring_groups = []
        for group in groups:
            mooring_groups.append(group.id)
        queryset = qs.filter(mooring_group__in=mooring_groups)
        serializer = self.get_serializer(queryset, many=True)
        return Response(serializer.data)

class MooringsiteViewSet(viewsets.ModelViewSet):
    queryset = Mooringsite.objects.all()
    serializer_class = MooringsiteSerialiser


    def list(self, request, format=None):
        queryset = self.get_queryset()
        formatted = bool(request.GET.get("formatted", False))
        serializer = self.get_serializer(queryset, formatted=formatted, many=True, method='get')
        return Response(serializer.data)

    def retrieve(self, request, *args, **kwargs):
        instance = self.get_object()
        formatted = bool(request.GET.get("formatted", False))
        serializer = self.get_serializer(instance, formatted=formatted, method='get')
        return Response(serializer.data)

    def update(self, request, *args, **kwargs):
        try:
            instance = self.get_object()
            serializer = self.get_serializer(instance,data=request.data,partial=True)
            serializer.is_valid(raise_exception=True)
            self.perform_update(serializer)

            return Response(serializer.data)
        except serializers.ValidationError:
            print(traceback.print_exc())
            raise
        except ValidationError as e:
            raise serializers.ValidationError(repr(e.error_dict))
        except Exception as e:
            print(traceback.print_exc())
            raise serializers.ValidationError(str(e))

    def create(self, request, *args, **kwargs):
        try:
            http_status = status.HTTP_200_OK
            number = request.data.pop('number')
            serializer = self.get_serializer(data=request.data,method='post')
            serializer.is_valid(raise_exception=True)

            if number >  1:
                data = dict(serializer.validated_data)
                campsites = Mooringsite.bulk_create(number,data)
                res = self.get_serializer(campsites,many=True)
            else:
                if number == 1 and serializer.validated_data['name'] == 'default':
                    latest = 0
                    current_campsites = Mooringsite.objects.filter(campground=serializer.validated_data.get('campground'))
                    cs_numbers = [int(c.name) for c in current_campsites if c.name.isdigit()]
                    if cs_numbers:
                        latest = max(cs_numbers)
                    if len(str(latest+1)) == 1:
                        name = '0{}'.format(latest+1)
                    else:
                        name = str(latest+1)
                    serializer.validated_data['name'] = name
                instance = serializer.save()
                res = self.get_serializer(instance)

            return Response(res.data)
        except serializers.ValidationError:
            print(traceback.print_exc())
            raise
        except ValidationError as e:
            raise serializers.ValidationError(repr(e.error_dict))
        except Exception as e:
            print(traceback.print_exc())
            raise serializers.ValidationError(str(e))

    @detail_route(methods=['post'])
    def open_close(self, request, format='json', pk=None):
        try:
            http_status = status.HTTP_200_OK
            # parse and validate data
            mutable = request.POST._mutable
            request.POST._mutable = True
            request.POST['campsite'] = self.get_object().id
            request.POST._mutable = mutable
            serializer = MooringsiteBookingRangeSerializer(data=request.data, method="post")
            serializer.is_valid(raise_exception=True)
            if serializer.validated_data.get('status') == 0:
                self.get_object().open(dict(serializer.validated_data))
            else:
                self.get_object().close(dict(serializer.validated_data))

            # return object
            ground = self.get_object()
            res = MooringsiteSerialiser(ground, context={'request':request})

            return Response(res.data)
        except serializers.ValidationError:
            raise
        except ValidationError as e:
            if hasattr(e,'error_dict'):
                raise serializers.ValidationError(repr(e.error_dict))
            else:
                raise serializers.ValidationError(repr(e[0].encode('utf-8')))
        except Exception as e:
            raise serializers.ValidationError(str(e))

    def close_campsites(self, closure_data, campsites):
        for campsite in campsites:
            closure_data['campsite'] = campsite
            try:
                serializer = MooringsiteBookingRangeSerializer(data=closure_data, method='post')
                serializer.is_valid(raise_exception=True)
                instance = Mooringsite.objects.get(pk=campsite)
                instance.close(dict(serializer.validated_data))
            except Exception as e:
                raise

    @list_route(methods=['post'])
    def bulk_close(self, request, format='json', pk=None):
        with transaction.atomic():
            try:
                http_status = status.HTTP_200_OK
                closure_data = request.data.copy()
                campsites = closure_data.pop('campsites[]')
                self.close_campsites(closure_data, campsites)
                return Response('All selected campsites closed')
            except serializers.ValidationError:
                print(traceback.print_exc())
                raise serializers.ValidationError(str(e[0]))
            except Exception as e:
                print(traceback.print_exc())
                raise serializers.ValidationError(str(e[0]))


    @detail_route(methods=['get'])
    def status_history(self, request, format='json', pk=None):
        try:
            http_status = status.HTTP_200_OK
            # Check what status is required
            closures = bool(request.GET.get("closures", False))
            if closures:
                serializer = MooringsiteBookingRangeSerializer(self.get_object().booking_ranges.filter(~Q(status=0)).order_by('-range_start'),many=True)
            else:
                serializer = MooringsiteBookingRangeSerializer(self.get_object().booking_ranges,many=True)
            res = serializer.data

            return Response(res,status=http_status)
        except serializers.ValidationError:
            print(traceback.print_exc())
            raise
        except ValidationError as e:
            raise serializers.ValidationError(repr(e.error_dict))
        except Exception as e:
            print(traceback.print_exc())
            raise serializers.ValidationError(str(e))

    @detail_route(methods=['get'])
    def stay_history(self, request, format='json', pk=None):
        try:
            http_status = status.HTTP_200_OK
            serializer = MooringsiteStayHistorySerializer(self.get_object().stay_history,many=True,context={'request':request},method='get')
            res = serializer.data

            return Response(res,status=http_status)
        except serializers.ValidationError:
            raise
        except ValidationError as e:
            raise serializers.ValidationError(repr(e.error_dict))
        except Exception as e:
            raise serializers.ValidationError(str(e))

    @detail_route(methods=['get'])
    def price_history(self, request, format='json', pk=None):
        try:
            http_status = status.HTTP_200_OK
            price_history = self.get_object().rates.all().order_by('-date_start')
            serializer = MooringsiteRateReadonlySerializer(price_history,many=True,context={'request':request})
            res = serializer.data
            return Response(res,status=http_status)
        except serializers.ValidationError:
            raise
        except ValidationError as e:
            raise serializers.ValidationError(repr(e.error_dict))
        except Exception as e:
            raise serializers.ValidationError(str(e))

    @detail_route(methods=['get'])
    def current_price(self, request, format='json', pk=None):
        try:
            http_status = status.HTTP_200_OK
            start_date = request.GET.get('arrival',False)
            end_date = request.GET.get('departure',False)
            res = []
            if start_date and end_date:
                res = utils.get_campsite_current_rate(request,self.get_object().id,start_date,end_date)
            else:
                res.append({
                    "error":"Arrival and departure dates are required",
                    "success":False
                })

            return Response(res,status=http_status)
        except serializers.ValidationError:
            traceback.print_exc()
            raise
        except ValidationError as e:
            raise serializers.ValidationError(repr(e.error_dict))
        except Exception as e:
            raise serializers.ValidationError(str(e))



class MooringsiteStayHistoryViewSet(viewsets.ModelViewSet):
    queryset = MooringsiteStayHistory.objects.all()
    serializer_class = MooringsiteStayHistorySerializer

    def update(self, request, *args, **kwargs):
        try:
            instance = self.get_object()
            partial = kwargs.pop('partial', False)
            serializer = self.get_serializer(instance,data=request.data,partial=partial)
            serializer.is_valid(raise_exception=True)
            if instance.range_end and not serializer.validated_data.get('range_end'):
                instance.range_end = None
            self.perform_update(serializer)

            return Response(serializer.data)
        except serializers.ValidationError:
            raise
        except ValidationError as e:
            raise serializers.ValidationError(repr(e.error_dict))
        except Exception as e:
            raise serializers.ValidationError(str(e))

class MooringAreaStayHistoryViewSet(viewsets.ModelViewSet):
    queryset = MooringAreaStayHistory.objects.all()
    serializer_class = MooringAreaStayHistorySerializer

    def update(self, request, *args, **kwargs):
        try:
            instance = self.get_object()
            partial = kwargs.pop('partial', False)
            serializer = self.get_serializer(instance,data=request.data,partial=partial)
            serializer.is_valid(raise_exception=True)
            if instance.range_end and not serializer.validated_data.get('range_end'):
                instance.range_end = None
            self.perform_update(serializer)

            return Response(serializer.data)
        except serializers.ValidationError:
            raise
        except ValidationError as e:
            raise serializers.ValidationError(repr(e.error_dict))
        except Exception as e:
            raise serializers.ValidationError(str(e))

class MooringAreaMapViewSet(viewsets.ReadOnlyModelViewSet):
#   queryset = MooringArea.objects.exclude(campground_type=3).annotate(Min('mooringsites__rates__rate__adult'))
    queryset = MooringArea.objects.exclude(mooring_type=3)
    serializer_class = MooringAreaMapSerializer
    permission_classes = []

class MarineParksRegionMapViewSet(viewsets.ReadOnlyModelViewSet):
#    queryset = MooringArea.objects.values('park_id__name','park_id__wkb_geometry').annotate(total=Count('park'))
    queryset = MooringArea.objects.values('park__district__region','park__district__region__name','park__district__region__wkb_geometry').annotate(total=Count('park__district__region'))
    serializer_class = MarineParkRegionMapSerializer
    permission_classes = []

class MarineParksMapViewSet(viewsets.ReadOnlyModelViewSet):
    #queryset = District.objects.all()
    queryset = MooringArea.objects.values('park_id__name','park_id__wkb_geometry').annotate(total=Count('park'))
    serializer_class = MarineParkMapSerializer 
    permission_classes = []

class MooringAreaMapFilterViewSet(viewsets.ReadOnlyModelViewSet):
    queryset = MooringArea.objects.exclude(mooring_type=3)
    serializer_class = MooringAreaMapFilterSerializer
    permission_classes = []

    def list(self, request, *args, **kwargs):
        data = {
            "arrival" : request.GET.get('arrival', None),
            "departure" : request.GET.get('departure', None),
            "num_adult" : request.GET.get('num_adult', 0),
            "num_concession" : request.GET.get('num_concession', 0),
            "num_child" : request.GET.get('num_child', 0),
            "num_infant" : request.GET.get('num_infant', 0),
            "avail": request.GET.get('gear_type', 'all'),
            "pen_type": request.GET.get('pen_type', 'all')
        }
 
        serializer = MooringAreaMooringsiteFilterSerializer(data=data)

        serializer.is_valid(raise_exception=True)

        scrubbed = serializer.validated_data
        context = {}
        ground_ids = []
        open_marinas = [] 
        #Removed from parkstay
        # filter to the campsites by gear allowed (if specified), else show the lot
        # if scrubbed['gear_type'] != 'all':
        #     context = {scrubbed['gear_type']: True}

        # if a date range is set, filter out campgrounds that are unavailable for the whole stretch
        if scrubbed['arrival'] and scrubbed['departure'] and (scrubbed['arrival'] < scrubbed['departure']):
            sites = Mooringsite.objects.filter(**context)
            #ground_ids = utils.get_open_marinas(sites, scrubbed['arrival'], scrubbed['departure'])
<<<<<<< HEAD
  
            open_marinas = utils.get_open_marinas(sites, scrubbed['arrival'], scrubbed['departure'])
            for i in open_marinas:
                 ground_ids.append(i) 

        else: # show all of the campgrounds with campsites
=======

            open_marinas = utils.get_open_marinas(sites, scrubbed['arrival'], scrubbed['departure'])
            for i in open_marinas:
                 ground_ids.append(i) 

        else:
            # show all of the campgrounds with campsites
>>>>>>> 51180c2f
            ground_ids = set((x[0] for x in Mooringsite.objects.filter(**context).values_list('mooringarea')))
            # we need to be tricky here. for the default search (all, no timestamps),
            # we want to include all of the "campgrounds" that don't have any campsites in the model! (e.g. third party)
            if scrubbed['avail'] == 'all':
                ground_ids.update((x[0] for x in MooringArea.objects.filter(campsites__isnull=True).values_list('id')))

        # If the pen type has been included in filtering and is not 'all' then loop through the sites selected.
        if scrubbed['pen_type'] != 'all':
            sites = Mooringsite.objects.filter(pk__in=ground_ids)
            for s in sites:           
            # When looping through, if the pen type is not correct, remove it from the list.
                i = s.mooringarea
                if i.mooring_physical_type != scrubbed['pen_type']:
                    ground_ids.remove(s.id)

        # Filter out for the max period
        today = date.today()
        if scrubbed['arrival']:
            start_date = scrubbed['arrival']
        else:
            start_date = today
        if scrubbed['departure']:
            end_date = scrubbed['departure']
        else:
            end_date = today + timedelta(days=1)
        
        temp_queryset = Mooringsite.objects.filter(id__in=ground_ids).order_by('name')

<<<<<<< HEAD
        temp_queryset = Mooringsite.objects.filter(id__in=ground_ids).order_by('name')
=======
>>>>>>> 51180c2f
        queryset = []
        for q in temp_queryset:
            # Get the current stay history
            stay_history = MooringAreaStayHistory.objects.filter(
                            Q(range_start__lte=start_date,range_end__gte=start_date)|# filter start date is within period
                            Q(range_start__lte=end_date,range_end__gte=end_date)|# filter end date is within period
                            Q(Q(range_start__gt=start_date,range_end__lt=end_date)&Q(range_end__gt=today)) #filter start date is before and end date after period
                            ,mooringarea=q.mooringarea)

<<<<<<< HEAD
=======

>>>>>>> 51180c2f
            if stay_history:
                max_days = min([x.max_days for x in stay_history])
            else:
                max_days = settings.PS_MAX_BOOKING_LENGTH
            if (end_date - start_date).days <= max_days:         
                row = {}
                row['id'] = q.mooringarea.id
                if q.id in open_marinas:
                    row['avail2'] = open_marinas[q.id]
                #row['avail'] = 'full'
                if q.mooringarea.mooring_type == 1:
                        row['avail'] = 'full'
                else:
                     if q.id in open_marinas:

                         if int(open_marinas[q.id]['closed_periods']) == 0 and int(open_marinas[q.id]['open_periods']) > 0:
                            row['avail'] = 'free'
                         elif int(open_marinas[q.id]['open_periods']) == 0:
                            row['avail'] = 'full'
                         elif int(open_marinas[q.id]['closed_periods']) > 0 and int(open_marinas[q.id]['open_periods']) > 0:
                            row['avail'] = 'partial'

                queryset.append(row)
        
        # Filter based on the availability
        query = []
        if scrubbed['avail'] != 'all':
            for q in queryset:
                mooring_type = MooringArea.objects.get(id=q['id']).mooring_type
                if scrubbed['avail'] == 'rental-available' and q['avail'] not in ['free', 'partial']:
                    pass
                elif scrubbed['avail'] == 'rental-notavailable' and (q['avail'] not in ['full'] or mooring_type == 2):
                        pass
                elif scrubbed['avail'] == 'public-notbookable':
                    if mooring_type != 2:
                        pass
                    else:
                        query.append(q)
                else:
                    query.append(q)
        else:
            query = queryset
                
<<<<<<< HEAD

=======
>>>>>>> 51180c2f
#        serializer = self.get_serializer(queryset, many=True)
        return HttpResponse(json.dumps(query), content_type='application/json')
#        return Response(serializer.data)

def current_booking(request, *args, **kwargs):
    queryset = MooringArea.objects.exclude(mooring_type=3)
    response_data = {}
    response_data['result'] = 'success'
    response_data['message'] = ''
    ongoing_booking = Booking.objects.get(pk=request.session['ps_booking']) if 'ps_booking' in request.session else None
    response_data['current_booking'] = get_current_booking(ongoing_booking)
    return HttpResponse(json.dumps(response_data), content_type='application/json')


@require_http_methods(['GET'])
def search_suggest(request, *args, **kwargs):
    entries = []
    for x in MooringArea.objects.filter(wkb_geometry__isnull=False).values_list('id', 'name', 'wkb_geometry','park__name','park__district__region__name'):
        entries.append(geojson.Point((x[2].x, x[2].y), properties={'type': 'MooringArea', 'id': x[0], 'name': x[1]+' - '+x[3]+' - '+x[4]}))
    for x in MarinePark.objects.filter(wkb_geometry__isnull=False).values_list('id', 'name', 'wkb_geometry','zoom_level','district__region__name'):
        entries.append(geojson.Point((x[2].x, x[2].y), properties={'type': 'Marina', 'id': x[0], 'name': x[1]+' - '+x[4], 'zoom_level': x[3]}))
    for x in PromoArea.objects.filter(wkb_geometry__isnull=False).values_list('id', 'name', 'wkb_geometry', 'zoom_level'):
        entries.append(geojson.Point((x[2].x, x[2].y), properties={'type': 'PromoArea', 'id': x[0], 'name': x[1], 'zoom_level': x[3]}))
    for x in Region.objects.filter(wkb_geometry__isnull=False).values_list('id', 'name', 'wkb_geometry','zoom_level'):
        entries.append(geojson.Point((x[2].x, x[2].y), properties={'type': 'Region', 'id': x[0], 'name': x[1], 'zoom_level': x[3]}))
    return HttpResponse(geojson.dumps(geojson.FeatureCollection(entries)), content_type='application/json')
<<<<<<< HEAD

@csrf_exempt
def delete_booking(request, *args, **kwargs):
    response_data = {}
    response_data['result'] = 'success'
    response_data['message'] = ''
    booking = None
    booking_item = request.POST['booking_item']
    if 'ps_booking' in request.session:
        booking_id = request.session['ps_booking']
        if booking_id:
            booking = Booking.objects.get(id=booking_id)
            ms_booking = MooringsiteBooking.objects.get(id=booking_item,booking=booking)
            if ms_booking.from_dt.date() > datetime.now().date(): 
                ms_booking.delete()
            else:
                response_data['result'] = 'error'
                response_data['message'] = 'Unable to delete booking'
    return HttpResponse(json.dumps(response_data), content_type='application/json')

=======

@csrf_exempt
def delete_booking(request, *args, **kwargs):
    response_data = {}
    response_data['result'] = 'success'
    response_data['message'] = ''
    nowtime = datetime.strptime(str(datetime.utcnow().strftime('%Y-%m-%d %H:%M:%S')), '%Y-%m-%d %H:%M:%S')+timedelta(hours=8)
    booking = None
    booking_item = request.POST['booking_item']
    if 'ps_booking' in request.session:
        booking_id = request.session['ps_booking']
        if booking_id:
            booking = Booking.objects.get(id=booking_id)
            ms_booking = MooringsiteBooking.objects.get(id=booking_item,booking=booking)
            msb = datetime.strptime(str(ms_booking.from_dt.strftime('%Y-%m-%d %H:%M:%S')), '%Y-%m-%d %H:%M:%S')+timedelta(hours=8)
            if msb > nowtime:
                  ms_booking.delete()
            else:
                 if msb.date() == nowtime.date():
                     if booking.old_booking is None:
                          ms_booking.delete() 
                     else:
                         response_data['result'] = 'error'
                         response_data['message'] = 'Unable to delete booking'

                 else:

                     response_data['result'] = 'error'
                     response_data['message'] = 'Unable to delete booking'
    return HttpResponse(json.dumps(response_data), content_type='application/json')

>>>>>>> 51180c2f
@csrf_exempt
#@require_http_methods(['GET'])
#@require_http_methods(['POST'])
def add_booking(request, *args, **kwargs):
    response_data = {}
    response_data['result'] = 'error'
    response_data['message'] = ''
    booking_date = request.POST['date']
#    booking_period_start = request.POST['booking_start']
#    booking_period_finish = request.POST['booking_finish']
    booking_period_start = datetime.strptime(request.POST['booking_start'], "%d/%m/%Y").date()
    booking_period_finish = datetime.strptime(request.POST['booking_finish'], "%d/%m/%Y").date()
    num_adults = request.POST.get('num_adult', 0)
    num_children = request.POST.get('num_children', 0)
    num_infants = request.POST.get('num_infant',0)
    vessel_size = request.POST.get('vessel_size', 0)
    vessel_draft = request.POST.get('vessel_draft', 0)
    vessel_beam = request.POST.get('vessel_beam', 0)
    vessel_weight = request.POST.get('vessel_weight', 0)
    vessel_rego = request.POST.get('vessel_rego', 0)

    start_booking_date = request.POST['date']
    finish_booking_date = request.POST['date']

    booking = None
    if 'ps_booking' in request.session:
        booking_id = request.session['ps_booking']
        if booking_id:
            booking = Booking.objects.get(id=booking_id)
            booking.arrival = booking_period_start
            booking.departure = booking_period_finish
            if not booking.details:
                booking.details = {}
            booking.details['num_adults'] = num_adults
            booking.details['num_children'] = num_children
            booking.details['num_infants'] = num_infants
            booking.details['vessel_size'] = vessel_size
            booking.details['vessel_draft'] = vessel_draft
            booking.details['vessel_beam'] = vessel_beam
            booking.details['vessel_weight'] = vessel_weight
            booking.details['vessel_rego'] = vessel_rego
            booking.save()
    else:
        details = {
           'num_adults' : num_adults,
           'num_children' : num_children,
           'num_infants' : num_infants,
           'vessel_size' : vessel_size,
           'vessel_draft': vessel_draft,
           'vessel_beam' : vessel_beam,
           'vessel_weight' : vessel_weight,
           'vessel_rego' : vessel_rego,
        }
        mooringarea = MooringArea.objects.get(id=request.POST['mooring_id'])
        booking = Booking.objects.create(mooringarea=mooringarea,booking_type=3,expiry_time=timezone.now()+timedelta(seconds=settings.BOOKING_TIMEOUT),details=details,arrival=booking_period_start,departure=booking_period_finish)
        request.session['ps_booking'] = booking.id
        request.session.modified = True

    #print BookingPeriodOption.objects.all()
    mooringsite = Mooringsite.objects.get(id=request.POST['site_id'])

    booking_period = BookingPeriodOption.objects.get(id=int(request.POST['bp_id'])) 

    if booking_period.start_time > booking_period.finish_time:
            finish_bd = datetime.strptime(finish_booking_date, "%Y-%m-%d").date()
            finish_booking_date = str(finish_bd+timedelta(days=1))
            #print finish_bd

    mooring_class = mooringsite.mooringarea.mooring_class
    amount = '0.00'

    if mooring_class == 'small':
        amount = booking_period.small_price
    elif mooring_class == 'medium':
        amount = booking_period.medium_price
    elif mooring_class == 'large':
        amount = booking_period.large_price
#    MooringsiteBooking
#    for i in range((end_date-start_date).days):

    from_dt_utc = datetime.strptime(str(start_booking_date)+' '+str(booking_period.start_time), '%Y-%m-%d %H:%M:%S') - timedelta(hours=8)
    to_dt_utc =  datetime.strptime(str(finish_booking_date)+' '+str(booking_period.finish_time), '%Y-%m-%d %H:%M:%S') - timedelta(hours=8)
    from_dt_utc = from_dt_utc.replace(tzinfo=timezone.utc).isoformat()
    to_dt_utc =  to_dt_utc.replace(tzinfo=timezone.utc).isoformat()
    #to_dt__lte=to_dt_utc
    existing_booking_check = utils.check_mooring_available_by_time(mooringsite.id,from_dt_utc,to_dt_utc)
    if existing_booking_check is True:
        response_data['result'] = 'error'
        response_data['message'] = 'Sorry booking has already been taken by another booking.' 

    
    else:
        cb =    MooringsiteBooking.objects.create(
                  campsite=mooringsite,
                  booking_type=3,
                  date=booking_date,
                  from_dt=start_booking_date+' '+str(booking_period.start_time),
                  to_dt=finish_booking_date+' '+str(booking_period.finish_time),
                  booking=booking,
                  amount=amount,
                  booking_period_option=booking_period 
                  )
<<<<<<< HEAD
=======

        response_data['result'] = 'success'
        response_data['message'] = ''

#    with transaction.atomic():
#            set_session_booking(request.session,booking)
>>>>>>> 51180c2f

        response_data['result'] = 'success'
        response_data['message'] = ''

#    with transaction.atomic():
#            set_session_booking(request.session,booking)


    #booking = Booking.objects.get(pk=request.session['ps_booking']) if 'ps_booking' in request.session else None
#    if request.user.is_anonymous():
#        form = AnonymousMakeBookingsForm(request.POST)

    return HttpResponse(json.dumps(response_data), content_type='application/json')

    #booking = Booking.objects.get(pk=request.session['ps_booking']) if 'ps_booking' in request.session else None
#    if request.user.is_anonymous():
#        form = AnonymousMakeBookingsForm(request.POST)

    return HttpResponse(json.dumps(response_data), content_type='application/json')

class MooringAreaViewSet(viewsets.ModelViewSet):
    from django.db.models import Value, ManyToManyField
    queryset = MooringArea.objects.all().annotate(mooring_group=Value(None,output_field=ManyToManyField(MooringAreaGroup,blank=True)))
    serializer_class = MooringAreaSerializer

    @list_route(methods=['GET',])
    @renderer_classes((JSONRenderer,))
    def datatable_list(self,request,format=None):
        queryset = cache.get('moorings_dt')
        if queryset is None:
            queryset = self.get_queryset()
            cache.set('moorings_dt',queryset,3600)
        qs = [c for c in queryset.all() if can_view_campground(request.user,c)]
        serializer = MooringAreaDatatableSerializer(qs,many=True)
        data = serializer.data
        return Response(data)

    @renderer_classes((JSONRenderer,))
    def list(self, request, format=None):
        queryset = cache.get('mooringareas')
        formatted = bool(request.GET.get("formatted", False))
        if queryset is None:
            queryset = self.get_queryset()
            cache.set('mooringareas',queryset,3600)
        queryset = self.get_queryset()
        qs = [c for c in queryset.all() if can_view_campground(request.user,c)]
        serializer = self.get_serializer(qs, formatted=formatted, many=True, method='get')
        data = serializer.data
        return Response(data)

    def retrieve(self, request, *args, **kwargs):
        instance = self.get_object()
        formatted = bool(request.GET.get("formatted", False))
        groups =  MooringAreaGroup.objects.filter(members__in=[request.user.id,],moorings__in=[instance.id,])
        if groups.count() > 0:
            instance.mooring_group = groups[0].id
        if Mooringsite.objects.filter(mooringarea__id=instance.id).exists():
           pass
        else:
           mooringsite_class = MooringsiteClass.objects.all().first()    
           Mooringsite.objects.create(mooringarea=instance, 
                                      name=instance.name, 
                                      mooringsite_class=mooringsite_class,
                                      description=None)
       
        serializer = self.get_serializer(instance, formatted=formatted, method='get')
        return Response(serializer.data)

    def strip_b64_header(self, content):
        if ';base64,' in content:
            header, base64_data = content.split(';base64,')
            return base64_data
        return content

    def create(self, request, format=None):
        try:
            images_data = None
            http_status = status.HTTP_200_OK

            if "images" in request.data:
                images_data = request.data.pop("images")
            serializer = self.get_serializer(data=request.data)
            serializer.is_valid(raise_exception=True)
            instance =serializer.save()
            instance.mooring_group = None

            cache.set('moorings_dt', self.get_queryset(), 3600)
        
            # Get and Validate campground images
            initial_image_serializers = [MooringAreaImageSerializer(data=image) for image in images_data] if images_data else []
            image_serializers = []
            if initial_image_serializers:

                for image_serializer in initial_image_serializers:
                    result = urlparse(image_serializer.initial_data['image'])
                    if not (result.scheme =='http' or result.scheme == 'https') and not result.netloc:
                        image_serializers.append(image_serializer)

                if image_serializers:
                    for image_serializer in image_serializers:
                        image_serializer.initial_data["campground"] = instance.id
                        image_serializer.initial_data["image"] = ContentFile(base64.b64decode(self.strip_b64_header(image_serializer.initial_data["image"])))
                        image_serializer.initial_data["image"].name = 'uploaded'

                    for image_serializer in image_serializers:
                        image_serializer.is_valid(raise_exception=True)

                    for image_serializer in image_serializers:
                        image_serializer.save()

            if "oracle_code" in request.data:
                  oracle_code = request.data.pop("oracle_code")
                  if OracleAccountCode.objects.filter(active_receivables_activities=oracle_code).count() == 0:
                      raise serializers.ValidationError("Oracle Code does not exist")

            if "mooring_group" in request.data:
                mooring_group = request.data.pop("mooring_group")
                mg = MooringAreaGroup.objects.all()
                for i in mg:
                    # i.campgrounds.clear()
                    if i.id == int(mooring_group[0]):
                        m_all = i.moorings.all()
                        if instance.id in m_all:
                            pass
                        else:
                            i.moorings.add(instance)
                    else:
                        m_all = i.moorings.all()
                        for b in m_all:
                           if instance.id == b.id:
                              i.moorings.remove(b)

            if Mooringsite.objects.filter(mooringarea__id=instance.id).exists():
                pass
            else:
                mooringsite_class = MooringsiteClass.objects.all().first()
                Mooringsite.objects.create(mooringarea=instance,
                                      name=instance.name,
                                      mooringsite_class=mooringsite_class,
                                      description=None)

            return Response(serializer.data)
        except serializers.ValidationError:
            print(traceback.print_exc())
            raise
        except ValidationError as e:
            raise serializers.ValidationError(repr(e.error_dict))
        except Exception as e:
            print(traceback.print_exc())
            raise serializers.ValidationError(str(e))

    def update(self, request, *args, **kwargs):
        #= MooringAreaSerializer
        try:
            images_data = None
            http_status = status.HTTP_200_OK
            instance = self.get_object()
            post = request.data
            instance.mooring_group = None
            if "mooring_group" in request.data:
                mooring_group = request.data.pop("mooring_group")
                
                # mg = MooringAreaGroup.objects.filter(id__in=mooring_group)

                mg = MooringAreaGroup.objects.all()
                for i in mg:
                    # i.campgrounds.clear()
                    if i.pk == mooring_group: 
                        m_all = i.moorings.all()
                        if instance.id in m_all:
                            pass
                        else:
                            i.moorings.add(instance)
                    else:
                        m_all = i.moorings.all()
                        for b in m_all:
                           if instance.id == b.id:
                              i.moorings.remove(b)

<<<<<<< HEAD
                 
=======
                
            if "oracle_code" in request.data:
                  oracle_code = request.data.pop("oracle_code")
                  if OracleAccountCode.objects.filter(active_receivables_activities=oracle_code).count() == 0:
                      raise serializers.ValidationError("Oracle Code does not exist") 
>>>>>>> 51180c2f
            if "images" in request.data:
                images_data = request.data.pop("images")
            serializer = self.get_serializer(instance,data=request.data,partial=True)
            serializer.is_valid(raise_exception=True)
            # Get and Validate campground images
            initial_image_serializers = [MooringAreaImageSerializer(data=image) for image in images_data] if images_data else []
            image_serializers, existing_image_serializers = [],[]
            # Get campgrounds current images
            current_images = instance.images.all()
            if initial_image_serializers:

                for image_serializer in initial_image_serializers:
                    result = urlparse(image_serializer.initial_data['image'])
                    if not (result.scheme =='http' or result.scheme == 'https') and not result.netloc:
                        image_serializers.append(image_serializer)
                    else:
                        data = {
                            'id':image_serializer.initial_data['id'],
                            'image':image_serializer.initial_data['image'],
                            'campground':instance.id
                        }
                        existing_image_serializers.append(ExistingMooringAreaImageSerializer(data=data))
                # Dealing with existing images
                images_id_list = []
                for image_serializer in existing_image_serializers:
                    image_serializer.is_valid(raise_exception=True)
                    images_id_list.append(image_serializer.validated_data['id'])
                #Get current object images and check if any has been removed
                for img in current_images:
                    if img.id not in images_id_list:
                        img.delete()
                # Creating new Images
                if image_serializers:
                    for image_serializer in image_serializers:
                        image_serializer.initial_data["campground"] = instance.id
                        image_serializer.initial_data["image"] = ContentFile(base64.b64decode(self.strip_b64_header(image_serializer.initial_data["image"])))
                        image_serializer.initial_data["image"].name = 'uploaded'
                    for image_serializer in image_serializers:
                        image_serializer.is_valid(raise_exception=True)

                    for image_serializer in image_serializers:
                        image_serializer.save()
            else:
                if current_images:
                    current_images.delete()
            self.perform_update(serializer)
            instance.mooring_group = MooringAreaGroup.objects.filter(moorings__in=[instance.id])[0].id
            return Response(serializer.data)
        except serializers.ValidationError:
            print(traceback.print_exc())
            raise
        except ValidationError as e:
            raise serializers.ValidationError(repr(e.error_dict))
        except Exception as e:
            print(traceback.print_exc())
            raise serializers.ValidationError(str(e))

    @detail_route(methods=['post'])
    def open_close(self, request, format='json', pk=None):
        try:
            http_status = status.HTTP_200_OK
            # parse and validate data
            mutable = request.POST._mutable
            request.POST._mutable = True
            request.POST['campground'] = self.get_object().id
            date_start = request.POST['range_start']
            time_start = request.POST.get('range_start_time', "00:00")
            request.POST['range_start'] = date_start +" "+ time_start
            date_end = request.POST.get('range_end', None)
            time_end = request.POST.get('range_end_time', "23:59")
            if date_end is not None and date_end != "" and date_end != " ":
                request.POST['range_end'] = date_end +" "+ time_end
            request.POST._mutable = mutable
            serializer = MooringAreaBookingRangeSerializer(data=request.data, method="post")
            serializer.is_valid(raise_exception=True)
            if serializer.validated_data.get('status') == 0:
                self.get_object().open(dict(serializer.validated_data))
            else:
                self.get_object().close(dict(serializer.validated_data))

            # return object
            ground = self.get_object()
            res = MooringAreaSerializer(ground, context={'request':request})
            cache.delete('campgrounds_dt')
            return Response(res.data)
        except serializers.ValidationError:
            print(traceback.print_exc())
            raise
        except ValidationError as e:
            if hasattr(e,'error_dict'):
                raise serializers.ValidationError(repr(e.error_dict))
            else:
                raise serializers.ValidationError(repr(e[0].encode('utf-8')))
        except Exception as e:
            print(traceback.print_exc())
            raise serializers.ValidationError(str(e[0]))

    def close_campgrounds(self,closure_data,campgrounds):
        for campground in campgrounds:
            closure_data['campground'] = campground
            try:
                serializer = MooringAreaBookingRangeSerializer(data=closure_data, method="post")
                serializer.is_valid(raise_exception=True)
                instance = MooringArea.objects.get(pk = campground)
                instance.close(dict(serializer.validated_data))
            except Exception as e:
                raise

    @list_route(methods=['post'])
    def bulk_close(self, request, format='json', pk=None):
        with transaction.atomic():
            try:
                http_status = status.HTTP_200_OK
                closure_data = request.data.copy();
                campgrounds = closure_data.pop('campgrounds[]')
                '''Thread for performance / no error messages though'''
                #import thread
                #thread.start_new_thread( self.close_campgrounds, (closure_data,campgrounds,) )
                start = closure_data['range_start'] + " " + closure_data['range_start_time']
                end = closure_data['range_end'] + " " + closure_data['range_end_time']

                data = {
                    'range_start': start,
                    'range_end': end,
                    'reason': closure_data['reason'],
                    'status': closure_data['status'],
                }
                self.close_campgrounds(data,campgrounds)
                cache.delete('campgrounds_dt')
                return Response('All Selected MooringAreas Closed')
            except serializers.ValidationError as e:
                print(traceback.print_exc())
                raise serializers.ValidationError(str(e[0]))
            except Exception as e:
                print(traceback.print_exc())
                raise serializers.ValidationError(str(e[0]))

    def set_periods(self, request, period_data, moorings):
        http_status = status.HTTP_200_OK
        overlap_moorings = []
        for mooring in moorings:
            period_data['mooring'] = mooring
            moor = MooringArea.objects.get(pk=mooring)
            try:
                rate = None
                serializer = RateDetailSerializer(data=period_data)
                serializer.is_valid(raise_exception=True)
                rate_id = serializer.validated_data.get('rate',None)
                if rate_id:
                    try:
                        rate = Rate.objects.get(id=rate_id)
                    except Rate.DoesNotExist as e :
                        raise serializers.ValidationError('The selected rate does not exist')
                else:
                    rate = Rate.objects.get_or_create(mooring=serializer.validated_data['mooring'])[0]

                if rate:
                    try:
                        booking = BookingPeriod.objects.get(pk=serializer.validated_data.get('booking_period_id', None))
                    except BookingPeriod.DoesNotExist as e:
                        raise serializers.ValidationError('The selected booking period does not exist')
                    overlapcheck = self.checkOverrlapDates(moor.id,serializer.validated_data['period_start'], serializer.validated_data['period_end'],None)
                    if overlapcheck is True:
                        overlap_moorings.append(moor.name)
                        continue
                        # raise serializers.ValidationError('Dates overlap existing periods for: ' + moor.name)
                    #MooringAreaPriceHistory.objects.filter() 
                    if booking:
                        period = booking
                    else:
                        period = None
                    serializer.validated_data['rate']=rate
                    data = {
                        'rate': rate,
                        'date_start': serializer.validated_data['period_start'],
                        'date_end': serializer.validated_data['period_end'],
                        'reason': PriceReason.objects.get(pk=serializer.validated_data['reason']),
                        'details': serializer.validated_data.get('details',None),
                        'booking_period': period,
                        'update_level': 0
                    }
                    # This line creates the end date of previous price.

                    moor.createMooringsitePriceHistory(data)

                price_history = MooringAreaPriceHistory.objects.filter(id=moor.id)
                serializer = MooringAreaPriceHistorySerializer(price_history,many=True,context={'request':request})
                res = serializer.data
            except Exception as e:
                raise
        if overlap_moorings == []:
            return Response(res, status=http_status)
        else:
            errorstr = "Dates overlap existing periods for: "
            for i, m in enumerate(overlap_moorings):
                if i != 0:
                    errorstr += ", "
                errorstr += m
            raise ValueError(errorstr)

    @list_route(methods=['post'])
    def bulk_period(self, request, format='json', pk=None):
        try:
            http_status = status.HTTP_200_OK
            period_data = request.data.copy();
            moorings = period_data.pop('moorings[]')

            start = period_data['period_start']
            end = period_data['period_end'] if period_data['period_end'] != "" or period_data['period_end'] != " " else None

            data = {
                'period_start': start,
                'booking_period_id': period_data['booking_period'],
                'reason': period_data['reason'],
            }
            if end:
                data['period_end'] = end
<<<<<<< HEAD
            data['details'] = period_data['details'] if period_data['details'] else None
=======
            if 'details' in period_data:
                data['details'] = period_data['details']
            else:
                data['details'] = ''

>>>>>>> 51180c2f
            self.set_periods(request, data, moorings)
            return Response('All Selected MooringAreas Period Updated')
        except Exception as e:
            raise

    def checkOverrlapDates(self,mooring_id,date_start,date_end,exclude_id):

         start_period_count =None
         end_period_count=None
         start_end_within_period=None

         if exclude_id:  
             start_period_count =  MooringAreaPriceHistory.objects.filter(id=mooring_id,date_start__lte=date_start,date_end__gte=date_start).exclude(price_id=exclude_id).count()
             end_period_count = MooringAreaPriceHistory.objects.filter(id=mooring_id,date_start__lte=date_end,date_end__gte=date_end).exclude(price_id=exclude_id).count()
             start_end_within_period = MooringAreaPriceHistory.objects.filter(id=mooring_id,date_start__gte=date_start,date_end__lte=date_end).exclude(price_id=exclude_id).count()
         else:
             start_period_count =  MooringAreaPriceHistory.objects.filter(id=mooring_id,date_start__lte=date_start,date_end__gte=date_start).count()
             end_period_count = MooringAreaPriceHistory.objects.filter(id=mooring_id,date_start__lte=date_end,date_end__gte=date_end).count()
             start_end_within_period = MooringAreaPriceHistory.objects.filter(id=mooring_id,date_start__gte=date_start,date_end__lte=date_end).count()

         if start_period_count > 0 or end_period_count > 0 or start_end_within_period > 0:
            return True
         else:
              return False



    @detail_route(methods=['post'],)
    def addPrice(self, request, format='json', pk=None):
        try:
            http_status = status.HTTP_200_OK
            rate = None
            serializer = RateDetailSerializer(data=request.data)
            serializer.is_valid(raise_exception=True)
            rate_id = serializer.validated_data.get('rate',None)
            if rate_id:
                try:
                    rate = Rate.objects.get(id=rate_id)
                except Rate.DoesNotExist as e :
                    raise serializers.ValidationError('The selected rate does not exist')
            else:
#                rate = Rate.objects.get_or_create(mooring=serializer.validated_data['mooring'],adult=serializer.validated_data['adult'],concession=serializer.validated_data['concession'],child=serializer.validated_data['child'],infant=serializer.validated_data['infant'])[0]
#                rate = Rate.objects.get_or_create(mooring=serializer.validated_data['mooring'],adult='0.00',concession='0.00',child='0.00',infant='0.00')[0]
                rate = Rate.objects.get_or_create(mooring=serializer.validated_data['mooring'])[0]

            if rate:
                try:
                    booking = BookingPeriod.objects.get(pk=serializer.validated_data.get('booking_period_id', None))
                except BookingPeriod.DoesNotExist as e:
                    raise serializers.ValidationError('The selected booking period does not exist')
                overlapcheck = self.checkOverrlapDates(self.get_object().id,serializer.validated_data['period_start'], serializer.validated_data['period_end'],None)
                if overlapcheck is True:
                     raise serializers.ValidationError('Dates overlap existing periods')
                #MooringAreaPriceHistory.objects.filter() 
                if booking:
                    period = booking
                else:
                    period = None
                serializer.validated_data['rate']=rate
                data = {
                    'rate': rate,
                    'date_start': serializer.validated_data['period_start'],
                    'date_end': serializer.validated_data['period_end'],
                    'reason': PriceReason.objects.get(pk=serializer.validated_data['reason']),
                    'details': serializer.validated_data.get('details',None),
                    'booking_period': period,
                    'update_level': 0
                }
                # This line creates the end date of previous price.
                self.get_object().createMooringsitePriceHistory(data)

            price_history = MooringAreaPriceHistory.objects.filter(id=self.get_object().id)
            serializer = MooringAreaPriceHistorySerializer(price_history,many=True,context={'request':request})
            res = serializer.data

            return Response(res,status=http_status)
        except serializers.ValidationError:
            print(traceback.format_exc())
            raise
        except ValidationError as e:
            raise serializers.ValidationError(repr(e.error_dict))
        except Exception as e:
            print(traceback.format_exc())
            raise serializers.ValidationError(str(e))

    @detail_route(methods=['post'],)
    def updatePrice(self, request, format='json', pk=None):
        try:
            http_status = status.HTTP_200_OK
            original_data = request.data.pop('original')
            price_id = request.data.pop('price_id')
            original_serializer = MooringAreaPriceHistorySerializer(data=original_data,method='post')
            original_serializer.is_valid(raise_exception=True)

            serializer = RateDetailSerializer(data=request.data)
            serializer.is_valid(raise_exception=True)
            rate_id = serializer.validated_data.get('rate',None)
            overlapcheck = self.checkOverrlapDates(self.get_object().id,serializer.validated_data['period_start'], serializer.validated_data['period_end'], price_id)
            if overlapcheck is True:
                raise serializers.ValidationError('Dates overlap existing periods')

            if rate_id:
                try:
                    rate = Rate.objects.get(id=rate_id)
                except Rate.DoesNotExist as e :
                    raise serializers.ValidationError('The selected rate does not exist')
            else:
                #rate = Rate.objects.get_or_create(adult=serializer.validated_data['adult'],concession=serializer.validated_data['concession'],child=serializer.validated_data['child'],infant=serializer.validated_data['infant'])[0]
                rate = Rate.objects.get_or_create(mooring=serializer.validated_data['mooring'])[0]
            if rate:
                try:
                    booking = BookingPeriod.objects.get(pk=serializer.validated_data.get('booking_period_id', None))
                except BookingPeriod.DoesNotExist as e:
                    raise serializers.ValidationError('The selected booking period does not exist')
                if booking:
                    period = booking
                else:
                    period = None
                serializer.validated_data['rate']= rate
                new_data = {
                    'rate': rate,
#                    'date_start': serializer.validated_data['period_start'],
                    'date_end': serializer.validated_data['period_end'],
                    'reason': PriceReason.objects.get(pk=serializer.validated_data['reason']),
                    'details': serializer.validated_data.get('details',None),
                    'booking_period': period,
                    'update_level': 0
                }
                self.get_object().updatePriceHistory(dict(original_serializer.validated_data),new_data)

            price_history = MooringAreaPriceHistory.objects.filter(id=self.get_object().id)
            serializer = MooringAreaPriceHistorySerializer(price_history,many=True,context={'request':request})
            res = serializer.data

            return Response(res,status=http_status)
        except serializers.ValidationError:
            print(traceback.print_exc())
            raise
        except ValidationError as e:
            raise serializers.ValidationError(repr(e.error_dict))
        except Exception as e:
            print(traceback.print_exc())
            raise serializers.ValidationError(str(e))

    @detail_route(methods=['post'],)
    def deletePrice(self, request, format='json', pk=None):
        try:
            http_status = status.HTTP_200_OK
            serializer = MooringAreaPriceHistorySerializer(data=request.data)
            serializer.is_valid(raise_exception=True)

            self.get_object().deletePriceHistory(serializer.validated_data)
            price_history = MooringAreaPriceHistory.objects.filter(id=self.get_object().id)
            serializer = MooringAreaPriceHistorySerializer(price_history,many=True,context={'request':request})
            res = serializer.data

            return Response(res,status=http_status)
        except serializers.ValidationError:
            print(traceback.print_exc())
            raise
        except ValidationError as e:
            raise serializers.ValidationError(repr(e.error_dict))
        except Exception as e:
            print(traceback.print_exc())
            raise serializers.ValidationError(str(e))

    @detail_route(methods=['get'])
    def status_history(self, request, format='json', pk=None):
        
        try:
            http_status = status.HTTP_200_OK
            # Check what status is required
            closures = bool(request.GET.get("closures", False))
            if closures:
                serializer = MooringAreaBookingRangeSerializer(self.get_object().booking_ranges.filter(~Q(status=0)).order_by('-range_start'),many=True)
            else:
                serializer = MooringAreaBookingRangeSerializer(self.get_object().booking_ranges,many=True)
            res = serializer.data

            return Response(res,status=http_status)
        except serializers.ValidationError:
            print(traceback.print_exc())
            raise
        except ValidationError as e:
            raise serializers.ValidationError(repr(e.error_dict))
        except Exception as e:
            print(traceback.print_exc())
            raise serializers.ValidationError(str(e))

    @detail_route(methods=['get'])
    def campsites(self, request, format='json', pk=None):
        try:
            http_status = status.HTTP_200_OK
            serializer = MooringsiteSerialiser(self.get_object().campsites,many=True,context={'request':request})
            res = serializer.data

            return Response(res,status=http_status)
        except serializers.ValidationError:
            raise
        except ValidationError as e:
            raise serializers.ValidationError(repr(e.error_dict))
        except Exception as e:
            raise serializers.ValidationError(str(e))

    @detail_route(methods=['get'])
    def price_history(self, request, format='json', pk=None):
        try:
            http_status = status.HTTP_200_OK
            price_history = MooringAreaPriceHistory.objects.filter(id=self.get_object().id).order_by('-date_start')
            
            serializer = MooringAreaPriceHistorySerializer(price_history,many=True,context={'request':request})
            res = serializer.data
            for line in res:
                for k, v in line.items():
                    if k == "booking_period_id":
                        period = BookingPeriod.objects.get(pk=v)
                        line['period_name'] = period.name
            return Response(res,status=http_status)
        except serializers.ValidationError:
            raise
        except ValidationError as e:
            raise serializers.ValidationError(repr(e.error_dict))
        except Exception as e:
            raise serializers.ValidationError(str(e))

    @detail_route(methods=['get'])
    def stay_history(self, request, format='json', pk=None):
        
        try:
            http_status = status.HTTP_200_OK
            start = request.GET.get("start",False)
            end = request.GET.get("end",False)
            serializer = None
            if (start) or (end):
                start = datetime.strptime(start,"%Y-%m-%d").date()
                end = datetime.strptime(end,"%Y-%m-%d").date()
                queryset = MooringAreaStayHistory.objects.filter(range_end__range = (start,end), range_start__range=(start,end) ).order_by("range_start")[:5]
                serializer = MooringAreaStayHistorySerializer(queryset,many=True,context={'request':request},method='get')
            else:
                serializer = MooringAreaStayHistorySerializer(self.get_object().stay_history.all().order_by('-range_start'),many=True,context={'request':request},method='get')
            res = serializer.data

            return Response(res,status=http_status)
        except serializers.ValidationError:
            raise
        except ValidationError as e:
            raise serializers.ValidationError(repr(e.error_dict))
        except Exception as e:
            raise serializers.ValidationError(str(e))


    def try_parsing_date(self,text):
        for fmt in ('%Y/%m/%d', '%d/%m/%Y'):
            try:
                return datetime.strptime(text, fmt)
            except ValueError:
                pass
        raise serializers.ValidationError('no valid date format found')

    @detail_route(methods=['get'])
    def available_campsites(self, request, format='json', pk=None):
        try:
            start_date = self.try_parsing_date(request.GET.get('arrival')).date()
            end_date = self.try_parsing_date(request.GET.get('departure')).date()
            campsite_qs = Mooringsite.objects.filter(mooringarea_id=self.get_object().id)
            http_status = status.HTTP_200_OK
            available = utils.get_available_campsites_list(campsite_qs,request, start_date, end_date)

            return Response(available,status=http_status)
        except ValidationError as e:
            raise serializers.ValidationError(repr(e.error_dict))
        except Exception as e:
            raise serializers.ValidationError(str(e))

    @detail_route(methods=['get'])
    def available_campsites_booking(self, request, format='json', pk=None):
        start_date = self.try_parsing_date(request.GET.get('arrival')).date()
        end_date = self.try_parsing_date(request.GET.get('departure')).date()
        booking_id = request.GET.get('booking',None)

        booking = Booking.objects.get(id=booking_id)
        campsite_qs = Mooringsite.objects.filter(mooringarea_id=self.get_object().id)
#       campsite_qs = Mooringsite.objects.filter(mooringarea_id=4)
        
        http_status = status.HTTP_200_OK
       
        available = utils.get_available_campsites_list_booking(campsite_qs,request, start_date, end_date,booking)
        return Response(available,status=http_status)


        try:
            start_date = self.try_parsing_date(request.GET.get('arrival')).date()
            end_date = self.try_parsing_date(request.GET.get('departure')).date()
            booking_id = request.GET.get('booking',None) 
            if not booking_id:
                raise serializers.ValidationError('Booking has not been defined')
            try:
                booking = Booking.objects.get(id=booking_id)
            except:
                raise serializers.ValiadationError('The booking could not be retrieved')
            campsite_qs = Mooringsite.objects.filter(mooringarea_id=self.get_object().id)
            http_status = status.HTTP_200_OK
            available = utils.get_available_campsites_list_booking(campsite_qs,request, start_date, end_date,booking)
            return Response(available,status=http_status)
        except ValidationError as e:
            print(traceback.print_exc())
            raise serializers.ValidationError(repr(e.error_dict))
        except Exception as e:
            print(traceback.print_exc())
            raise serializers.ValidationError(str(e))

    @detail_route(methods=['get'])
    def available_campsite_classes(self, request, format='json', pk=None):
        try:
            start_date = datetime.strptime(request.GET.get('arrival'),'%Y/%m/%d').date()
            end_date = datetime.strptime(request.GET.get('departure'),'%Y/%m/%d').date()
            http_status = status.HTTP_200_OK
            available = utils.get_available_campsitetypes(self.get_object().id,start_date, end_date,_list=False)
            available_serializers = []
            #for k,v in available.items():
                #s = MooringsiteClassSerializer(MooringsiteClass.objects.get(id=k),context={'request':request},method='get').data
                #s['campsites'] = [c.id for c in v]
                #available_serializers.append(s)
            data = available_serializers

            return Response(data,status=http_status)
        except serializers.ValidationError:
            traceback.print_exc()
            raise
        except ValidationError as e:
            raise serializers.ValidationError(repr(e.error_dict))
        except Exception as e:
            traceback.print_exc()
            raise serializers.ValidationError(str(e))


class BaseAvailabilityViewSet(viewsets.ReadOnlyModelViewSet):
    queryset = MooringArea.objects.all()
    serializer_class = MooringAreaSerializer

    def retrieve(self, request, pk=None, ratis_id=None, format=None, show_all=False):
        """Fetch mooring availability."""
        # convert GET parameters to objects
        ground = self.get_object()
        # check if the user has an ongoing booking
        ongoing_booking = Booking.objects.get(pk=request.session['ps_booking']) if 'ps_booking' in request.session else None
        # Validate parameters
        data = {
            "arrival" : request.GET.get('arrival'),
            "departure" : request.GET.get('departure'),
            "num_adult" : request.GET.get('num_adult', 0),
            "num_concession" : request.GET.get('num_concession', 0),
            "num_child" : request.GET.get('num_child', 0),
            "num_infant" : request.GET.get('num_infant', 0),
            "num_mooring" : request.GET.get('num_mooring', 0),
            "gear_type" : request.GET.get('gear_type', 'all'),
            "vessel_size" : request.GET.get('vessel_size', 0),
            "vessel_draft": request.GET.get('vessel_draft', 0)
        }

        serializer = MooringAreaMooringsiteFilterSerializer(data=data)
        serializer.is_valid(raise_exception=True)

        start_date = serializer.validated_data['arrival']
        end_date = serializer.validated_data['departure']
        num_adult = serializer.validated_data['num_adult']
        num_concession = serializer.validated_data['num_concession']
        num_child = serializer.validated_data['num_child']
        num_infant = serializer.validated_data['num_infant']
        num_mooring = serializer.validated_data['num_mooring']
        gear_type = serializer.validated_data['gear_type']
        vessel_size = serializer.validated_data['vessel_size']

        # if campground doesn't support online bookings, abort!
        if ground.mooring_type != 0:
            return Response({'error': 'Mooring doesn\'t support online bookings'}, status=400)
   
        if ground.vessel_size_limit < vessel_size:
             return Response({'name':'   ', 'error': 'Vessel size is too large for mooring', 'error_type': 'vessel_error', 'vessel_size': ground.vessel_size_limit}, status=200)


        #if not ground._is_open(start_date):
        #    return Response({'closed': 'MooringArea is closed for your selected dates'}, status=status.HTTP_400_BAD_REQUEST)

        # get a length of the stay (in days), capped if necessary to the request maximum
        today = date.today()
        length = max(0, (end_date-start_date).days)
        max_advance_booking_days = max(0, (start_date-today).days) 
        #if length > settings.PS_MAX_BOOKING_LENGTH:
        #    length = settings.PS_MAX_BOOKING_LENGTH
        #    end_date = start_date+timedelta(days=settings.PS_MAX_BOOKING_LENGTH)
        
        # Have moved this into Availablity Calander utils.py
        #if max_advance_booking_days > ground.max_advance_booking:
        #   return Response({'name':'   ', 'error': 'Max advanced booking limit is '+str(ground.max_advance_booking)+' day/s. You can not book longer than this period.', 'error_type': 'stay_error', 'max_advance_booking': ground.max_advance_booking, 'days': length, 'max_advance_booking_days': max_advance_booking_days }, status=200 )


        # fetch all the campsites and applicable rates for the campground
        context = {}
        if gear_type != 'all':
            context[gear_type] = True
        sites_qs = Mooringsite.objects.filter(mooringarea=ground).filter(**context)

        # fetch rate map
        rates = {
            siteid: {
                #date: num_adult*info['adult']+num_concession*info['concession']+num_child*info['child']+num_infant*info['infant']
                 date: info['mooring']
                for date, info in dates.items()
            } for siteid, dates in utils.get_visit_rates(sites_qs, start_date, end_date).items()
        }
        # fetch availability map
        availability = utils.get_campsite_availability(sites_qs, start_date, end_date, None, None)
        # create our result object, which will be returned as JSON
        result = {
            'id': ground.id,
            'name': ground.name,
            'long_description': ground.long_description,
            'map': ground.mooring_map.url if ground.mooring_map else None,
            'ongoing_booking': True if ongoing_booking else False,
            'ongoing_booking_id': ongoing_booking.id if ongoing_booking else None,
            'arrival': start_date.strftime('%Y/%m/%d'),
            'days': length,
            'adults': 1,
            'children': 0,
            'maxAdults': 30,
            'maxChildren': 30,
            'sites': [],
            'classes': {},
            'vessel_size' : ground.vessel_size_limit,
            'vessel_draft' : ground.vessel_draft_limit,
            'max_advance_booking': ground.max_advance_booking 
        }

        # group results by campsite class
        if ground.site_type in (1, 2):
            # from our campsite queryset, generate a distinct list of campsite classes
#            classes = [x for x in sites_qs.distinct('campsite_class__name').order_by('campsite_class__name').values_list('pk', 'campsite_class', 'campsite_class__name', 'tent', 'campervan', 'caravan')]
            classes = [x for x in sites_qs.distinct('mooringsite_class__name').order_by('mooringsite_class__name').values_list('pk', 'mooringsite_class', 'mooringsite_class__name', 'tent', 'campervan', 'caravan')]

            classes_map = {}
            bookings_map = {}

            # create a rough mapping of rates to campsite classes
            # (it doesn't matter if this isn't a perfect match, the correct
            # pricing will show up on the booking page)
            rates_map = {}

            class_sites_map = {}
            for s in sites_qs:
                if s.campsite_class.pk not in class_sites_map:
                    class_sites_map[s.campsite_class.pk] = set()
                    rates_map[s.campsite_class.pk] = rates[s.pk]

                class_sites_map[s.campsite_class.pk].add(s.pk)
            # make an entry under sites for each campsite class
            for c in classes:
                rate = rates_map[c[1]]
                site = {
                    'name': c[2],
                    'id': None,
                    'type': c[1],
                    'price': '${}'.format(sum(rate.values())) if not show_all else False,
                    'availability': [[True, '${}'.format(rate[start_date+timedelta(days=i)]), rate[start_date+timedelta(days=i)], [0, 0]] for i in range(length)],
                    'breakdown': OrderedDict(),
                    'gearType': {
                        'tent': c[3],
                        'campervan': c[4],
                        'caravan': c[5]
                    }
                }
                result['sites'].append(site)
                classes_map[c[1]] = site

            # make a map of class IDs to site IDs
            for s in sites_qs:
                rate = rates_map[s.campsite_class.pk]
                classes_map[s.campsite_class.pk]['breakdown'][s.name] = [[True, '${}'.format(rate[start_date+timedelta(days=i)]), rate[start_date+timedelta(days=i)]] for i in range(length)]

            # store number of campsites in each class
            class_sizes = {k: len(v) for k, v in class_sites_map.items()}

            # update results based on availability map
            for s in sites_qs:
                # get campsite class key
                key = s.campsite_class.pk
                # if there's not a free run of slots
                if (not all([v[0] == 'open' for k, v in availability[s.pk].items()])) or show_all:
                    # clear the campsite from the campsite class map
                    if s.pk in class_sites_map[key]:
                        class_sites_map[key].remove(s.pk)

                    # update the days that are non-open
                    for offset, stat in [((k-start_date).days, v[0]) for k, v in availability[s.pk].items() if v[0] != 'open']:
                        # update the per-site availability
                        classes_map[key]['breakdown'][s.name][offset][0] = False
                        classes_map[key]['breakdown'][s.name][offset][1] = 'Booked' if (stat == 'booked') else 'Unavailable'

                        # update the class availability status
                        book_offset = 0 if (stat == 'booked') else 1
                        classes_map[key]['availability'][offset][3][book_offset] += 1
                        if classes_map[key]['availability'][offset][3][0] == class_sizes[key]:
                            classes_map[key]['availability'][offset][1] = 'Fully Booked'
                        elif classes_map[key]['availability'][offset][3][1] == class_sizes[key]:
                            classes_map[key]['availability'][offset][1] = 'Unavailable'
                        elif classes_map[key]['availability'][offset][3][0] >= classes_map[key]['availability'][offset][3][1]:
                            classes_map[key]['availability'][offset][1] = 'Partially Booked'
                        else:
                            classes_map[key]['availability'][offset][1] = 'Partially Unavailable'

                        # tentatively flag campsite class as unavailable
                        classes_map[key]['availability'][offset][0] = False
                        classes_map[key]['price'] = False

            # convert breakdowns to a flat list
            for klass in classes_map.values():
                klass['breakdown'] = [{'name': k, 'availability': v} for k, v in klass['breakdown'].items()]

            # any campsites remaining in the class sites map have zero bookings!
            # check if there's any left for each class, and if so return that as the target
            for k, v in class_sites_map.items():
                if v:
                    rate = rates_map[k]
                    # if the number of sites is less than the warning limit, add a notification
                    if len(v) <= settings.PS_CAMPSITE_COUNT_WARNING:
                        classes_map[k].update({
                            'warning': 'Only {} left!'.format(len(v))
                        })

                    classes_map[k].update({
                        'id': v.pop(),
                        'price': '${}'.format(sum(rate.values())),
                        'availability': [[True, '${}'.format(rate[start_date+timedelta(days=i)]), rate[start_date+timedelta(days=i)], [0, 0]] for i in range(length)],
                        'breakdown': []
                    })


            return Response(result)


        # don't group by class, list individual sites
        else:
            sites_qs = sites_qs.order_by('name')
            # from our campsite queryset, generate a digest for each site
            sites_map = OrderedDict([(s.mooringarea.name, (s.pk, s.mooringsite_class, rates[s.pk], s.tent, s.campervan, s.caravan)) for s in sites_qs])
            bookings_map = {}
            # make an entry under sites for each site
            for k, v in sites_map.items():
                site = {
                    'name': k,
                    'id': v[0],
                    'type': ground.mooring_type,
                    'class': v[1].pk,
                    'price': '${}'.format(sum(v[2].values())) if not show_all else False,
                    'availability': [[True, '${}'.format(v[2][start_date+timedelta(days=i)]), v[2][start_date+timedelta(days=i)]] for i in range(length)],
                    'gearType': {
                        'tent': v[3],
                        'campervan': v[4],
                        'caravan': v[5]
                    }
                }
                result['sites'].append(site)
#                bookings_map[k] = site
                bookings_map[v[0]] = site
                if v[1].pk not in result['classes']:
                    result['classes'][v[1].pk] = v[1].name
            # update results based on availability map
            for s in sites_qs:
               # if there's not a free run of slots
                if (not all([v[0] == 'open' for k, v in availability[s.pk].items()])) or show_all:
                    # update the days that are non-open
                    for offset, stat in [((k-start_date).days, v[0]) for k, v in availability[s.pk].items() if v[0] != 'open']:
                        bookings_map[s.id]['availability'][offset][0] = False
                        if stat == 'closed':
                            bookings_map[s.id]['availability'][offset][1] = 'Unavailable'
                        elif stat == 'booked':
                            bookings_map[s.id]['availability'][offset][1] = 'Unavailable'
                        else:
                            bookings_map[s.id]['availability'][offset][1] = 'Unavailable'

                        bookings_map[s.id]['price'] = False
<<<<<<< HEAD
            return Response(result)



class BaseAvailabilityViewSet2(viewsets.ReadOnlyModelViewSet):
    queryset = MooringArea.objects.all()
    serializer_class = MooringAreaSerializer

    def distance(self,origin, destination):
         lat1, lon1 = origin
         lat2, lon2 = destination
         radius = 6371 # km

         dlon = lon2 - lon1
         dlat = lat2 - lat1
         a = (math.sin(dlat/2))**2 + math.cos(lat1) * math.cos(lat2) * (math.sin(dlon/2))**2
         c = 2 * math.atan2(math.sqrt(a), math.sqrt(1-a))
         distance = radius * c / 100 * 1.60934

         return distance

    def retrieve(self, request, pk=None, ratis_id=None, format=None, show_all=False):
        """Fetch full campsite availability for a campground."""
        # convert GET parameters to objects
        ground = self.get_object()
        # check if the user has an ongoing booking
        ongoing_booking = Booking.objects.get(pk=request.session['ps_booking']) if 'ps_booking' in request.session else None
        timer = None
        expiry = None
        if ongoing_booking:
            #expiry_time = ongoing_booking.expiry_time
            timer = (ongoing_booking.expiry_time-timezone.now()).seconds if ongoing_booking else -1
            expiry = ongoing_booking.expiry_time.isoformat() if ongoing_booking else ''
        distance_radius = request.GET.get('distance_radius', 0)
        # Validate parameters
        data = {
            "arrival" : request.GET.get('arrival'),
            "departure" : request.GET.get('departure'),
            "num_adult" : request.GET.get('num_adult', 0),
            "num_concession" : request.GET.get('num_concession', 0),
            "num_child" : request.GET.get('num_child', 0),
            "num_infant" : request.GET.get('num_infant', 0),
            # "gear_type" : request.GET.get('gear_type', 'all'),
            "vessel_size" : request.GET.get('vessel_size', 0),
            "vessel_draft" : request.GET.get('vessel_draft', 0),
            "vessel_beam" : request.GET.get('vessel_beam', 0),
            "vessel_weight" : request.GET.get('vessel_weight', 0),
            "vessel_rego" : request.GET.get('vessel_rego', 0)
#            "distance_radius" : request.GET.get('distance_radius', 0)
        }
        serializer = MooringAreaMooringsiteFilterSerializer(data=data)
        serializer.is_valid(raise_exception=True)
        start_date = serializer.validated_data['arrival']
        end_date = serializer.validated_data['departure']
        num_adult = serializer.validated_data['num_adult']
        num_concession = serializer.validated_data['num_concession']
        num_child = serializer.validated_data['num_child']
        num_infant = serializer.validated_data['num_infant']
        # gear_type = serializer.validated_data['gear_type']
        vessel_size = serializer.validated_data['vessel_size']
        vessel_draft = serializer.validated_data['vessel_draft']
        vessel_beam = serializer.validated_data['vessel_beam']
        vessel_weight = serializer.validated_data['vessel_weight']
        vessel_rego = serializer.validated_data['vessel_rego']
         #       distance_radius = serializer.validated_data['distance_radius']

        if ongoing_booking:
            if not ongoing_booking.details:
                ongoing_booking.details={}
            ongoing_booking.details['num_adult'] = num_adult
            ongoing_booking.details['num_child'] = num_child
            ongoing_booking.details['num_infant'] = num_infant
            ongoing_booking.details['num_concession'] = num_concession
            ongoing_booking.details['vessel_size'] = vessel_size
            ongoing_booking.details['vessel_draft'] = vessel_draft
            ongoing_booking.details['vessel_beam'] = vessel_beam
            ongoing_booking.details['vessel_weight'] = vessel_weight
            ongoing_booking.details['vessel_rego'] = vessel_rego
            ongoing_booking.save()
        

        # if campground doesn't support online bookings, abort!
        if ground.mooring_type != 0:
            return Response({'error': 'Mooring doesn\'t support online bookings'}, status=400)

        if ground.vessel_size_limit < vessel_size:
             return Response({'name':'   ', 'error': 'Vessel size is too large for mooring', 'error_type': 'vessel_error', 'vessel_size': ground.vessel_size_limit}, status=200 )


        #if not ground._is_open(start_date):
        #    return Response({'closed': 'MooringArea is closed for your selected dates'}, status=status.HTTP_400_BAD_REQUEST)

        # get a length of the stay (in days), capped if necessary to the request maximum
        today = date.today()
        end_date =end_date  + timedelta(days=1)
        length = max(0, (end_date-start_date).days)
        max_advance_booking_days = max(0, (start_date-today).days)

        #if length > settings.PS_MAX_BOOKING_LENGTH:
        #    length = settings.PS_MAX_BOOKING_LENGTH
        #    end_date = start_date+timedelta(days=settings.PS_MAX_BOOKING_LENGTH)
        #### # Have moved this into Availablity Calander utils.py
        #if max_advance_booking_days > ground.max_advance_booking:
        #   return Response({'name':'   ', 'error': 'Max advanced booking limit is '+str(ground.max_advance_booking)+' day/s. You can not book longer than this period.', 'error_type': 'stay_error', 'max_advance_booking': ground.max_advance_booking, 'days': length, 'max_advance_booking_days': max_advance_booking_days }, status=200 )


        # fetch all the campsites and applicable rates for the campground
        context = {}
        #gear type is for parkstay, remvoed for now.
        # if gear_type != 'all':
        #     context[gear_type] = True
#        sites_qs = Mooringsite.objects.filter(mooringarea=ground).filter(**context)
#        radius = int(distance_radius)
        radius = int(100)
        if int(distance_radius) > 0:
            radius = int(distance_radius)
#       sites_qs = Mooringsite.objects.all().filter(**context)
        sites_qs = []
  #      if request.session['ps_booking_old']:
#            sites_qs = Mooringsite.objects.filter(mooringarea__wkb_geometry__distance_lt=(ground.wkb_geometry, Distance(km=radius))).filter(**context).exclude()
 #       else:
        sites_qs = Mooringsite.objects.filter(mooringarea__wkb_geometry__distance_lt=(ground.wkb_geometry, Distance(km=radius))).filter(**context)

        # # If the pen type has been included in filtering and is not 'all' then loop through the sites selected.
        # if pen_type != 'all':
        #     sites = Mooringsite.objects.filter(pk__in=sites_qs)
        #     for s in sites:           
        #     # When looping through, if the pen type is not correct, remove it from the list.
        #         i = s.mooringarea
        #         if i.mooring_physical_type != pen_type:
        #             sites_qs = sites_qs.exclude(pk=s.id)


        # fetch rate map
        rates = {
            siteid: {
                #date: num_adult*info['adult']+num_concession*info['concession']+num_child*info['child']+num_infant*info['infant']
#                 date: info['mooring']
                 date: info
                 #booking_period: info['booking_period'],
                for date, info in dates.items()
            } for siteid, dates in utils.get_visit_rates(sites_qs, start_date, end_date).items()
        }

  
        #for siteid, dates in utils.get_visit_rates(sites_qs, start_date, end_date).items():
        # fetch availability map
        cb = get_current_booking(ongoing_booking)
        current_booking = cb['current_booking']
        total_price = cb['total_price']
#        ms_booking = MooringsiteBooking.objects.filter(booking=ongoing_booking)
#        current_booking = []
#        total_price = Decimal('0.00')
#        for ms in ms_booking:
#           row = {}
#           row['id'] = ms.id
#           #print ms.from_dt.astimezone(pytimezone('Australia/Perth'))
#           row['item'] = ms.campsite.name + ' from '+ms.from_dt.astimezone(pytimezone('Australia/Perth')).strftime('%d/%m/%y %H:%M %p')+' to '+ms.to_dt.astimezone(pytimezone('Australia/Perth')).strftime('%d/%m/%y %H:%M %p')
#           row['amount'] = str(ms.amount)
##           row['item'] = ms.campsite.name
#           total_price = total_price +ms.amount
#           current_booking.append(row)
 

        availability = utils.get_campsite_availability(sites_qs, start_date, end_date, ongoing_booking, request)
        # create our result object, which will be returned as JSON
        result = {
            'id': ground.id,
            'name': ground.name,
            'long_description': ground.long_description,
            'map': ground.mooring_map.url if ground.mooring_map else None,
            'ongoing_booking': True if ongoing_booking else False,
            'ongoing_booking_id': ongoing_booking.id if ongoing_booking else None,
            'expiry': expiry,
            'timer': timer,
            'current_booking': current_booking,
            'total_booking': str(total_price),
            'arrival': start_date.strftime('%Y/%m/%d'),
            'days': length,
            'adults': num_adult,
            'children': num_child,
            'infants' : num_infant,
            'maxAdults': 30,
            'maxChildren': 30,
            'sites': [],
            'classes': {},
            'vessel_size' : ground.vessel_size_limit,
            'max_advance_booking': ground.max_advance_booking
        }
        
        # group results by campsite class
        if ground.site_type in (1, 2):
            # from our campsite queryset, generate a distinct list of campsite classes
#            classes = [x for x in sites_qs.distinct('campsite_class__name').order_by('campsite_class__name').values_list('pk', 'campsite_class', 'campsite_class__name', 'tent', 'campervan', 'caravan')]
            classes = [x for x in sites_qs.distinct('mooringsite_class__name').order_by('mooringsite_class__name').values_list('pk', 'mooringsite_class', 'mooringsite_class__name', 'tent', 'campervan', 'caravan')]

            classes_map = {}
            bookings_map = {}

            # create a rough mapping of rates to campsite classes
            # (it doesn't matter if this isn't a perfect match, the correct
            # pricing will show up on the booking page)
            rates_map = {}

            class_sites_map = {}
            for s in sites_qs:
                if s.campsite_class.pk not in class_sites_map:
                    class_sites_map[s.campsite_class.pk] = set()
                    rates_map[s.campsite_class.pk] = rates[s.pk]

                class_sites_map[s.campsite_class.pk].add(s.pk)
            # make an entry under sites for each campsite class
            for c in classes:
                rate = rates_map[c[1]]
                site = {
                    'name': c[2],
                    'id': None,
                    'type': c[1],
                    'price': '${}'.format(sum(rate.values())) if not show_all else False,
                    'availability': [[True, '${}'.format(rate[start_date+timedelta(days=i)]), rate[start_date+timedelta(days=i)], [0, 0]] for i in range(length)],
                    'availability2' : [],
                    'breakdown': OrderedDict(),
                    'gearType': {
                        'tent': c[3],
                        'campervan': c[4],
                        'caravan': c[5]
                    }
                }
                result['sites'].append(site)
                classes_map[c[1]] = site

            # make a map of class IDs to site IDs
            for s in sites_qs:
                rate = rates_map[s.campsite_class.pk]
                classes_map[s.campsite_class.pk]['breakdown'][s.name] = [[True, '${}'.format(rate[start_date+timedelta(days=i)]), rate[start_date+timedelta(days=i)]] for i in range(length)]

            # store number of campsites in each class
            class_sizes = {k: len(v) for k, v in class_sites_map.items()}
            # update results based on availability map
            for s in sites_qs:
                # get campsite class key
                key = s.campsite_class.pk
                # if there's not a free run of slots
                if (not all([v[0] == 'open' for k, v in availability[s.pk].items()])) or show_all:
                    # clear the campsite from the campsite class map
                    if s.pk in class_sites_map[key]:
                        class_sites_map[key].remove(s.pk)

                    # update the days that are non-open
                    for offset, stat in [((k-start_date).days, v[0]) for k, v in availability[s.pk].items() if v[0] != 'open']:
                        # update the per-site availability
                        classes_map[key]['breakdown'][s.name][offset][0] = False
                        classes_map[key]['breakdown'][s.name][offset][1] = 'Booked' if (stat == 'booked') else 'Unavailable'

                        # update the class availability status
                        book_offset = 0 if (stat == 'booked') else 1
                        classes_map[key]['availability'][offset][3][book_offset] += 1
                        if classes_map[key]['availability'][offset][3][0] == class_sizes[key]:
                            classes_map[key]['availability'][offset][1] = 'Fully Booked'
                        elif classes_map[key]['availability'][offset][3][1] == class_sizes[key]:
                            classes_map[key]['availability'][offset][1] = 'Unavailable'
                        elif classes_map[key]['availability'][offset][3][0] >= classes_map[key]['availability'][offset][3][1]:
                            classes_map[key]['availability'][offset][1] = 'Partially Booked'
                        else:
                            classes_map[key]['availability'][offset][1] = 'Partially Unavailable'

                        # tentatively flag campsite class as unavailable
                        classes_map[key]['availability'][offset][0] = False
                        classes_map[key]['price'] = False
            # convert breakdowns to a flat list
            for klass in classes_map.values():
                klass['breakdown'] = [{'name': k, 'availability': v} for k, v in klass['breakdown'].items()]

            # any campsites remaining in the class sites map have zero bookings!
            # check if there's any left for each class, and if so return that as the target
            for k, v in class_sites_map.items():
                if v:
                    rate = rates_map[k]
                    # if the number of sites is less than the warning limit, add a notification
                    if len(v) <= settings.PS_CAMPSITE_COUNT_WARNING:
                        classes_map[k].update({
                            'warning': 'Only {} left!'.format(len(v))
                        })

                    classes_map[k].update({
                        'id': v.pop(),
                        'price': '${}'.format(sum(rate.values())),
                        'availability': [[True, '${}'.format(rate[start_date+timedelta(days=i)]), rate[start_date+timedelta(days=i)], [0, 0]] for i in range(length)],
                        'breakdown': []
                    })


            return Response(result)


        # don't group by class, list individual sites
        else:
            sites_qs = sites_qs.order_by('name')
            
            # from our campsite queryset, generate a digest for each site
            sites_map = OrderedDict([(s, (s.pk, s.mooringsite_class, rates[s.pk], s.tent, s.campervan, s.caravan)) for s in sites_qs])
            #for s in sites_map:
            #     print s
            bookings_map = {}
            # make an entry under sites for each site
            for k, v in sites_map.items():
                distance_from_selection = round(self.distance(ground.wkb_geometry,k.mooringarea.wkb_geometry),2)
                availability_map = []
                date_rotate = start_date
                for i in range(length):
                     bp_new = []
                     date_rotate = start_date+timedelta(days=i)
                     avbp_map = None
                     if date_rotate in availability[v[0]]:
                         avbp_map = availability[v[0]][date_rotate][1]
                         avbp_map2 = availability[v[0]][date_rotate][2]
                     #[start_date+timedelta(days=i)]
                     for bp in v[2][date_rotate]['booking_period']:
                         bp['status'] = 'open'
                         bp['date'] = str(date_rotate)
                          
                         if avbp_map:
                            if bp['id'] in avbp_map:
                               bp['status'] = avbp_map[bp['id']]
                               bp['booking_row_id'] = avbp_map2[bp['id']]
                               bp['past_booking'] = False
                               #if date_rotate <= datetime.now().date():
                               #   bp['past_booking'] = True
                               bp_dt = datetime.strptime(str(bp['date'])+' '+str(bp['start_time']), '%Y-%m-%d %H:%M:%S')
                               if bp_dt <= datetime.now():
                                  bp['past_booking'] = True

 
                         bp_new.append(bp)
                         # Close everything thats in the past 
                         # if datetime.strptime(str(date_rotate), '%Y-%m-%d') <= datetime.now():
                         #      bp['status'] = 'closed'
                         
                     v[2][date_rotate]['booking_period'] = bp_new
 
                     availability_map.append([True, v[2][date_rotate], v[2][date_rotate]])
                     #date_rotate = start_date+timedelta(days=i)
#                print availability_map
                
                #print [v[2][start_date+timedelta(days=i)]['mooring'] for i in range(length)]
                site = {
                    'name': k.mooringarea.name,
                    'mooring_class' : k.mooringarea.mooring_class,
                    'mooring_park': k.mooringarea.park.name,
                    'id': v[0],
                    'mooring_id': k.mooringarea.id,
                    'type': ground.mooring_type,
                    'class': v[1].pk,
                    'price' : '0.00',
                    'distance_from_selection': distance_from_selection,
                    'availability': availability_map,
                    'gearType': {
                        'tent': v[3],
                        'campervan': v[4],
                        'caravan': v[5]
                    },
                    'vessel_size_limit': k.mooringarea.vessel_size_limit,
                    'vessel_draft_limit': k.mooringarea.vessel_draft_limit,
                    'vessel_beam_limit': k.mooringarea.vessel_beam_limit,
                    'vessel_weight_limit': k.mooringarea.vessel_weight_limit
                }

                result['sites'].append(site)
                bookings_map[k.id] = site

                if v[1].pk not in result['classes']:
                    result['classes'][v[1].pk] = v[1].name
            # update results based on availability map
            result['sites'] =  sorted(result['sites'], key = lambda i: i['distance_from_selection']) 
            return Response(result)





class AvailabilityViewSet(BaseAvailabilityViewSet):
    permission_classes = []

class AvailabilityViewSet2(BaseAvailabilityViewSet2):
    permission_classes = []

class AvailabilityRatisViewSet(BaseAvailabilityViewSet):
    permission_classes = []
    lookup_field = 'ratis_id'

class AvailabilityAdminViewSet(BaseAvailabilityViewSet):
    def retrieve(self, request, *args, **kwargs):
        return super(AvailabilityAdminViewSet, self).retrieve(request, *args, show_all=True, **kwargs)

@csrf_exempt
@require_http_methods(['POST'])
def create_admissions_booking(request, *args, **kwargs):

    location_text = request.POST.get('location')
    location = AdmissionsLocation.objects.filter(key=location_text)[0]

    data = {
        'vesselRegNo': request.POST.get('vesselReg'),
        'noOfAdults': request.POST.get('noOfAdults', 0),
        'noOfConcessions': request.POST.get('noOfConcessions', 0),
        'noOfChildren': request.POST.get('noOfChildren', 0),
        'noOfInfants': request.POST.get('noOfInfants', 0),
        'warningReferenceNo': request.POST.get('warningRefNo'),
        'location' : location.pk
    }

    

    serializer = AdmissionsBookingSerializer(data=data)
    serializer.is_valid(raise_exception=True)

 

    admissionsBooking = AdmissionsBooking.objects.create(
        vesselRegNo = serializer.validated_data['vesselRegNo'],
        noOfAdults = serializer.validated_data['noOfAdults'],
        noOfConcessions = serializer.validated_data['noOfConcessions'],
        noOfChildren = serializer.validated_data['noOfChildren'],
        noOfInfants = serializer.validated_data['noOfInfants'],
        warningReferenceNo = serializer.validated_data['warningReferenceNo'],
        booking_type = 3,
        location = serializer.validated_data['location']
    )

    data2 = {
        'arrivalDate' : request.POST.get('arrival'),
        'admissionsBooking' : admissionsBooking.pk,
        'location' : location.pk
    }
    
    if(request.POST.get('overnightStay') == 'yes'):
        data2['overnightStay'] = 'True'
    else:
        data2['overnightStay'] = 'False'
    dateAsString = data2['arrivalDate']
    data2['arrivalDate'] = datetime.strptime(dateAsString, "%Y/%m/%d").date()
    
    serializer2 = AdmissionsLineSerializer(data=data2)
    serializer2.is_valid(raise_exception=True)

    admissionsLine = AdmissionsLine.objects.create(
        arrivalDate = serializer2.validated_data['arrivalDate'],
        overnightStay = serializer2.validated_data['overnightStay'],
        admissionsBooking = admissionsBooking,
        location=serializer2.validated_data['location']
    )

    #Lookup price and set lines.
    lines = []
    try:
        lines = utils.admissions_price_or_lineitems(request, admissionsBooking)
    except Exception as e:
        error = (None, '{} Please contact Marine Park and Visitors services with this error message and the time of the request.'.format(str(e)))
        return HttpResponse(geojson.dumps({
            'status': 'failure',
            'error': error
        }), content_type='application/json')
        #handle
    total = sum([decimal.Decimal(p['price_incl_tax'])*p['quantity'] for p in lines])

    
    #Lookup customer
    if request.user.is_anonymous() or request.user.is_staff:
        try:
            customer = EmailUser.objects.get(email=request.POST.get('email'))
        except EmailUser.DoesNotExist:
            customer = EmailUser.objects.create(
                    email=request.POST.get('email'),
                    first_name=request.POST.get('givenName'),
                    last_name=request.POST.get('lastName')
            )
    else:
        customer = request.user 
    

    admissionsBooking.customer = customer
    admissionsBooking.totalCost = total
    admissionsBooking.save()
    admissionsLine.cost = total
    admissionsLine.save()

    request.session['ad_booking'] = admissionsBooking.pk
    logger = logging.getLogger('booking_checkout')
    logger.info('{} built admissions booking {} and handing over to payment gateway'.format('User {} with id {}'.format(admissionsBooking.customer.get_full_name(),admissionsBooking.customer.id) if admissionsBooking.customer else 'An anonymous user',admissionsBooking.id))

    # generate invoice
    invoice = u"Invoice for {} on {}".format(
            u'{} {}'.format(admissionsBooking.customer.first_name, admissionsBooking.customer.last_name),
            admissionsLine.arrivalDate.strftime('%d-%m-%Y')
    )
    #Not strictly needed.
    #logger.info('{} built booking {} and handing over to payment gateway'.format('User {} with id {}'.format(admissionsBooking.customer.get_full_name(),admissionsBooking.customer.id) if admissionsBooking.customer else 'An anonymous user',admissionsBooking.id))
    # if request.user.is_staff:
    #     result = utils.admissionsCheckout(request, admissionsBooking, lines, invoice_text=invoice, internal=True)
    # else:
    result = utils.admissionsCheckout(request, admissionsBooking, lines, invoice_text=invoice)
    if(result):
        return result
    else:
        return HttpResponse(geojson.dumps({
            'status': 'failure',
        }), content_type='application/json')

@csrf_exempt
@require_http_methods(['POST'])
def create_booking(request, *args, **kwargs):
    """Create a temporary booking and link it to the current session"""
    data = {
        'arrival': request.POST.get('arrival'),
        'departure': request.POST.get('departure'),
        'num_adult': int(request.POST.get('num_adult', 0)),
        'num_concession': int(request.POST.get('num_concession', 0)),
        'num_child': int(request.POST.get('num_child', 0)),
        'num_infant': int(request.POST.get('num_infant', 0)),
        'num_mooring' : int(request.POST.get('num_mooring', 0)),
        'campground': int(request.POST.get('campground', 0)),
        'campsite_class': int(request.POST.get('campsite_class', 0)),
        'campsite': int(request.POST.get('campsite', 0)),
        'vessel_size' : int(request.POST.get('vessel_size', 0))
    }
    serializer = MooringsiteBookingSerializer(data=data)
    serializer.is_valid(raise_exception=True)
=======
            return Response(result)



class BaseAvailabilityViewSet2(viewsets.ReadOnlyModelViewSet):
    queryset = MooringArea.objects.all()
    serializer_class = MooringAreaSerializer

    def distance(self,origin, destination):
         lat1, lon1 = origin
         lat2, lon2 = destination
         radius = 6371 # km

         dlon = lon2 - lon1
         dlat = lat2 - lat1
         a = (math.sin(dlat/2))**2 + math.cos(lat1) * math.cos(lat2) * (math.sin(dlon/2))**2
         c = 2 * math.atan2(math.sqrt(a), math.sqrt(1-a))
         distance = radius * c / 100 * 1.60934
>>>>>>> 51180c2f

         return distance

    def distance_meters(self,origin, destination):
         lat1, lon1 = origin
         lat2, lon2 = destination
         radius = 6372800 # meters 

         dlon = lon2 - lon1
         dlat = lat2 - lat1
         a = (math.sin(dlat/2))**2 + math.cos(lat1) * math.cos(lat2) * (math.sin(dlon/2))**2
         c = 2 * math.atan2(math.sqrt(a), math.sqrt(1-a))
         distance = radius * c / 100 * 1.60934

<<<<<<< HEAD

    # try to create a temporary booking
    try:
        if campsite:
            booking = utils.create_booking_by_site(
                Mooringsite.objects.filter(id=campsite), start_date, end_date,
                num_adult, num_concession,
                num_child, num_infant,
                num_mooring, vessel_size
            )
        else:
            booking = utils.create_booking_by_class(
                campground, campsite_class,
                start_date, end_date,
                num_adult, num_concession,
                num_child, num_infant,
                num_mooring, vessel_size
            )
    except ValidationError as e:
        if hasattr(e,'error_dict'):
            error = repr(e.error_dict)
        else:
            error = {'error':str(e)}
        return HttpResponse(geojson.dumps({
            'status': 'error',
            'msg': error,
        }), status=400, content_type='application/json')
=======
         return distance
>>>>>>> 51180c2f

    def retrieve(self, request, pk=None, ratis_id=None, format=None, show_all=False):
        """Fetch full mooring availability."""

        # convert GET parameters to objects
        ground = self.get_object()
        # check if the user has an ongoing booking
        ongoing_booking = Booking.objects.get(pk=request.session['ps_booking']) if 'ps_booking' in request.session else None
        timer = None
        expiry = None
        if ongoing_booking:
            #expiry_time = ongoing_booking.expiry_time
            timer = (ongoing_booking.expiry_time-timezone.now()).seconds if ongoing_booking else -1
            expiry = ongoing_booking.expiry_time.isoformat() if ongoing_booking else ''
        distance_radius = request.GET.get('distance_radius', 0)
        # Validate parameters
        data = {
            "arrival" : request.GET.get('arrival'),
            "departure" : request.GET.get('departure'),
            "num_adult" : request.GET.get('num_adult', 0),
            "num_concession" : request.GET.get('num_concession', 0),
            "num_child" : request.GET.get('num_child', 0),
            "num_infant" : request.GET.get('num_infant', 0),
            # "gear_type" : request.GET.get('gear_type', 'all'),
            "vessel_size" : request.GET.get('vessel_size', 0),
            "vessel_draft" : request.GET.get('vessel_draft', 0),
            "vessel_beam" : request.GET.get('vessel_beam', 0),
            "vessel_weight" : request.GET.get('vessel_weight', 0),
            "vessel_rego" : request.GET.get('vessel_rego', 0)
#            "distance_radius" : request.GET.get('distance_radius', 0)
        }
        serializer = MooringAreaMooringsiteFilterSerializer(data=data)
        serializer.is_valid(raise_exception=True)
        start_date = serializer.validated_data['arrival']
        end_date = serializer.validated_data['departure']
        num_adult = serializer.validated_data['num_adult']
        num_concession = serializer.validated_data['num_concession']
        num_child = serializer.validated_data['num_child']
        num_infant = serializer.validated_data['num_infant']
        # gear_type = serializer.validated_data['gear_type']
        vessel_size = serializer.validated_data['vessel_size']
        vessel_draft = serializer.validated_data['vessel_draft']
        vessel_beam = serializer.validated_data['vessel_beam']
        vessel_weight = serializer.validated_data['vessel_weight']
        vessel_rego = serializer.validated_data['vessel_rego']
        # distance_radius = serializer.validated_data['distance_radius']

        if ongoing_booking:
            if not ongoing_booking.details:
                ongoing_booking.details={}
            ongoing_booking.details['num_adult'] = num_adult
            ongoing_booking.details['num_child'] = num_child
            ongoing_booking.details['num_infant'] = num_infant
            ongoing_booking.details['num_concession'] = num_concession
            ongoing_booking.details['vessel_size'] = vessel_size
            ongoing_booking.details['vessel_draft'] = vessel_draft
            ongoing_booking.details['vessel_beam'] = vessel_beam
            ongoing_booking.details['vessel_weight'] = vessel_weight
            ongoing_booking.details['vessel_rego'] = vessel_rego
            ongoing_booking.save()
        

<<<<<<< HEAD
@require_http_methods(['GET'])
def get_admissions_confirmation(request, *args, **kwargs):

    context_processor = template_context(request)
    # fetch booking for ID
    booking_id = kwargs.get('booking_id', None)
    if (booking_id is None):
        return HttpResponse('Booking ID not specified', status=400)
    
    try:
        booking = AdmissionsBooking.objects.get(id=booking_id)
    except Booking.DoesNotExist:
        return HttpResponse('Booking unavailable', status=403)

    # check permissions
    if not ((request.user == booking.customer) or is_officer(request.user) or (booking.id == request.session.get('ad_last_booking', None))):
        return HttpResponse('Booking unavailable', status=403)

    # check payment status
    response = HttpResponse(content_type='application/pdf')
    response['Content-Disposition'] = 'filename="confirmation-AD{}.pdf"'.format(booking_id)

    pdf.create_admissions_confirmation(response, booking,context_processor)
    return response

@require_http_methods(['GET'])
def get_confirmation(request, *args, **kwargs):

    # Get branding configuration
    context_processor = template_context(request)
    # fetch booking for ID
    booking_id = kwargs.get('booking_id', None)
    if (booking_id is None):
        return HttpResponse('Booking ID not specified', status=400)
    
    try:
        booking = Booking.objects.get(id=booking_id)
    except Booking.DoesNotExist:
        return HttpResponse('Booking unavailable', status=403)

    try:
        mooring_bookings = MooringsiteBooking.objects.filter(booking=booking).order_by('from_dt')
    except MooringsiteBooking.DoesNotExist:
        return HttpResponse('Mooringsite Booking unavailable', status=403)

    # check permissions
    if not ((request.user == booking.customer) or is_officer(request.user) or (booking.id == request.session.get('ps_last_booking', None))):
        return HttpResponse('Booking unavailable', status=403)
=======
        # if campground doesn't support online bookings, abort!
        if ground.mooring_type != 0:
            return Response({'error': 'Mooring doesn\'t support online bookings'}, status=400)

        #if ground.vessel_size_limit < vessel_size:
        #     return Response({'name':'   ', 'error': 'Vessel size is too large for mooring', 'error_type': 'vessel_error', 'vessel_size': ground.vessel_size_limit}, status=200 )


        #if not ground._is_open(start_date):
        #    return Response({'closed': 'MooringArea is closed for your selected dates'}, status=status.HTTP_400_BAD_REQUEST)
>>>>>>> 51180c2f

        # get a length of the stay (in days), capped if necessary to the request maximum
        today = date.today()
        #end_date =end_date  + timedelta(days=1)
        length = max(0, (end_date-start_date).days)
        max_advance_booking_days = max(0, (start_date-today).days)

<<<<<<< HEAD
    response = HttpResponse(content_type='application/pdf')
    response['Content-Disposition'] = 'filename="confirmation-PS{}.pdf"'.format(booking_id)

=======
        #if length > settings.PS_MAX_BOOKING_LENGTH:
        #    length = settings.PS_MAX_BOOKING_LENGTH
        #    end_date = start_date+timedelta(days=settings.PS_MAX_BOOKING_LENGTH)
        #### # Have moved this into Availablity Calander utils.py
        #if max_advance_booking_days > ground.max_advance_booking:
        #   return Response({'name':'   ', 'error': 'Max advanced booking limit is '+str(ground.max_advance_booking)+' day/s. You can not book longer than this period.', 'error_type': 'stay_error', 'max_advance_booking': ground.max_advance_booking, 'days': length, 'max_advance_booking_days': max_advance_booking_days }, status=200 )


        # fetch all the campsites and applicable rates for the campground
        context = {}
        #gear type is for parkstay, remvoed for now.
        # if gear_type != 'all':
        #     context[gear_type] = True
#        sites_qs = Mooringsite.objects.filter(mooringarea=ground).filter(**context)
#        radius = int(distance_radius)

        radius = int(1)
        if float(distance_radius) > 0:
            radius = float(distance_radius)
#       sites_qs = Mooringsite.objects.all().filter(**context)
        sites_qs = []
  #      if request.session['ps_booking_old']:
#            sites_qs = Mooringsite.objects.filter(mooringarea__wkb_geometry__distance_lt=(ground.wkb_geometry, Distance(km=radius))).filter(**context).exclude()
 #       else:
#        sites_qs = Mooringsite.objects.filter(mooringarea__vessel_size_limit__gte=vessel_size, 
#                                              mooringarea__vessel_draft_limit__gte=vessel_draft,
#                                              mooringarea__vessel_beam_limit__gte=vessel_beam,
#                                              mooringarea__vessel_weight_limit__gte=vessel_weight,
#                                              mooringarea__wkb_geometry__distance_lt=(ground.wkb_geometry, Distance(km=radius)))
#
        sites_qs = Mooringsite.objects.filter(mooringarea__vessel_size_limit__gte=vessel_size,
                                              mooringarea__vessel_draft_limit__gte=vessel_draft,
                                              mooringarea__wkb_geometry__distance_lt=(ground.wkb_geometry, Distance(km=radius)))

        #.filter(**context)

        # # If the pen type has been included in filtering and is not 'all' then loop through the sites selected.
        # if pen_type != 'all':
        #     sites = Mooringsite.objects.filter(pk__in=sites_qs)
        #     for s in sites:           
        #     # When looping through, if the pen type is not correct, remove it from the list.
        #         i = s.mooringarea
        #         if i.mooring_physical_type != pen_type:
        #             sites_qs = sites_qs.exclude(pk=s.id)


        # fetch rate map
        rates = {
            siteid: {
                #date: num_adult*info['adult']+num_concession*info['concession']+num_child*info['child']+num_infant*info['infant']
#                 date: info['mooring']
                 date: info
                 #booking_period: info['booking_period'],
                for date, info in dates.items()
            } for siteid, dates in utils.get_visit_rates(sites_qs, start_date, end_date).items()
        }

  

        #for siteid, dates in utils.get_visit_rates(sites_qs, start_date, end_date).items():
        # fetch availability map

        cb = get_current_booking(ongoing_booking)
        current_booking = cb['current_booking']
        total_price = cb['total_price']


#        ms_booking = MooringsiteBooking.objects.filter(booking=ongoing_booking)
#        current_booking = []
#        total_price = Decimal('0.00')
#        for ms in ms_booking:
#           row = {}
#           row['id'] = ms.id
#           #print ms.from_dt.astimezone(pytimezone('Australia/Perth'))
#           row['item'] = ms.campsite.name + ' from '+ms.from_dt.astimezone(pytimezone('Australia/Perth')).strftime('%d/%m/%y %H:%M %p')+' to '+ms.to_dt.astimezone(pytimezone('Australia/Perth')).strftime('%d/%m/%y %H:%M %p')
#           row['amount'] = str(ms.amount)
##           row['item'] = ms.campsite.name
#           total_price = total_price +ms.amount
#           current_booking.append(row)
        booking_changed = True

        if ongoing_booking:
             # When changing a book this check for changes
             if ongoing_booking.old_booking is not None:
             
                 current_booking_obj = MooringsiteBooking.objects.filter(booking=ongoing_booking).values('campsite','from_dt','to_dt','booking_period_option')
                 old_booking_obj = MooringsiteBooking.objects.filter(booking=ongoing_booking.old_booking).values('campsite','from_dt','to_dt','booking_period_option')
                 # compare old and new booking for changes
                 if hashlib.md5(str(current_booking_obj)).hexdigest() == hashlib.md5(str(old_booking_obj)).hexdigest():
                       booking_changed = False
                      
        availability = utils.get_campsite_availability(sites_qs, start_date, end_date, ongoing_booking, request)

        # create our result object, which will be returned as JSON
        result = {
            'id': ground.id,
            'name': ground.name,
            'long_description': ground.long_description,
            'map': ground.mooring_map.url if ground.mooring_map else None,
            'ongoing_booking': True if ongoing_booking else False,
            'ongoing_booking_id': ongoing_booking.id if ongoing_booking else None,
            'booking_changed': booking_changed,
            'expiry': expiry,
            'timer': timer,
            'current_booking': current_booking,
            'total_booking': str(total_price),
            'arrival': start_date.strftime('%Y/%m/%d'),
            'days': length,
            'adults': num_adult,
            'children': num_child,
            'infants' : num_infant,
            'maxAdults': 30,
            'maxChildren': 30,
            'sites': [],
            'classes': {},
            'vessel_size' : ground.vessel_size_limit,
            'max_advance_booking': ground.max_advance_booking
        }
        
        # group results by campsite class
        if ground.site_type in (1, 2):
            # from our campsite queryset, generate a distinct list of campsite classes
#            classes = [x for x in sites_qs.distinct('campsite_class__name').order_by('campsite_class__name').values_list('pk', 'campsite_class', 'campsite_class__name', 'tent', 'campervan', 'caravan')]
            classes = [x for x in sites_qs.distinct('mooringsite_class__name').order_by('mooringsite_class__name').values_list('pk', 'mooringsite_class', 'mooringsite_class__name', 'tent', 'campervan', 'caravan')]

            classes_map = {}
            bookings_map = {}

            # create a rough mapping of rates to campsite classes
            # (it doesn't matter if this isn't a perfect match, the correct
            # pricing will show up on the booking page)
            rates_map = {}

            class_sites_map = {}
            for s in sites_qs:
                if s.campsite_class.pk not in class_sites_map:
                    class_sites_map[s.campsite_class.pk] = set()
                    rates_map[s.campsite_class.pk] = rates[s.pk]

                class_sites_map[s.campsite_class.pk].add(s.pk)
            # make an entry under sites for each campsite class
            for c in classes:
                rate = rates_map[c[1]]
                site = {
                    'name': c[2],
                    'id': None,
                    'type': c[1],
                    'price': '${}'.format(sum(rate.values())) if not show_all else False,
                    'availability': [[True, '${}'.format(rate[start_date+timedelta(days=i)]), rate[start_date+timedelta(days=i)], [0, 0]] for i in range(length)],
                    'availability2' : [],
                    'breakdown': OrderedDict(),
                    'gearType': {
                        'tent': c[3],
                        'campervan': c[4],
                        'caravan': c[5]
                    }
                }
                result['sites'].append(site)
                classes_map[c[1]] = site

            # make a map of class IDs to site IDs
            for s in sites_qs:
                rate = rates_map[s.campsite_class.pk]
                classes_map[s.campsite_class.pk]['breakdown'][s.name] = [[True, '${}'.format(rate[start_date+timedelta(days=i)]), rate[start_date+timedelta(days=i)]] for i in range(length)]

            # store number of campsites in each class
            class_sizes = {k: len(v) for k, v in class_sites_map.items()}
            # update results based on availability map
            for s in sites_qs:
                # get campsite class key
                key = s.campsite_class.pk
                # if there's not a free run of slots
                if (not all([v[0] == 'open' for k, v in availability[s.pk].items()])) or show_all:
                    # clear the campsite from the campsite class map
                    if s.pk in class_sites_map[key]:
                        class_sites_map[key].remove(s.pk)

                    # update the days that are non-open
                    for offset, stat in [((k-start_date).days, v[0]) for k, v in availability[s.pk].items() if v[0] != 'open']:
                        # update the per-site availability
                        classes_map[key]['breakdown'][s.name][offset][0] = False
                        classes_map[key]['breakdown'][s.name][offset][1] = 'Booked' if (stat == 'booked') else 'Unavailable'

                        # update the class availability status
                        book_offset = 0 if (stat == 'booked') else 1
                        classes_map[key]['availability'][offset][3][book_offset] += 1
                        if classes_map[key]['availability'][offset][3][0] == class_sizes[key]:
                            classes_map[key]['availability'][offset][1] = 'Fully Booked'
                        elif classes_map[key]['availability'][offset][3][1] == class_sizes[key]:
                            classes_map[key]['availability'][offset][1] = 'Unavailable'
                        elif classes_map[key]['availability'][offset][3][0] >= classes_map[key]['availability'][offset][3][1]:
                            classes_map[key]['availability'][offset][1] = 'Partially Booked'
                        else:
                            classes_map[key]['availability'][offset][1] = 'Partially Unavailable'

                        # tentatively flag campsite class as unavailable
                        classes_map[key]['availability'][offset][0] = False
                        classes_map[key]['price'] = False
            # convert breakdowns to a flat list
            for klass in classes_map.values():
                klass['breakdown'] = [{'name': k, 'availability': v} for k, v in klass['breakdown'].items()]

            # any campsites remaining in the class sites map have zero bookings!
            # check if there's any left for each class, and if so return that as the target
            for k, v in class_sites_map.items():
                if v:
                    rate = rates_map[k]
                    # if the number of sites is less than the warning limit, add a notification
                    if len(v) <= settings.PS_CAMPSITE_COUNT_WARNING:
                        classes_map[k].update({
                            'warning': 'Only {} left!'.format(len(v))
                        })

                    classes_map[k].update({
                        'id': v.pop(),
                        'price': '${}'.format(sum(rate.values())),
                        'availability': [[True, '${}'.format(rate[start_date+timedelta(days=i)]), rate[start_date+timedelta(days=i)], [0, 0]] for i in range(length)],
                        'breakdown': []
                    })


            return Response(result)


        # don't group by class, list individual sites
        else:
            sites_qs = sites_qs.order_by('name')
            
            # from our campsite queryset, generate a digest for each site
            sites_map = OrderedDict([(s, (s.pk, s.mooringsite_class, rates[s.pk], s.tent, s.campervan, s.caravan)) for s in sites_qs])
            #for s in sites_map:
            #     print s
            bookings_map = {}
            # make an entry under sites for each site
            for k, v in sites_map.items():
                distance_from_selection = round(self.distance(ground.wkb_geometry,k.mooringarea.wkb_geometry),2)
                distance_from_selection_meters = round(self.distance_meters(ground.wkb_geometry,k.mooringarea.wkb_geometry),0)
                availability_map = []
                date_rotate = start_date
                for i in range(length):
                     bp_new = []
                     date_rotate = start_date+timedelta(days=i)
                     avbp_map = None
                     if date_rotate in availability[v[0]]:
                         avbp_map = availability[v[0]][date_rotate][1]
                         avbp_map2 = availability[v[0]][date_rotate][2]
                     #[start_date+timedelta(days=i)]
                     for bp in v[2][date_rotate]['booking_period']:
                         bp['status'] = 'open'
                         bp['date'] = str(date_rotate)
                            
                         if avbp_map:
                            if bp['id'] in avbp_map:
                               bp['status'] = avbp_map[bp['id']]
                               bp['booking_row_id'] = avbp_map2[bp['id']]
                               bp['past_booking'] = False
                        
                               #if date_rotate <= datetime.now().date():
                               #   bp['past_booking'] = True
                               bp_dt = datetime.strptime(str(bp['date'])+' '+str(bp['start_time']), '%Y-%m-%d %H:%M:%S')
                               if bp_dt <= datetime.now():
                                  if bp_dt.date() == datetime.now().date():
                                      if ongoing_booking:
                                           if ongoing_booking.old_booking is None:
                                               pass
                                           else:
                                               bp['past_booking'] = True
                                      else:
                                          pass
                                  else:
                                     bp['past_booking'] = True

 
                         bp_new.append(bp)
                         # Close everything thats in the past 
                         # if datetime.strptime(str(date_rotate), '%Y-%m-%d') <= datetime.now():
                         #      bp['status'] = 'closed'
                         
                     v[2][date_rotate]['booking_period'] = bp_new
 
                     availability_map.append([True, v[2][date_rotate], v[2][date_rotate]])
                     #date_rotate = start_date+timedelta(days=i)
#                print availability_map
                
                #print [v[2][start_date+timedelta(days=i)]['mooring'] for i in range(length)]
#                k.mooringarea.vessel_beam_limit = 10000000
                if k.mooringarea.mooring_physical_type == 0:
                    vessel_beam_limit = 1000000
                else:
                    vessel_beam_limit = k.mooringarea.vessel_beam_limit

                if k.mooringarea.mooring_physical_type == 1 or k.mooringarea.mooring_physical_type == 2:
                    vessel_weight_limit = 1000000
                else:
                    vessel_weight_limit = k.mooringarea.vessel_weight_limit

                site = {
                    'name': k.mooringarea.name,
                    'mooring_class' : k.mooringarea.mooring_class,
                    'mooring_park': k.mooringarea.park.name,
                    'id': v[0],
                    'mooring_id': k.mooringarea.id,
                    'type': ground.mooring_type,
                    'class': v[1].pk,
                    'price' : '0.00',
                    'distance_from_selection': distance_from_selection,
                    'distance_from_selection_meters': distance_from_selection_meters,
                    'availability': availability_map,
                    'gearType': {
                        'tent': v[3],
                        'campervan': v[4],
                        'caravan': v[5]
                    },
                    'vessel_size_limit': k.mooringarea.vessel_size_limit,
                    'vessel_draft_limit': k.mooringarea.vessel_draft_limit,
                    'vessel_beam_limit': vessel_beam_limit,
                    'vessel_weight_limit': vessel_weight_limit
                }

                showmooring = True
                if vessel_size > 0: 
                    if k.mooringarea.vessel_size_limit >= vessel_size:
                          pass
                    else:
                       showmooring = False

                if vessel_draft > 0:
                    if k.mooringarea.vessel_draft_limit >= vessel_draft:
                          pass
                    else:
                       showmooring = False

                if vessel_beam > 0:
                    if vessel_beam_limit >= vessel_beam:
                          pass
                    else:
                       showmooring = False
                if vessel_weight > 0:
                    if vessel_weight_limit >= vessel_weight:
                          pass
                    else:
                       showmooring = False

                if showmooring == True:
                   result['sites'].append(site)
                   bookings_map[k.id] = site

                if v[1].pk not in result['classes']:
                    result['classes'][v[1].pk] = v[1].name
            # update results based on availability map
            result['sites'] =  sorted(result['sites'], key = lambda i: i['distance_from_selection']) 
            return Response(result)





class AvailabilityViewSet(BaseAvailabilityViewSet):
    permission_classes = []

class AvailabilityViewSet2(BaseAvailabilityViewSet2):
    permission_classes = []

class AvailabilityRatisViewSet(BaseAvailabilityViewSet):
    permission_classes = []
    lookup_field = 'ratis_id'

class AvailabilityAdminViewSet(BaseAvailabilityViewSet):
    def retrieve(self, request, *args, **kwargs):
        return super(AvailabilityAdminViewSet, self).retrieve(request, *args, show_all=True, **kwargs)

@csrf_exempt
@require_http_methods(['POST'])
def create_admissions_booking(request, *args, **kwargs):

    location_text = request.POST.get('location')
    location = AdmissionsLocation.objects.filter(key=location_text)[0]

    data = {
        'vesselRegNo': request.POST.get('vesselReg'),
        'noOfAdults': request.POST.get('noOfAdults', 0),
        'noOfConcessions': request.POST.get('noOfConcessions', 0),
        'noOfChildren': request.POST.get('noOfChildren', 0),
        'noOfInfants': request.POST.get('noOfInfants', 0),
        'warningReferenceNo': request.POST.get('warningRefNo'),
        'location' : location.pk
    }

    if len(request.POST.get('vesselReg', '')) > 0: 
        pass
    else:
        return HttpResponse(geojson.dumps({
            'status': 'failure',
            'error': (None,"Please enter a vessel registration")
        }), content_type='application/json')


    serializer = AdmissionsBookingSerializer(data=data)
    serializer.is_valid(raise_exception=True)

 

    admissionsBooking = AdmissionsBooking.objects.create(
        vesselRegNo = serializer.validated_data['vesselRegNo'],
        noOfAdults = serializer.validated_data['noOfAdults'],
        noOfConcessions = serializer.validated_data['noOfConcessions'],
        noOfChildren = serializer.validated_data['noOfChildren'],
        noOfInfants = serializer.validated_data['noOfInfants'],
        warningReferenceNo = serializer.validated_data['warningReferenceNo'],
        booking_type = 3,
        location = serializer.validated_data['location']
    )

    data2 = {
        'arrivalDate' : request.POST.get('arrival'),
        'admissionsBooking' : admissionsBooking.pk,
        'location' : location.pk
    }
    
    if(request.POST.get('overnightStay') == 'yes'):
        data2['overnightStay'] = 'True'
    else:
        data2['overnightStay'] = 'False'
    dateAsString = data2['arrivalDate']
    data2['arrivalDate'] = datetime.strptime(dateAsString, "%Y/%m/%d").date()
    
    serializer2 = AdmissionsLineSerializer(data=data2)
    serializer2.is_valid(raise_exception=True)

    admissionsLine = AdmissionsLine.objects.create(
        arrivalDate = serializer2.validated_data['arrivalDate'],
        overnightStay = serializer2.validated_data['overnightStay'],
        admissionsBooking = admissionsBooking,
        location=serializer2.validated_data['location']
    )

    #Lookup price and set lines.
    lines = []
    try:
        lines = utils.admissions_price_or_lineitems(request, admissionsBooking)
    except Exception as e:
        error = (None, '{} Please contact Marine Park and Visitors services with this error message and the time of the request.'.format(str(e)))
        return HttpResponse(geojson.dumps({
            'status': 'failure',
            'error': error
        }), content_type='application/json')
        #handle
    total = sum([decimal.Decimal(p['price_incl_tax'])*p['quantity'] for p in lines])

    
    #Lookup customer
    if request.user.is_anonymous() or request.user.is_staff:
        try:
            customer = EmailUser.objects.get(email=request.POST.get('email'))
        except EmailUser.DoesNotExist:
            customer = EmailUser.objects.create(
                    email=request.POST.get('email'),
                    first_name=request.POST.get('givenName'),
                    last_name=request.POST.get('lastName')
            )
    else:
        customer = request.user 
    

    admissionsBooking.customer = customer
    admissionsBooking.totalCost = total
    admissionsBooking.created_by = None
    if request.user.__class__.__name__ == 'EmailUser':
        admissionsBooking.created_by = request.user
        
    admissionsBooking.save()
    admissionsLine.cost = total
    admissionsLine.save()

    request.session['ad_booking'] = admissionsBooking.pk
    logger = logging.getLogger('booking_checkout')
    logger.info('{} built admissions booking {} and handing over to payment gateway'.format('User {} with id {}'.format(admissionsBooking.customer.get_full_name(),admissionsBooking.customer.id) if admissionsBooking.customer else 'An anonymous user',admissionsBooking.id))

    # generate invoice
    invoice = u"Invoice for {} on {}".format(
            u'{} {}'.format(admissionsBooking.customer.first_name, admissionsBooking.customer.last_name),
            admissionsLine.arrivalDate.strftime('%d-%m-%Y')
    )
    #Not strictly needed.
    #logger.info('{} built booking {} and handing over to payment gateway'.format('User {} with id {}'.format(admissionsBooking.customer.get_full_name(),admissionsBooking.customer.id) if admissionsBooking.customer else 'An anonymous user',admissionsBooking.id))
    # if request.user.is_staff:
    #     result = utils.admissionsCheckout(request, admissionsBooking, lines, invoice_text=invoice, internal=True)
    # else:
    try:
        result = utils.admissionsCheckout(request, admissionsBooking, lines, invoice_text=invoice)
    except Exception as e:
        return HttpResponse(geojson.dumps({
           'status': 'failure',
           'error':  ['',str(e)]
        }), content_type='application/json')
    if(result):
        return result
    else:
        return HttpResponse(geojson.dumps({
            'status': 'failure',
        }), content_type='application/json')

@csrf_exempt
@require_http_methods(['POST'])
def create_booking(request, *args, **kwargs):
    """Create a temporary booking and link it to the current session"""
    data = {
        'arrival': request.POST.get('arrival'),
        'departure': request.POST.get('departure'),
        'num_adult': int(request.POST.get('num_adult', 0)),
        'num_concession': int(request.POST.get('num_concession', 0)),
        'num_child': int(request.POST.get('num_child', 0)),
        'num_infant': int(request.POST.get('num_infant', 0)),
        'num_mooring' : int(request.POST.get('num_mooring', 0)),
        'campground': int(request.POST.get('campground', 0)),
        'campsite_class': int(request.POST.get('campsite_class', 0)),
        'campsite': int(request.POST.get('campsite', 0)),
        'vessel_size' : int(request.POST.get('vessel_size', 0))
    }
    serializer = MooringsiteBookingSerializer(data=data)
    serializer.is_valid(raise_exception=True)

    campground = serializer.validated_data['campground']
    campsite_class = serializer.validated_data['campsite_class']
    campsite = serializer.validated_data['campsite']
    start_date = serializer.validated_data['arrival']
    end_date = serializer.validated_data['departure']
    num_adult = serializer.validated_data['num_adult']
    num_concession = serializer.validated_data['num_concession']
    num_child = serializer.validated_data['num_child']
    num_infant = serializer.validated_data['num_infant']
    num_mooring = serializer.validated_data['num_mooring']
    vessel_size = serializer.validated_data['vessel_size']

    if 'ps_booking' in request.session:
        # if there's already a booking in the current session, send bounce signal
        messages.success(request, 'Booking already in progress, complete this first!')
        return HttpResponse(geojson.dumps({
            'status': 'success',
            'msg': 'Booking already in progress.',
            'pk': request.session['ps_booking']
        }), content_type='application/json')

    # for a manually-specified campsite, do a sanity check
    # ensure that the campground supports per-site bookings and bomb out if it doesn't
    if campsite:
        campsite_obj = Mooringsite.objects.prefetch_related('mooringarea').get(pk=campsite)
        if campsite_obj.mooringarea.site_type != 0:
            return HttpResponse(geojson.dumps({
                'status': 'error',
                'msg': 'MooringArea doesn\'t support per-site bookings.'
            }), status=400, content_type='application/json')
    # for the rest, check that both campsite_class and campground are provided
    elif (not campsite_class) or (not campground):
        return HttpResponse(geojson.dumps({
            'status': 'error',
            'msg': 'Must specify campsite_class and campground.'
        }), status=400, content_type='application/json')


    # try to create a temporary booking
    try:
        if campsite:
            booking = utils.create_booking_by_site(
                Mooringsite.objects.filter(id=campsite), start_date, end_date,
                num_adult, num_concession,
                num_child, num_infant,
                num_mooring, vessel_size
            )
        else:
            booking = utils.create_booking_by_class(
                campground, campsite_class,
                start_date, end_date,
                num_adult, num_concession,
                num_child, num_infant,
                num_mooring, vessel_size
            )
    except ValidationError as e:
        if hasattr(e,'error_dict'):
            error = repr(e.error_dict)
        else:
            error = {'error':str(e)}
        return HttpResponse(geojson.dumps({
            'status': 'error',
            'msg': error,
        }), status=400, content_type='application/json')

    # add the booking to the current session
    request.session['ps_booking'] = booking.pk

    return HttpResponse(geojson.dumps({
        'status': 'success',
        'pk': booking.pk
    }), content_type='application/json')

@require_http_methods(['GET'])
def get_admissions_confirmation(request, *args, **kwargs):

    context_processor = template_context(request)
    # fetch booking for ID
    booking_id = kwargs.get('booking_id', None)
    if (booking_id is None):
        return HttpResponse('Booking ID not specified', status=400)
    
    try:
        booking = AdmissionsBooking.objects.get(id=booking_id)
    except Booking.DoesNotExist:
        return HttpResponse('Booking unavailable', status=403)

    # check permissions
    if not ((request.user == booking.customer) or is_officer(request.user) or (booking.id == request.session.get('ad_last_booking', None))):
        return HttpResponse('Booking unavailable', status=403)

    # check payment status
    response = HttpResponse(content_type='application/pdf')
    response['Content-Disposition'] = 'filename="confirmation-AD{}.pdf"'.format(booking_id)

    pdf.create_admissions_confirmation(response, booking,context_processor)
    return response

@require_http_methods(['GET'])
def get_confirmation(request, *args, **kwargs):

    # Get branding configuration
    context_processor = template_context(request)
    # fetch booking for ID
    booking_id = kwargs.get('booking_id', None)
    if (booking_id is None):
        return HttpResponse('Booking ID not specified', status=400)
    
    try:
        booking = Booking.objects.get(id=booking_id)
    except Booking.DoesNotExist:
        return HttpResponse('Booking unavailable', status=403)

    try:
        mooring_bookings = MooringsiteBooking.objects.filter(booking=booking).order_by('from_dt')
    except MooringsiteBooking.DoesNotExist:
        return HttpResponse('Mooringsite Booking unavailable', status=403)

    # check permissions
    if not ((request.user == booking.customer) or is_officer(request.user) or (booking.id == request.session.get('ps_last_booking', None))):
        return HttpResponse('Booking unavailable', status=403)

    # check payment status
    if (not is_officer(request.user)) and (not booking.paid):
        return HttpResponse('Booking unavailable', status=403)

    response = HttpResponse(content_type='application/pdf')
    response['Content-Disposition'] = 'filename="confirmation-PS{}.pdf"'.format(booking_id)

>>>>>>> 51180c2f
    response.write(pdf.create_confirmation(response, booking, mooring_bookings, context_processor))
    return response


class PromoAreaViewSet(viewsets.ModelViewSet):
    queryset = PromoArea.objects.all()
    serializer_class = PromoAreaSerializer

class MarinaViewSet(viewsets.ModelViewSet):
    queryset = MarinePark.objects.all()
    serializer_class = MarinaSerializer

    def list(self, request, *args, **kwargs):
        data = cache.get('parks')
        data = None
        if data is None:
            groups = MooringAreaGroup.objects.filter(members__in=[request.user,])
            qs = self.get_queryset()
            mooring_groups = []
            for group in groups:
                mooring_groups.append(group.id)
            queryset = qs.filter(mooring_group__in =mooring_groups)
            serializer = self.get_serializer(queryset, many=True)
            data = serializer.data
            cache.set('parks',data,3600)
        return Response(data)

    @list_route(methods=['get'])
    def price_history(self, request, format='json', pk=None):
        http_status = status.HTTP_200_OK
        try:
            price_history = MarinaEntryRate.objects.all().order_by('-period_start')
            serializer = MarinaEntryRateSerializer(price_history,many=True,context={'request':request},method='get')
            res = serializer.data
        except Exception as e:
            res ={
                "Error": str(e)
            }

        return Response(res,status=http_status)

    @detail_route(methods=['get'])
    def current_price(self, request, format='json', pk=None):
        try:
            http_status = status.HTTP_200_OK
            start_date = request.GET.get('arrival',False)
            res = []
            if start_date:
                start_date = datetime.strptime(start_date,"%Y-%m-%d").date()
                price_history = MarinaEntryRate.objects.filter(period_start__lte = start_date).order_by('-period_start')
                if price_history:
                    serializer = MarinaEntryRateSerializer(price_history,many=True,context={'request':request})
                    res = serializer.data[0]

        except Exception as e:
            res ={
                "Error": str(e)
            }
        return Response(res,status=http_status)

    @list_route(methods=['post'],)
    def add_price(self, request, format='json', pk=None):
        try:
            http_status = status.HTTP_200_OK
            serializer =  MarinaEntryRateSerializer(data=request.data)
            serializer.is_valid(raise_exception=True)
            serializer.save()
            res = serializer.data
            return Response(res,status=http_status)
        except serializers.ValidationError:
            raise
        except Exception as e:
            raise serializers.ValidationError(str(e))

class FeatureViewSet(viewsets.ModelViewSet):
    queryset = Feature.objects.all()
    serializer_class = FeatureSerializer

class MarinaEntryRateViewSet(viewsets.ModelViewSet):
    queryset = MarinaEntryRate.objects.all()
    serializer_class = MarinaEntryRateSerializer

class RegionViewSet(viewsets.ModelViewSet):
    queryset = Region.objects.all()
    serializer_class = RegionSerializer

class MooringGroup(viewsets.ModelViewSet):
    queryset = MooringAreaGroup.objects.all()
    serializer_class = MooringAreaGroupSerializer

    def list(self, request, *args, **kwargs):
        groups = MooringAreaGroup.objects.filter(members__in=[request.user,])
        serializer = self.get_serializer(groups, many=True)
        return Response(serializer.data)

class MooringsiteClassViewSet(viewsets.ModelViewSet):
    queryset = MooringsiteClass.objects.all()
    serializer_class = MooringsiteClassSerializer

    def list(self, request, *args, **kwargs):
        active_only = bool(request.GET.get('active_only',False))
        if active_only:
            queryset = MooringsiteClass.objects.filter(deleted=False)
        else:
            queryset = self.get_queryset()
        serializer = self.get_serializer(queryset, many=True,method='get')
        return Response(serializer.data)

    def retrieve(self, request, *args, **kwargs):
        instance = self.get_object()
        serializer = self.get_serializer(instance,method='get')
        return Response(serializer.data)


    @detail_route(methods=['get'])
    def price_history(self, request, format='json', pk=None):
        try:
            http_status = status.HTTP_200_OK
            price_history = MooringsiteClassPriceHistory.objects.filter(id=self.get_object().id).order_by('-date_start')
            # Format list
            open_ranges,formatted_list,fixed_list= [],[],[]
            for p in price_history:
                if p.date_end == None:
                    open_ranges.append(p)
                else:
                    formatted_list.append(p)

            for outer in open_ranges:
                for inner in open_ranges:
                    if inner.date_start > outer.date_start and inner.rate_id == outer.rate_id:
                        open_ranges.remove(inner)

            fixed_list = formatted_list + open_ranges
            fixed_list.sort(key=lambda x: x.date_start)
            serializer = MooringsiteClassPriceHistorySerializer(fixed_list,many=True,context={'request':request})
            res = serializer.data

            return Response(res,status=http_status)
        except serializers.ValidationError:
            raise
        except ValidationError as e:
            raise serializers.ValidationError(repr(e.error_dict))
        except Exception as e:
            raise serializers.ValidationError(str(e))

    @detail_route(methods=['post'],)
    def addPrice(self, request, format='json', pk=None):
        try:
            http_status = status.HTTP_200_OK
            rate = None
            serializer = RateDetailSerializer(data=request.data)
            serializer.is_valid(raise_exception=True)
            rate_id = serializer.validated_data.get('rate',None)
            if rate_id:
                try:
                    rate = Rate.objects.get(id=rate_id)
                except Rate.DoesNotExist as e :
                    raise serializers.ValidationError('The selected rate does not exist')
            else:
                rate = Rate.objects.get_or_create(adult=serializer.validated_data['adult'],concession=serializer.validated_data['concession'],child=serializer.validated_data['child'],infant=serializer.validated_data['infant'])[0]
            if rate:
                serializer.validated_data['rate']= rate
                data = {
                    'rate': rate,
                    'date_start': serializer.validated_data['period_start'],
                    'reason': PriceReason.objects.get(pk=serializer.validated_data['reason']),
                    'details': serializer.validated_data.get('details',None),
                    'update_level': 1
                }
                self.get_object().createMooringsitePriceHistory(data)
            price_history = MooringAreaPriceHistory.objects.filter(id=self.get_object().id)
            serializer = MooringAreaPriceHistorySerializer(price_history,many=True,context={'request':request})
            res = serializer.data

            return Response(res,status=http_status)
        except serializers.ValidationError:
            raise
        except ValidationError as e:
            raise serializers.ValidationError(repr(e.error_dict))
        except Exception as e:
            raise serializers.ValidationError(str(e))

    @detail_route(methods=['post'],)
    def updatePrice(self, request, format='json', pk=None):
        try:
            http_status = status.HTTP_200_OK
            original_data = request.data.pop('original')

            original_serializer = MooringAreaPriceHistorySerializer(data=original_data)
            original_serializer.is_valid(raise_exception=True)

            serializer = RateDetailSerializer(data=request.data)
            serializer.is_valid(raise_exception=True)
            rate_id = serializer.validated_data.get('rate',None)
            if rate_id:
                try:
                    rate = Rate.objects.get(id=rate_id)
                except Rate.DoesNotExist as e :
                    raise serializers.ValidationError('The selected rate does not exist')
            else:
                rate = Rate.objects.get_or_create(adult=serializer.validated_data['adult'],concession=serializer.validated_data['concession'],child=serializer.validated_data['child'],infant=serializer.validated_data['infant'])[0]
            if rate:
                serializer.validated_data['rate']= rate
                new_data = {
                    'rate': rate,
                    'date_start': serializer.validated_data['period_start'],
                    'date_end' : serializer.validated_data['period_end'],
                    'reason': PriceReason.objects.get(pk=serializer.validated_data['reason']),
                    'details': serializer.validated_data.get('details',None),
                    'update_level': 1
                }
                self.get_object().updatePriceHistory(dict(original_serializer.validated_data),new_data)
            price_history = MooringAreaPriceHistory.objects.filter(id=self.get_object().id)
            serializer = MooringAreaPriceHistorySerializer(price_history,many=True,context={'request':request})
            res = serializer.data

            return Response(res,status=http_status)
        except serializers.ValidationError:
            print(traceback.print_exc())
            raise
        except ValidationError as e:
            raise serializers.ValidationError(repr(e.error_dict))
        except Exception as e:
            print(traceback.print_exc())
            raise serializers.ValidationError(str(e))

    @detail_route(methods=['post'],)
    def deletePrice(self, request, format='json', pk=None):
        try:
            http_status = status.HTTP_200_OK
            serializer = MooringAreaPriceHistorySerializer(data=request.data)
            serializer.is_valid(raise_exception=True)

            self.get_object().deletePriceHistory(serializer.validated_data)
            price_history = MooringAreaPriceHistory.objects.filter(id=self.get_object().id)
            serializer = MooringAreaPriceHistorySerializer(price_history,many=True,context={'request':request})
            res = serializer.data

            return Response(res,status=http_status)
        except serializers.ValidationError:
            print(traceback.print_exc())
            raise
        except ValidationError as e:
            raise serializers.ValidationError(repr(e.error_dict))
        except Exception as e:
            print(traceback.print_exc())
            raise serializers.ValidationError(str(e))

class AdmissionsBookingViewSet(viewsets.ModelViewSet):
    queryset = AdmissionsBooking.objects.all()
    serializer_class = AdmissionsBookingSerializer

    def list(self, request, *args, **kwargs):
        http_status = status.HTTP_200_OK
        recordsTotal = None
        recordsFiltered = None
        res = None
        canceled = request.GET.get('canceled','False')
        #bt = [0,1]
        #if canceled == str('True'):
        #   bt = [0,1,4]
        bt = [0,1,4]
        recordsTotal = 0
        data = []
        data_temp = None
        try:
            data_temp = AdmissionsBooking.objects.filter(booking_type__in=bt).order_by('-pk')
            groups = MooringAreaGroup.objects.filter(members__in=[request.user,])
            # If groups then we need to filter data by groups.
            if groups.count() > 0:
                filtered_ids = []
                for rec in data_temp:
                    bookings = Booking.objects.filter(admission_payment=rec)
                    if bookings.count() > 0:
                        booking = bookings[0]
                        msbs = MooringsiteBooking.objects.filter(booking=booking)
                        in_group = False
                        moorings = []
                        for group in groups:
                            for mooring in group.moorings.all():
                                moorings.append(mooring)
                        for msb in msbs:
                            if msb.campsite.mooringarea in moorings:
                                in_group = True
                                break
                        if in_group:
                            #filtered_ids.append(rec.id)
                            pass
                            if canceled == str('True'):
                               if rec.booking_type == 4:
                                  data.append(rec)
                            else:
                                if rec.booking_type == 0 or rec.booking_type == 1:
                                  data.append(rec)
                            recordsTotal = recordsTotal  + 1
                    else:
                        ad_line = AdmissionsLine.objects.filter(admissionsBooking=rec).first()
                        if ad_line:
                            if ad_line.location.mooring_group in groups:
                                if canceled == str('True'):
                                   if rec.booking_type == 4:
                                      data.append(rec)
                                else:
                                   if rec.booking_type == 0 or rec.booking_type == 1:
                                      data.append(rec)
 
                                recordsTotal = recordsTotal  + 1
                                #data.append(rec)
                                pass
                                #filtered_ids.append(rec.id)

                #data = AdmissionsBooking.objects.filter(pk__in=filtered_ids).order_by('-pk')
            else:
                return Response("Error no group")

            
#            recordsTotal = len(data)
#            recordsTotal = AdmissionsBooking.objects.filter(booking_type__in=[0,1,4],`
            search = request.GET.get('search[value]') if request.GET.get('search[value]') else None
            start = request.GET.get('start') if request.GET.get('start') else 0
            length = request.GET.get('length') if request.GET.get('length') else len(data)
            date_from = datetime.strptime(request.GET.get('arrival'),'%d/%m/%Y').date() if request.GET.get('arrival') else None
            date_to = datetime.strptime(request.GET.get('departure'),'%d/%m/%Y').date() if request.GET.get('departure') else None
            data2 = []
            data_temp = []
            if search:
                #if(search.upper().startswith('AD')):
                #    try:
                #        int(search[2:])
                #        search = search[2:]
                #    except:
                #        pass
                for row in data:
                     if row.warningReferenceNo.lower().find(search.lower()) >= 0 or row.customer.first_name.lower().find(search.lower()) >= 0 or row.customer.first_name.lower().find(search.lower()) >= 0 or row.vesselRegNo.lower().find(search.lower()) >= 0 or str(row.id) == search:
                          data_temp.append(row)
                     data = data_temp
                #data = data.filter(Q(warningReferenceNo__icontains=search) | Q(vesselRegNo__icontains=search) | Q(customer__first_name__icontains=search) | Q(customer__last_name__icontains=search) | Q(id__icontains=search))
            if date_from and date_to:
                data_temp = []
                for row in data:
                      date_match = False
                      for row_line in row.admissions_line:
                          if row_line.arrivalDate >= date_from and row_line.arrivalDate <= date_to:
                               date_match = True

                      if date_match is True:
                           data_temp.append(row)
                data = data_temp
#                data = data.distinct().filter(admissionsline__arrivalDate__gte=date_from, admissionsline__arrivalDate__lte=date_to)
            elif(date_from):
                data_temp = []
                for row in data:
                      date_match = False
                      for row_line in row.admissions_line:
                          if row_line.arrivalDate >= date_from:
                               date_match = True

                      if date_match is True:
                           data_temp.append(row)
                data = data_temp

            #    data = data.distinct().filter(admissionsline__arrivalDate__gte=date_from)
            elif(date_to):
                data_temp = []
                for row in data:
                      date_match = False
                      for row_line in row.admissions_line:
                          if row_line.arrivalDate <= date_to:
                               date_match = True

                      if date_match is True:
                           data_temp.append(row)
                data = data_temp

            #    data = data.distinct().filter(admissionsline__arrivalDate__lte=date_to)
            recordsFiltered = int(len(data))
            data = data[int(start):int(length)+int(start)]
            serializer = AdmissionsBookingSerializer(data,many=True)
            res = serializer.data
            for r in res:
                ad = AdmissionsBooking.objects.get(pk=r['id'])
                adLines = AdmissionsLine.objects.filter(admissionsBooking=ad)
                lines = []
                for line in adLines:
                    lines.append({'date' : line.arrivalDate, 'overnight': line.overnightStay})
                if adLines and lines != []:
                    r.update({'lines' : lines})
                if Booking.objects.filter(admission_payment=ad).count() > 0:
                    booking = Booking.objects.filter(admission_payment=ad)[0]
                    r.update({'booking': booking.id})
                    bi = BookingInvoice.objects.filter(booking=booking)
                    inv = []
                    for b in bi:
                        inv.append(b.invoice_reference)
                else:
                    adi = AdmissionsBookingInvoice.objects.filter(admissions_booking=ad)
                    inv = []
                    for i in adi:
                       inv.append(i.invoice_reference)
#                    inv = AdmissionsBookingInvoice.objects.filter(admissions_booking=ad)
#                    inv = [adi.invoice_reference,]


                r.update({'invoice_ref': inv, 'in_future': ad.in_future, 'part_booking': ad.part_booking})
                if(r['customer']):
                    name = ad.customer.first_name + " " + ad.customer.last_name
                    email = ad.customer.email
                    r.update({'customerName': name, 'email': email})
                else:
                    r.update({'customerName': 'No customer', 'email': "No customer"})
            
        except Exception as e:
            res ={
                "Error": str(e)
            }

        return Response(OrderedDict([
                ('recordsTotal', recordsTotal),
                ('recordsFiltered',recordsFiltered),
                ('results',res)
            ]),status=status.HTTP_200_OK)


class AdmissionsBookingViewSet(viewsets.ModelViewSet):
    queryset = AdmissionsBooking.objects.all()
    serializer_class = AdmissionsBookingSerializer

    def list(self, request, *args, **kwargs):
        http_status = status.HTTP_200_OK
        recordsTotal = None
        recordsFiltered = None
        res = None

        try:
            data = AdmissionsBooking.objects.filter(booking_type__in=(0, 1)).order_by('-pk')
            groups = MooringAreaGroup.objects.filter(members__in=[request.user,])
            # If groups then we need to filter data by groups.
            if groups.count() > 0:
                filtered_ids = []
                for rec in data:
                    bookings = Booking.objects.filter(admission_payment=rec)
                    if bookings.count() > 0:
                        booking = bookings[0]
                        msbs = MooringsiteBooking.objects.filter(booking=booking)
                        in_group = False
                        moorings = []
                        for group in groups:
                            for mooring in group.moorings.all():
                                moorings.append(mooring)
                        for msb in msbs:
                            if msb.campsite.mooringarea in moorings:
                                in_group = True
                                break
                        if in_group:
                            filtered_ids.append(rec.id)
                    else:
                        ad_line = AdmissionsLine.objects.filter(admissionsBooking=rec).first()
                        if ad_line:
                            if ad_line.location.mooring_group in groups:
                                filtered_ids.append(rec.id)

                data = AdmissionsBooking.objects.filter(pk__in=filtered_ids).order_by('-pk')
            else:
                return Response("Error no group")

            
            recordsTotal = len(data)
            search = request.GET.get('search[value]') if request.GET.get('search[value]') else None
            start = request.GET.get('start') if request.GET.get('start') else 0
            length = request.GET.get('length') if request.GET.get('length') else len(data)
            date_from = datetime.strptime(request.GET.get('arrival'),'%d/%m/%Y').date() if request.GET.get('arrival') else None
            date_to = datetime.strptime(request.GET.get('departure'),'%d/%m/%Y').date() if request.GET.get('departure') else None
            data2 = []
            if search:
                if(search.upper().startswith('AD')):
                    try:
                        int(search[2:])
                        search = search[2:]
                    except:
                        pass
                data = data.filter(Q(warningReferenceNo__icontains=search) | Q(vesselRegNo__icontains=search) | Q(customer__first_name__icontains=search) | Q(customer__last_name__icontains=search) | Q(id__icontains=search))
            if (date_from and date_to):
                data = data.distinct().filter(admissionsline__arrivalDate__gte=date_from, admissionsline__arrivalDate__lte=date_to)
            elif(date_from):
                data = data.distinct().filter(admissionsline__arrivalDate__gte=date_from)
            elif(date_to):
                data = data.distinct().filter(admissionsline__arrivalDate__lte=date_to)
            recordsFiltered = int(len(data))
            data = data[int(start):int(length)+int(start)]
            serializer = AdmissionsBookingSerializer(data,many=True)
            res = serializer.data
            for r in res:
                ad = AdmissionsBooking.objects.get(pk=r['id'])
                adLines = AdmissionsLine.objects.filter(admissionsBooking=ad)
                lines = []
                for line in adLines:
                    lines.append({'date' : line.arrivalDate, 'overnight': line.overnightStay})
                if adLines and lines != []:
                    r.update({'lines' : lines})
                if Booking.objects.filter(admission_payment=ad).count() > 0:
                    booking = Booking.objects.filter(admission_payment=ad)[0]
                    r.update({'booking': booking.id})
                    bi = BookingInvoice.objects.filter(booking=booking)
                    inv = []
                    for b in bi:
                        inv.append(b.invoice_reference)
                else:
                    adi = AdmissionsBookingInvoice.objects.get(admissions_booking=ad)
                    inv = [adi.invoice_reference,]
                r.update({'invoice_ref': inv, 'in_future': ad.in_future, 'part_booking': ad.part_booking})
                if(r['customer']):
                    name = ad.customer.first_name + " " + ad.customer.last_name
                    email = ad.customer.email
                    r.update({'customerName': name, 'email': email})
                else:
                    r.update({'customerName': 'No customer', 'email': "No customer"})
            
        except Exception as e:
            res ={
                "Error": str(e)
            }

        return Response(OrderedDict([
                ('recordsTotal', recordsTotal),
                ('recordsFiltered',recordsFiltered),
                ('results',res)
            ]),status=status.HTTP_200_OK)


class BookingViewSet(viewsets.ModelViewSet):
    queryset = Booking.objects.all()
    serializer_class = BookingSerializer
    
    def list(self, request, *args, **kwargs):
        from django.db import connection, transaction
        try:

            search = request.GET.get('search[value]')
            draw = request.GET.get('draw') if request.GET.get('draw') else None
            start = request.GET.get('start') if request.GET.get('draw') else 1
            length = request.GET.get('length') if request.GET.get('draw') else 'all'
            arrival = datetime.strptime(request.GET.get('arrival'),'%d/%m/%Y') if request.GET.get('arrival') else None 
            departure = datetime.strptime(request.GET.get('departure'),'%d/%m/%Y') if request.GET.get('departure') else None 
            campground = request.GET.get('campground')
            region = request.GET.get('region') if request.GET.get('region') else None
            canceled = request.GET.get('canceled',None)
            refund_status = request.GET.get('refund_status',None)
            if canceled:
                canceled = True if canceled.lower() in ['yes','true','t','1'] else False
            canceled = 't' if canceled else 'f'

<<<<<<< HEAD
            sql = ''
            http_status = status.HTTP_200_OK
            sqlSelect = 'select distinct mooring_booking.id as id,mooring_booking.created,mooring_booking.customer_id, mooring_mooringarea.name as campground_name,mooring_region.name as campground_region,mooring_booking.legacy_name,\
                mooring_booking.legacy_id,mooring_mooringarea.site_type as campground_site_type,\
                mooring_booking.arrival as arrival, mooring_booking.departure as departure, mooring_mooringarea.id as campground_id,coalesce(accounts_emailuser.first_name || \' \' || accounts_emailuser.last_name) as full_name'
            sqlCount = 'select count(distinct mooring_booking.id)'

            sqlFrom = ' from mooring_booking\
                join mooring_mooringarea on mooring_mooringarea.id = mooring_booking.mooringarea_id\
                join mooring_marinepark on mooring_mooringarea.park_id = mooring_marinepark.id\
                join mooring_district on mooring_marinepark.district_id = mooring_district.id\
                full outer join accounts_emailuser on mooring_booking.customer_id = accounts_emailuser.id\
                join mooring_region on mooring_district.region_id = mooring_region.id\
                left outer join mooring_mooringareagroup_moorings cg on cg.mooringarea_id = mooring_booking.mooringarea_id\
                full outer join mooring_mooringareagroup_members cm on cm.mooringareagroup_id = cg.mooringareagroup_id\
                join mooring_bookingvehiclerego rg on rg.booking_id = mooring_booking.id'

            #sql = sqlSelect + sqlFrom + " where " if arrival or campground or region else sqlSelect + sqlFrom
            #sqlCount = sqlCount + sqlFrom + " where " if arrival or campground or region else sqlCount + sqlFrom

            sql = sqlSelect + sqlFrom + " where "
            sqlCount = sqlCount + sqlFrom + " where "
            sqlParams = {}

            # Filter the camgrounds that the current user is allowed to view
            sqlFilterUser = ' cm.emailuser_id = %(user)s'
            sql += sqlFilterUser
            sqlCount += sqlFilterUser
            sqlParams['user'] = request.user.id

            if campground :
                sqlMooringArea = ' mooring_mooringarea.id = %(campground)s'
                sql = sql + " and "+ sqlMooringArea
                sqlCount = sqlCount + " and " +sqlMooringArea
                sqlParams['campground'] = campground
            if region:
                sqlRegion = " mooring_region.id = %(region)s"
                sql = sql+" and "+ sqlRegion
                sqlCount = sqlCount +" and "+ sqlRegion
                sqlParams['region'] = region
            if arrival:
                sqlArrival= ' mooring_booking.departure > %(arrival)s'
                sqlCount = sqlCount + " and "+ sqlArrival
                sql = sql + " and "+ sqlArrival
                sqlParams['arrival'] = arrival
            if departure: 
                sqlDeparture = ' mooring_booking.arrival <= %(departure)s'
                sqlCount =  sqlCount + ' and ' + sqlDeparture
                sql = sql + ' and ' + sqlDeparture
                sqlParams['departure'] = departure
            # Search for cancelled bookings
            if canceled == 't':
                sql += ' and mooring_booking.booking_type = 4 '
                sqlCount += ' and mooring_booking.booking_type = 4 '
            else:
                sql += ' and (mooring_booking.booking_type != 3 and mooring_booking.booking_type != 4 )'
                sqlCount += ' and (mooring_booking.booking_type != 3 and mooring_booking.booking_type != 4) '

      #         sql += ' and mooring_booking.is_canceled = %(canceled)s'
#               sqlCount += ' and mooring_booking.is_canceled = %(canceled)s'
            sqlParams['canceled'] = canceled
            # Remove temporary bookings
#            sql += ' and mooring_booking.booking_type <> 3'
#            sqlCount += ' and mooring_booking.booking_type <> 3'
            if search:
                sqlsearch = ' lower(mooring_mooringarea.name) LIKE lower(%(wildSearch)s)\
                or lower(mooring_region.name) LIKE lower(%(wildSearch)s)\
                or lower(mooring_booking.details->>\'first_name\') LIKE lower(%(wildSearch)s)\
                or lower(mooring_booking.details->>\'last_name\') LIKE lower(%(wildSearch)s)\
                or lower(mooring_booking.legacy_name) LIKE lower(%(wildSearch)s)\
                or lower(mooring_booking.legacy_name) LIKE lower(%(wildSearch)s)\
                or lower(rg.rego) LIKE lower(%(wildSearch)s)'
                sqlParams['wildSearch'] = '%{}%'.format(search)
                if search.isdigit:
                    sqlsearch += ' or CAST (mooring_booking.id as TEXT) like %(upperSearch)s'
                    sqlParams['upperSearch'] = '{}%'.format(search)

                sql += " and ( "+ sqlsearch +" )"
                sqlCount +=  " and  ( "+ sqlsearch +" )"

            sql += ' ORDER BY id DESC'

            if length != 'all':
                sql = sql + ' limit %(length)s offset %(start)s'
                sqlParams['length'] = length
                sqlParams['start'] = start

            sql += ';'
            #print ("SQL")
            #print(sql)

            cursor = connection.cursor()
            cursor.execute("Select count(*) from mooring_booking ")
            recordsTotal = cursor.fetchone()[0]
            cursor.execute(sqlCount, sqlParams)
            recordsFiltered = cursor.fetchone()[0]
           
            cursor.execute(sql, sqlParams)
            columns = [col[0] for col in cursor.description]
            data = [
                dict(zip(columns, row))
                for row in cursor.fetchall()
            ]


            bookings_qs = Booking.objects.filter(id__in=[b['id'] for b in data]).prefetch_related('mooringarea', 'campsites', 'campsites__campsite', 'customer', 'regos', 'history', 'invoices', 'canceled_by')
            booking_map = {b.id: b for b in bookings_qs}
            clean_data = []
            for bk in data:
                cg = None
                booking = booking_map[bk['id']]       
                cg = booking.mooringarea
                bk['editable'] = booking.editable
                if booking.booking_type == 4:
                    bk['status'] = 'Cancelled'
                else:
                    bk['status'] = booking.status

                bk['booking_type'] = booking.booking_type
                bk['has_history'] = booking.has_history
                bk['cost_total'] = booking.cost_total
                bk['amount_paid'] = booking.amount_paid
                bk['invoice_status'] = booking.invoice_status
                bk['vehicle_payment_status'] = booking.vehicle_payment_status
                bk['refund_status'] = booking.refund_status
                bk['is_canceled'] = 'Yes' if booking.is_canceled else 'No'
                bk['cancelation_reason'] = booking.cancellation_reason
                bk['canceled_by'] = booking.canceled_by.get_full_name() if booking.canceled_by else ''
                bk['cancelation_time'] = booking.cancelation_time if booking.cancelation_time else ''
                bk['paid'] = booking.paid
                bk['invoices'] = [ i.invoice_reference for i in booking.invoices.all()]
                bk['active_invoices'] = [ i.invoice_reference for i in booking.invoices.all() if i.active]
                bk['guests'] = booking.guests
                bk['campsite_names'] = booking.campsite_name_list
                bk['regos'] = [{r.type: r.rego} for r in booking.regos.all()]
                bk['firstname'] = booking.details.get('first_name','')
                bk['lastname'] = booking.details.get('last_name','')
                bk['admissions'] = { 'id' :booking.admission_payment.id, 'amount': booking.admission_payment.totalCost } if booking.admission_payment else None

                msb = MooringsiteBooking.objects.filter(booking=booking.id)
                msb_list = []
                for book in msb:
                    msb_list.append([book.campsite.name, book.campsite.mooringarea.park.district.region.name, book.from_dt, book.to_dt])
                msb_list.sort(key=lambda item: item[2])
                bk['mooringsite_bookings'] = msb_list
                if not booking.paid:
                    bk['payment_callback_url'] = '/api/booking/{}/payment_callback.json'.format(booking.id)
                if booking.customer:
                    bk['email'] = booking.customer.email if booking.customer and booking.customer.email else ""
                    if booking.customer.phone_number:
                        bk['phone'] = booking.customer.phone_number
                    elif booking.customer.mobile_number:
                        bk['phone'] = booking.customer.mobile_number
                    else:
                        bk['phone'] = '' 
                    if booking.is_canceled:
                        bk['campground_site_type'] = ""
                    else:
                        first_campsite = booking.first_campsite
                        bk['campground_site_type'] = first_campsite.type if first_campsite else ""
                        if booking.mooringarea.site_type != 2:
                            bk['campground_site_type'] = '{}{}'.format('{} - '.format(first_campsite.name if first_campsite else ""),'({})'.format(bk['campground_site_type'] if bk['campground_site_type'] else ""))
=======

            moorings_user_groups = MooringAreaGroup.objects.filter(members__in=[request.user]).values('id','moorings')
            filter_query = Q()
            if canceled == 't':
                filter_query &= Q(booking_type=4)
            else:
                filter_query &= Q(booking_type=1) 
            if departure:
                 filter_query &= Q(arrival__lte=departure)
            if arrival:
                 filter_query &= Q(departure__gt=arrival)

            booking_query = Booking.objects.filter(filter_query)
            recordsTotal = Booking.objects.filter(Q(Q(booking_type=1) | Q(booking_type=4))).count()
            recordsFiltered = booking_query.count()
            # build predata
            booking_items = {}
            booking_item_query = Q()
            mooring_name_list = {}
            for booking in booking_query: 
                  booking_item_query |= Q(booking_id=booking.id)
                  booking_items[booking.id] = []


            if len(booking_items) > 0:
                booking_items_object = MooringsiteBooking.objects.filter(booking_item_query).values('campsite__mooringarea__name','campsite__mooringarea__id','campsite_id','id','to_dt','from_dt','amount','booking_type','booking_period_option','booking_id','booking','date','campsite__mooringarea__park__district__region__name','campsite__mooringarea__park__district__region__id','campsite__name')
                
                for bi in booking_items_object: 
                      booking_items[bi['booking_id']].append({'id':bi['id'], 'campsite_id': bi['campsite_id'] , 'date' : bi['date'], 'from_dt': bi['from_dt'], 'to_dt': bi['to_dt'], 'amount': bi['amount'], 'booking_type' : bi['booking_type'], 'booking_period_option' :bi['booking_period_option'], 'campsite_name': bi['campsite__name'], 'region_name': bi['campsite__mooringarea__park__district__region__name'],'mooring_name': bi['campsite__mooringarea__name'], 'region_id': bi['campsite__mooringarea__park__district__region__id'], 'mooringarea_id': bi['campsite__mooringarea__id'] })
                       
            clean_data = []
            booking_data = []
            recordFilteredCount = 0
            rowcount = 0
            rowcountend = 0
            if length != 'all': 
                rowcountend = int(start) + int(length)
            for booking in booking_query:
                msb_list = []
                in_mg = False
                skip_row = False
                if region or campground:
                    skip_row = True
>>>>>>> 51180c2f
                else:
                    skip_row = False

                for bitem in booking_items[booking.id]:

                   msb_list.append([bitem['mooring_name'], bitem['region_name'], bitem['from_dt'], bitem['to_dt']])
                   if region:
                       if int(region) == int(bitem['region_id']):
                          skip_row = False
                   if campground:
                       if region:
                          if skip_row is False:
                            if int(campground) == int(bitem['mooringarea_id']):
                                skip_row = False
                            else:
                                skip_row = True
                       else:
                            if int(campground) == int(bitem['mooringarea_id']):
                                skip_row = False 
                            pass

                   # If user not in mooring group than skip
                   for mug in moorings_user_groups:
                        if mug['moorings'] == None:
                            pass
                        else:
                            if int(mug['moorings']) == int(bitem['mooringarea_id']):
                                in_mg = True 


                # If user not in mooring group than skip
                if in_mg is False:
                   continue

                # Search Keyword in data results
                if search:
                     if skip_row is False:
                          string_found = False
                          if search == str(booking.id):
                               string_found = True
                          if booking.customer:
                                customer_email = booking.customer.email if booking.customer and booking.customer.email else ""
                                if search.lower() in customer_email.lower():
                                     string_found = True
 
                          customer_name = booking.details.get('first_name','')+' '+booking.details.get('last_name','')
                          if search.lower() in customer_name.lower():
                                string_found = True
                          phone_number = booking.details.get('phone','')
                          if search.lower() in phone_number.lower():
                                 string_found = True

                          for r in booking.regos.all():
                             if r.type == 'vessel':
                                 if search.lower() in r.rego.lower():
                                     string_found = True
 
                          for m_items in msb_list:
                              if search.lower() in m_items[0].lower():
                                      string_found = True
                              if search.lower() in m_items[1].lower():
                                      string_found = True

                          if string_found is True:
                               pass
                          else:
                               skip_row = True

                
                if skip_row is True:
                    continue
                recordFilteredCount = recordFilteredCount + 1

                show_row = False
                if length == 'all':
                    show_row = True
                else:
                    if rowcount >= int(start):
                        show_row = True
                    if rowcount > rowcountend:
                        show_row = False
 
                if show_row is True:
                    bk_list={}
                    bk_list['editable']=booking.editable
                    bk_list['id'] = booking.id

                    if booking.booking_type == 4:
                        bk_list['status'] = 'Cancelled'
                    else:
                        bk_list['status'] = booking.status

                    bk_list['booking_type'] = booking.booking_type
                    bk_list['has_history'] = booking.has_history
                    bk_list['cost_total'] = booking.cost_total
                    bk_list['amount_paid'] = booking.amount_paid
                    bk_list['invoice_status'] = booking.invoice_status
                    bk_list['vehicle_payment_status'] = booking.vehicle_payment_status
                    bk_list['refund_status'] = booking.refund_status
                    bk_list['is_canceled'] = 'Yes' if booking.is_canceled else 'No'
                    bk_list['cancelation_reason'] = booking.cancellation_reason
                    bk_list['canceled_by'] = booking.canceled_by.get_full_name() if booking.canceled_by else ''
                    bk_list['cancelation_time'] = booking.cancelation_time if booking.cancelation_time else ''
                    bk_list['paid'] = booking.paid
                    bk_list['invoices'] = [i.invoice_reference for i in booking.invoices.all()]
                    bk_list['active_invoices'] = [ i.invoice_reference for i in booking.invoices.all() if i.active]
                    bk_list['guests'] = booking.guests
                    bk_list['admissions'] = { 'id' :booking.admission_payment.id, 'amount': booking.admission_payment.totalCost } if booking.admission_payment else None

                    #bk_list['campsite_names'] = booking.campsite_name_list
                    bk_list['regos'] = [{'vessel':''}] 
                    for r in booking.regos.all():
                          if r.type == 'vessel':
                             bk_list['regos']=  [{r.type: r.rego}]
                    bk_list['booking_phone_number'] = ''
                    if booking.details: 
                         bk_list['firstname'] = booking.details.get('first_name','')
                         bk_list['lastname'] = booking.details.get('last_name','')
                         if "phone" in booking.details:
                             bk_list['booking_phone_number'] = booking.details['phone']

                    if booking.customer:
                        bk_list['email'] = booking.customer.email if booking.customer and booking.customer.email else ""
                        if booking.customer.phone_number:
                           bk_list['phone'] = booking.customer.phone_number
                        elif booking.customer.mobile_number:
                            bk_list['phone'] = booking.customer.mobile_number
                        else:
                            bk_list['phone'] = ''
                        if booking.is_canceled:
                            bk_list['campground_site_type'] = ""
                        else:
                            first_campsite = booking.first_campsite
                            bk_list['campground_site_type'] = first_campsite.type if first_campsite else ""
                            if booking.mooringarea.site_type != 2:
                                bk_list['campground_site_type'] = '{}{}'.format('{} - '.format(first_campsite.name if first_campsite else ""),'({})'.format(bk_list['campground_site_type'] if bk_list['campground_site_type'] else ""))
                    else:
                        bk['campground_site_type'] = ""


                    msb_list.sort(key=lambda item: item[2])
                    bk_list['mooringsite_bookings'] = msb_list

                    booking_data.append(bk_list)
                rowcount = rowcount + 1
            recordsFiltered = recordFilteredCount 

            return Response(OrderedDict([
                ('recordsTotal', recordsTotal),
                ('recordsFiltered',recordsFiltered),
                ('results',booking_data)
            ]),status=status.HTTP_200_OK)
        except serializers.ValidationError:
            print(traceback.print_exc())
            raise
        except Exception as e:
            print(traceback.print_exc())
            raise serializers.ValidationError(str(e))

    def create(self, request, format=None):
        from datetime import datetime
        userCreated = False
        try:
            if 'ps_booking' in request.session:
                del request.session['ps_booking']
#            start_date = datetime.strptime(request.data['arrival'],'%Y/%m/%d').date()
#            end_date = datetime.strptime(request.data['departure'],'%Y/%m/%d').date()
#            guests = request.data['guests']
#            costs = request.data['costs']

            serializer = self.get_serializer(data=request.data)
            serializer.is_valid(raise_exception=True)
            start_date = serializer.validated_data['arrival']
            end_date = serializer.validated_data['departure']
            guests = request.data['guests']
            costs = request.data['costs']
            #regos = request.data['regos']
            override_price = serializer.validated_data.get('override_price', None)
            override_reason = serializer.validated_data.get('override_reason', None)
            override_reason_info = serializer.validated_data.get('override_reason_info', None)
            overridden_by = None if (override_price is None) else request.user

            try:
                emailUser = request.data['customer']
                customer = EmailUser.objects.get(email = emailUser['email'])
            except EmailUser.DoesNotExist:
                customer = EmailUser.objects.create(
                    email = emailUser['email'],
                    first_name = emailUser['first_name'],
                    last_name = emailUser['last_name'],
                    phone_number = emailUser['phone'],
                    mobile_number  = emailUser['phone'],
                )

                userCreated = True
                try:
                    country = emailUser['country']
                    country = Country.objects.get(iso_3166_1_a2=country)
                    Address.objects.create(line1='address',user = customer,postcode = emailUser['postcode'],country = country.iso_3166_1_a2)
                except Country.DoesNotExist:
                    raise serializers.ValidationError("Country you have entered does not exist")


            booking_details = {
                'campsites': Mooringsite.objects.filter(id__in=request.data['campsites']),
                'start_date' : start_date,
                'end_date' : end_date,
                'num_adult' : guests['adult'],
                'num_concession' : guests['concession'],
                'num_child' : guests['child'],
                'num_infant' : guests['infant'],
                'num_mooring' : guests['mooring'],
                'cost_total' : costs['total'],
                'override_price' : override_price,
                'override_reason' : override_reason,
                'override_reason_info' : override_reason_info,
                'overridden_by': overridden_by,
                'customer' : customer,
                'first_name': emailUser['first_name'],
                'last_name': emailUser['last_name'],
                'country': emailUser['country'],
                'postcode': emailUser['postcode'],
                'phone': emailUser['phone'],
                # 'regos': regos
            }

            #booking_details = {
            #    'campsites':request.data['campsite'],
            #    'start_date' : start_date,
            #    'end_date' : end_date,
            #    'num_mooring' : guests['mooring'],
            #    'num_adult' : guests['adult'],
            #    'num_concession' : guests['concession'],
            #    'num_child' : guests['child'],
            #    'num_infant' : guests['infant'],
            #    'num_mooring' : guests['mooring'],
            #    'cost_total' : costs['total'],
            #    'customer' : customer,
            #    'first_name': emailUser['first_name'],
            #    'last_name': emailUser['last_name'],
            #    'country': emailUser['country'],
            #    'postcode': emailUser['postcode'],
            #    'phone': emailUser['phone'],
            #}
            data = utils.internal_booking(request,booking_details)
            serializer = BookingSerializer(data)
            return Response(serializer.data)
        except serializers.ValidationError:
            utils.delete_session_booking(request.session)
            if userCreated:
                customer.delete()
            print(traceback.print_exc())
            raise
        except ValidationError as e:
            print (e)
            raise serializers.ValidationError(repr(e.error_dict))
        except Exception as e:
            utils.delete_session_booking(request.session)
            if userCreated:
                customer.delete()
            print(traceback.print_exc())
            raise serializers.ValidationError(str(e[0]))

    def update(self, request, *args, **kwargs):
        try:
            http_status = status.HTTP_200_OK

            instance = self.get_object()
            start_date = datetime.strptime(request.data['arrival'],'%d/%m/%Y').date()
            end_date = datetime.strptime(request.data['departure'],'%d/%m/%Y').date()
            guests = request.data['guests']
            booking_details = {
                'campsites':request.data['campsites'],
                'start_date' : start_date,
                'mooringarea' : request.data['mooringarea'],
                'end_date' : end_date,
                'num_adult' : guests['adults'],
                'num_concession' : guests['concession'],
                'num_child' : guests['children'],
                'num_infant' : guests['infants'],
                'num_mooring' : guests['mooring'],
            }

            data = utils.update_booking(request,instance,booking_details)
            serializer = BookingSerializer(data)

            return Response(serializer.data, status=http_status)

        except serializers.ValidationError:
            print(traceback.print_exc())
            raise
        except ValidationError as e:
            if hasattr(e,'error_dict'):
                raise serializers.ValidationError(repr(e.error_dict))
            else:
                raise serializers.ValidationError(repr(e[0].encode('utf-8')))
        except Exception as e:
            print(traceback.print_exc())
            raise serializers.ValidationError(str(e))

    def partial_update(self, request, pk):
        booking = self.get_object()
        if 'details' in request.data:
            request.POST._mutable = True
            detail = {}
            b = '{}"'
            for char in b:
                request.POST['details'] = request.POST['details'].replace(char, "")
            items = request.POST['details'].split(",")
            for item in items:
                itm = item.split(':')
                key = itm[0]
                value = itm[1]
                detail[key] = value
            request.POST['details'] = detail
<<<<<<< HEAD
=======
 
>>>>>>> 51180c2f
        serializer = self.get_serializer(booking, data=request.data, partial=True)
        if serializer.is_valid():
            serializer.save()
            return Response(status=201, data=serializer.data)
        return Reponse(status=400, data="wrong params")

    def destroy(self, request, *args, **kwargs):
        http_status = status.HTTP_200_OK
        try:
            reason = request.GET.get('reason',None)
            if not reason:
                raise serializers.ValidationError('A reason is needed before canceling a booking');
            booking  = self.get_object()
            booking.cancelBooking(reason,user=request.user)
            emails.send_booking_cancelation(booking,request)
            serializer = self.get_serializer(booking)
            return Response(serializer.data,status=status.HTTP_200_OK)
        except serializers.ValidationError:
            print(traceback.print_exc())
            raise
        except ValidationError as e:
            raise serializers.ValidationError(repr(e.error_dict))
        except Exception as e:
            print(traceback.print_exc())
            raise serializers.ValidationError(str(e))

    @csrf_exempt
    @detail_route(permission_classes=[PaymentCallbackPermission],methods=['GET','POST'])
    def payment_callback(self, request, *args, **kwargs):
        from django.utils import timezone
        http_status = status.HTTP_200_OK
        try:
            response = {
                'status': 'rejected',
                'error': ''
            }
            if request.method == 'GET':
                response = {'status': 'accessible'}
            elif request.method == 'POST':
                instance = self.get_object()
                
                invoice_ref = request.data.get('invoice',None)
                if invoice_ref:
                    try:
                        invoice = Invoice.objects.get(reference=invoice_ref)
                        if invoice.payment_status in ['paid','over_paid']:
                            # Get the latest cash payment and see if it was paid in the last 1 minute
                            latest_cash = invoice.cash_transactions.last()
                            # Check if the transaction came in the last 10 seconds
                            if (timezone.now() - latest_cash.created).seconds < 10 and instance.paid:
                                # Send out the confirmation pdf
                                emails.send_booking_confirmation(instance,request)
                            else:
                                reponse['error'] = 'Booking is not fully paid or the transaction was not done in the last 10 secs'
                        else:
                            reponse['error'] = 'Invoice is not fully paid'
                    
                    except Invoice.DoesNotExist:
                        response['error'] = 'Invoice was not found'
                else:
                    response['error'] = 'Invoice was not found'
                    
            
                response['status'] = 'approved'
            return Response(response,status=status.HTTP_200_OK)
        except serializers.ValidationError:
            print(traceback.print_exc())
            raise
        except ValidationError as e:
            raise serializers.ValidationError(repr(e.error_dict))
        except Exception as e:
            print(traceback.print_exc())
            raise serializers.ValidationError(str(e))

    @detail_route(permission_classes=[],methods=['GET'])
    def booking_checkout_status(self, request, *args, **kwargs):
        from django.utils import timezone
        http_status = status.HTTP_200_OK
        try:
            instance = self.get_object()
            response = {
                'status': 'rejected',
                'error': ''
            }
            # Check the type of booking
            if instance.booking_type != 3:
               response['error'] = 'This booking has already been paid for'
               return Response(response,status=status.HTTP_200_OK)
            # Check if the time for the booking has elapsed
            if instance.expiry_time <= timezone.now():
                response['error'] = 'This booking has expired'
                return Response(response,status=status.HTTP_200_OK)
            #if all is well    
            response['status'] = 'approved'
            return Response(response,status=status.HTTP_200_OK)
        except serializers.ValidationError:
            print(traceback.print_exc())
            raise
        except ValidationError as e:
            raise serializers.ValidationError(repr(e.error_dict))
        except Exception as e:
            print(traceback.print_exc())
            raise serializers.ValidationError(str(e))

    @detail_route(methods=['GET'])
    def history(self, request, *args, **kwargs):
        http_status = status.HTTP_200_OK
        try:
            history = self.get_object().history.all()
            data = BookingHistorySerializer(history,many=True).data
            return Response(data,status=status.HTTP_200_OK)
        except serializers.ValidationError:
            print(traceback.print_exc())
            raise
        except ValidationError as e:
            raise serializers.ValidationError(repr(e.error_dict))
        except Exception as e:
            print(traceback.print_exc())
            raise serializers.ValidationError(str(e))

    


class MooringsiteRateViewSet(viewsets.ModelViewSet):
    queryset = MooringsiteRate.objects.all()
    serializer_class = MooringsiteRateSerializer

    def create(self, request, format=None):
        try:
            http_status = status.HTTP_200_OK
            rate = None
            rate_serializer = RateDetailSerializer(data=request.data)
            rate_serializer.is_valid(raise_exception=True)
            rate_id = rate_serializer.validated_data.get('rate',None)
            if rate_id:
                try:
                    rate = Rate.objects.get(id=rate_id)
                except Rate.DoesNotExist as e :
                    raise serializers.ValidationError('The selected rate does not exist')
            else:
                rate = Rate.objects.get_or_create(adult=rate_serializer.validated_data['adult'],concession=rate_serializer.validated_data['concession'],child=rate_serializer.validated_data['child'])[0]
            print(rate_serializer.validated_data)
            if rate:
                data = {
                    'rate': rate.id,
                    'date_start': rate_serializer.validated_data['period_start'],
                    'campsite': rate_serializer.validated_data['campsite'],
                    'reason': rate_serializer.validated_data['reason'],
                    'update_level': 2
                }
                serializer = self.get_serializer(data=data)
                serializer.is_valid(raise_exception=True)
                res = serializer.save()

                serializer = MooringsiteRateReadonlySerializer(res)
                return Response(serializer.data, status=http_status)

        except serializers.ValidationError:
            print(traceback.print_exc())
            raise
        except ValidationError as e:
            raise serializers.ValidationError(repr(e.error_dict))
        except Exception as e:
            print(traceback.print_exc())
            raise serializers.ValidationError(str(e))

    def update(self, request, *args, **kwargs):
        try:
            http_status = status.HTTP_200_OK
            #print(request.data)
        except serializers.ValidationError:
            print(traceback.print_exc())
            raise
        except ValidationError as e:
            raise serializers.ValidationError(repr(e.error_dict))
        except Exception as e:
            raise serializers.ValidationError(str(e))

        # Below is no longer used as we have switched to booking periods.
        # Leaving this in for now but will be cleared up in the future.
        # try:
        #     http_status = status.HTTP_200_OK
        #     rate = None
        #     rate_serializer = RateDetailSerializer(data=request.data)
        #     rate_serializer.is_valid(raise_exception=True)
        #     rate_id = rate_serializer.validated_data.get('rate',None)
        #     if rate_id:
        #         try:
        #             rate = Rate.objects.get(id=rate_id)
        #         except Rate.DoesNotExist as e :
        #             raise serializers.ValidationError('The selected rate does not exist')
        #     else:
        #         rate = Rate.objects.get_or_create(adult=rate_serializer.validated_data['adult'],concession=rate_serializer.validated_data['concession'],child=rate_serializer.validated_data['child'])[0]
        #         pass
        #     if rate:
        #         data = {
        #             'rate': rate.id,
        #             'date_start': rate_serializer.validated_data['period_start'],
        #             'campsite': rate_serializer.validated_data['campsite'],
        #             'reason': rate_serializer.validated_data['reason'],
        #             'update_level': 2
        #         }
        #         instance = self.get_object()
        #         partial = kwargs.pop('partial', False)
        #         serializer = self.get_serializer(instance,data=data,partial=partial)
        #         serializer.is_valid(raise_exception=True)
        #         self.perform_update(serializer)

        #         return Response(serializer.data, status=http_status)

        # except serializers.ValidationError:
        #     print(traceback.print_exc())
        #     raise
        # except ValidationError as e:
        #     raise serializers.ValidationError(repr(e.error_dict))
        # except Exception as e:
        #     raise serializers.ValidationError(str(e))

class BookingRangeViewset(viewsets.ModelViewSet):

    def retrieve(self, request, *args, **kwargs):
        instance = self.get_object()
        original = bool(request.GET.get("original", False))
        serializer = self.get_serializer(instance, original=original, method='get')
        data = serializer.data

        start = datetime.strptime(serializer.data['range_start'], '%d/%m/%Y %H:%M')
        timestamp = calendar.timegm(start.timetuple())
        local_dt = datetime.fromtimestamp(timestamp)
        start = local_dt.replace(microsecond=start.microsecond)
        data['range_start'] = start.strftime('%d/%m/%Y %H:%M')

        if serializer.data['range_end']:
                end = datetime.strptime(serializer.data['range_end'], '%d/%m/%Y %H:%M') if serializer.data['range_end'] else ""
                timestamp = calendar.timegm(end.timetuple())
                local_dt = datetime.fromtimestamp(timestamp)
                end = local_dt.replace(microsecond=end.microsecond)
                data['range_end'] = end.strftime('%d/%m/%Y %H:%M')
        return Response(data)

    def update(self, request, *args, **kwargs):
        try:
            instance = self.get_object()
            partial = kwargs.pop('partial', False)

            mutable = request.POST._mutable
            request.POST._mutable = True
            date_start = request.POST['range_start']
            time_start = request.POST.get('range_start_time', "00:00")
            request.POST['range_start'] = date_start +" "+ time_start
            date_end = request.POST.get('range_end', None)
            time_end = request.POST.get('range_end_time', "23:59")
            if date_end is not None and date_end != "" and date_end != " ":
                request.POST['range_end'] = date_end +" "+ time_end
            request.POST._mutable = mutable

            
            serializer = self.get_serializer(instance,data=request.data,partial=partial)
            serializer.is_valid(raise_exception=True)
            if instance.range_end and not serializer.validated_data.get('range_end'):
                instance.range_end = None
            self.perform_update(serializer)

            return Response(serializer.data)
        except serializers.ValidationError:
            raise
        except ValidationError as e:
            raise serializers.ValidationError(repr(e.error_dict))
        except Exception as e:
            raise serializers.ValidationError(str(e))

class MooringAreaBookingRangeViewset(BookingRangeViewset):
    queryset = MooringAreaBookingRange.objects.all()
    serializer_class = MooringAreaBookingRangeSerializer

class MooringsiteBookingRangeViewset(BookingRangeViewset):
    queryset = MooringsiteBookingRange.objects.all()
    serializer_class = MooringsiteBookingRangeSerializer

class RateViewset(viewsets.ModelViewSet):
    queryset = Rate.objects.all()
    serializer_class = RateSerializer

class BookingPeriodOptionsViewSet(viewsets.ModelViewSet):
    queryset = BookingPeriodOption.objects.all().order_by('id')
    serializer_class = BookingPeriodOptionsSerializer

    def list(self, request, *args, **kwargs):
        q = request.GET.get('q') if request.GET.get('q') else None
        qs = BookingPeriodOption.objects.all().order_by('pk')
        if q:
            qs = qs.filter(period_name__icontains=q)
        serializer = BookingPeriodOptionsSerializer(qs, many=True)
        return Response(serializer.data)

    def destroy(self, request, *args, **kwargs):
        instance = self.get_object()
        if(BookingPeriod.objects.filter(booking_period=instance.id)):
            # Needs ignoring
            return Response('Error in use.', status.HTTP_500_INTERNAL_SERVER_ERROR)
        else:
            self.perform_destroy(instance)
            return Response(status.HTTP_200_OK)

class BookingPeriodViewSet(viewsets.ModelViewSet):
    queryset = BookingPeriod.objects.all()
    serializer_class = BookingPeriodSerializer

    def list(self, request, *args, **kwargs):
        qs = BookingPeriod.objects.all().order_by('pk')
        serializer = BookingPeriodSerializer(qs, many=True)
        return Response(serializer.data)

    def create(self, request, *args, **kwargs):
        try:
            serializer = BookingPeriodSerializer(data={'name':request.data['name']})
            serializer.is_valid(raise_exception=True)
            instance = serializer.save()
            for val in request.data['booking_period']:
                option = BookingPeriodOption.objects.get(pk=val)
                if option:
                    instance.booking_period.add(option)
            return Response(serializer.data)
        except serializers.ValidationError:
            raise
        

    def update(self, request, *args, **kwargs):
        try:
            instance = self.get_object()
            serializer = BookingPeriodSerializer(instance,data={'name':request.data['name']},partial=True)
            serializer.is_valid(raise_exception=True)
            self.perform_update(serializer)
            instance.booking_period.clear()
            for val in request.data['booking_period']:
                option = BookingPeriodOption.objects.get(pk=val)
                if option:
                    instance.booking_period.add(option)
            return Response(serializer.data)
        except serializers.ValidationError:
            raise
        except ValidationError as e:
            raise serializers.ValidationError(repr(e.error_dict))
        except Exception as e:
            raise serializers.ValidationError(str(e))

class RegisteredVesselsViewSet(viewsets.ModelViewSet):
    queryset = RegisteredVessels.objects.all()
    serializer_class = RegisteredVesselsSerializer
    permission_classes = (IsAuthenticatedOrReadOnly,)

    def list(self, request, *args, **kwargs):
        rego = request.GET.get('rego') if request.GET.get('rego') else None
        queryset = self.get_queryset()
        if rego is not None:
            if len(rego) > 2:
               queryset = queryset.filter(rego_no=rego.upper())
               serializer = self.get_serializer(queryset, many=True)
               return Response(serializer.data)
            else:
                raise serializers.ValidationError("Please enter more characters")
 
        else:
           raise serializers.ValidationError("Please provide Rego")

    def retrieve(self, request, pk=None):
        instance = self.get_object()
        serializer = self.get_serializer(instance,method='get')
        return Response(serializer.data)


# Reasons
# =========================
class ClosureReasonViewSet(viewsets.ReadOnlyModelViewSet):
    queryset = ClosureReason.objects.all()
    serializer_class = ClosureReasonSerializer

    def list(self, request, *args, **kwargs):
        groups = MooringAreaGroup.objects.filter(members__in=[request.user,])
        qs = self.get_queryset()
        mooring_groups = []
        for group in groups:
            mooring_groups.append(group.id)
        queryset = qs.filter(mooring_group__in=mooring_groups)
        serializer = self.get_serializer(queryset, many=True)
        return Response(serializer.data)

class OpenReasonViewSet(viewsets.ReadOnlyModelViewSet):
    queryset = OpenReason.objects.all()
    serializer_class = OpenReasonSerializer

    def list(self, request, *args, **kwargs):
        groups = MooringAreaGroup.objects.filter(members__in=[request.user,])
        qs = self.get_queryset()
        mooring_groups = []
        for group in groups:
            mooring_groups.append(group.id)
        queryset = qs.filter(mooring_group__in=mooring_groups)
        serializer = self.get_serializer(queryset, many=True)
        return Response(serializer.data)

class PriceReasonViewSet(viewsets.ReadOnlyModelViewSet):
    queryset = PriceReason.objects.all()
    serializer_class = PriceReasonSerializer

    def list(self, request, *args, **kwargs):
        groups = MooringAreaGroup.objects.filter(members__in=[request.user,])
        qs = self.get_queryset()
        mooring_groups = []
        for group in groups:
            mooring_groups.append(group.id)
        queryset = qs.filter(mooring_group__in=mooring_groups)
        serializer = self.get_serializer(queryset, many=True)
        return Response(serializer.data)

class AdmissionsReasonViewSet(viewsets.ReadOnlyModelViewSet):
    queryset = AdmissionsReason.objects.all()
    serializer_class = AdmissionsReasonSerializer

    def list(self, request, *args, **kwargs):
        groups = MooringAreaGroup.objects.filter(members__in=[request.user,])
        qs = self.get_queryset()
        mooring_groups = []
        for group in groups:
            mooring_groups.append(group.id)
        queryset = qs.filter(mooring_group__in=mooring_groups)
        serializer = self.get_serializer(queryset, many=True)
        return Response(serializer.data)

class MaximumStayReasonViewSet(viewsets.ReadOnlyModelViewSet):
    queryset = MaximumStayReason.objects.all()
    serializer_class = MaximumStayReasonSerializer

    def list(self, request, *args, **kwargs):
        groups = MooringAreaGroup.objects.filter(members__in=[request.user,])
        qs = self.get_queryset()
        mooring_groups = []
        for group in groups:
            mooring_groups.append(group.id)
        queryset = qs.filter(mooring_group__in=mooring_groups)
        serializer = self.get_serializer(queryset, many=True)
        return Response(serializer.data)

class DiscountReasonViewSet(viewsets.ReadOnlyModelViewSet):
    queryset = DiscountReason.objects.all()
    serializer_class = DiscountReasonSerializer

    def list(self, request, *args, **kwargs):
        groups = MooringAreaGroup.objects.filter(members__in=[request.user,])
        qs = self.get_queryset()
        mooring_groups = []
        for group in groups:
            mooring_groups.append(group.id)
        queryset = qs.filter(mooring_group__in=mooring_groups)
        serializer = self.get_serializer(queryset, many=True)
        return Response(serializer.data)

class CountryViewSet(viewsets.ReadOnlyModelViewSet):
    queryset = Country.objects.order_by('-display_order', 'printable_name')
    serializer_class = CountrySerializer
    permission_classes = [IsAuthenticated]

class UsersViewSet(viewsets.ModelViewSet):
    queryset = EmailUser.objects.all()
    serializer_class = UsersSerializer

    def list(self, request, *args, **kwargs):
        start = request.GET.get('start') if request.GET.get('draw') else 1
        length = request.GET.get('length') if request.GET.get('draw') else 10
        q = request.GET.get('q')
        if q :
            queryset = EmailUser.objects.filter(email__icontains=q)[:10]
        else:
            queryset = self.get_queryset()

        serializer = self.get_serializer(queryset,many=True)
        return Response(serializer.data)

    @detail_route(methods=['POST',])
    def update_personal(self, request, *args, **kwargs):
        try:
            instance = self.get_object()
            serializer = PersonalSerializer(instance,data=request.data)
            serializer.is_valid(raise_exception=True)
            instance = serializer.save()
            serializer = UserSerializer(instance)
            return Response(serializer.data);
        except serializers.ValidationError:
            print(traceback.print_exc())
            raise
        except ValidationError as e:
            print(traceback.print_exc())
            raise serializers.ValidationError(repr(e.error_dict))
        except Exception as e:
            print(traceback.print_exc())
            raise serializers.ValidationError(str(e))

    @detail_route(methods=['POST',])
    def update_contact(self, request, *args, **kwargs):
        try:
            instance = self.get_object()
            serializer = UserContactSerializer(instance,data=request.data)
            serializer.is_valid(raise_exception=True)
            instance = serializer.save()
            serializer = UserSerializer(instance)
            return Response(serializer.data);
        except serializers.ValidationError:
            print(traceback.print_exc())
            raise
        except ValidationError as e:
            print(traceback.print_exc())
            raise serializers.ValidationError(repr(e.error_dict))
        except Exception as e:
            print(traceback.print_exc())
            raise serializers.ValidationError(str(e))

    @detail_route(methods=['POST',])
    def update_address(self, request, *args, **kwargs):
        try:
            instance = self.get_object()
            serializer = UserAddressSerializer(data=request.data)
            serializer.is_valid(raise_exception=True)
            address, created = Address.objects.get_or_create(
                line1 = serializer.validated_data['line1'],
                locality = serializer.validated_data['locality'],
                state = serializer.validated_data['state'],
                country = serializer.validated_data['country'],
                postcode = serializer.validated_data['postcode'],
                user = instance 
            )
            instance.residential_address = address
            instance.save()
            serializer = UserSerializer(instance)
            return Response(serializer.data);
        except serializers.ValidationError:
            print(traceback.print_exc())
            raise
        except ValidationError as e:
            print(traceback.print_exc())
            raise serializers.ValidationError(repr(e.error_dict))
        except Exception as e:
            print(traceback.print_exc())
            raise serializers.ValidationError(str(e))
# Bulk Pricing
# ===========================
class BulkPricingView(generics.CreateAPIView):
    serializer_class = BulkPricingSerializer
    renderer_classes = (JSONRenderer,)

    def create(self, request,*args, **kwargs):
        try:
            http_status = status.HTTP_200_OK
            serializer = self.get_serializer(data=request.data)
            serializer.is_valid(raise_exception=True)

            rate_id = serializer.data.get('rate',None)
            if rate_id:
                try:
                    rate = Rate.objects.get(id=rate_id)
                except Rate.DoesNotExist as e :
                    raise serializers.ValidationError('The selected rate does not exist')
            else:
                rate = Rate.objects.get_or_create(adult=serializer.validated_data['adult'],concession=serializer.validated_data['concession'],child=serializer.validated_data['child'])[0]
            if rate:
                data = {
                    'rate': rate,
                    'date_start': serializer.validated_data['period_start'],
                    'reason': PriceReason.objects.get(pk=serializer.data['reason']),
                    'details': serializer.validated_data.get('details',None)
                }
            if serializer.data['type'] == 'Marina':
                for c in serializer.data['campgrounds']:
                    data['update_level'] = 0
                    MooringArea.objects.get(pk=c).createMooringsitePriceHistory(data)
            elif serializer.data['type'] == 'Mooringsite Type':
                data['update_level'] = 1
                MooringsiteClass.objects.get(pk=serializer.data['campsiteType']).createMooringsitePriceHistory(data)

            return Response(serializer.data, status=http_status)

        except serializers.ValidationError:
            print(traceback.print_exc())
            raise
        except ValidationError as e:
            raise serializers.ValidationError(repr(e.error_dict))
        except Exception as e:
            print(traceback.print_exc())
            raise serializers.ValidationError(str(e[0]))

class AdmissionsRatesViewSet(viewsets.ModelViewSet):
    queryset = AdmissionsRate.objects.all()
    renderer_classes = (JSONRenderer,)
    serializer_class = AdmissionsRateSerializer
    permission_classes = (IsAuthenticatedOrReadOnly,)

    @detail_route(methods=['GET'])
    def get_price(self, request, format='json', pk=None):
        http_status = status.HTTP_200_OK
        try:
            date = request.GET.get('date')
            if date:
                if request.user.is_staff:
                    group = MooringAreaGroup.objects.filter(members__in=[request.user,])
                else:
                    key = request.GET.get('location') if request.GET.get('location') else None
                    group = AdmissionsLocation.objects.filter(key=key)[0].mooring_group
                if group:
                    price = AdmissionsRate.objects.filter(Q(mooring_group__in=group), Q(period_start__lte=date), Q(period_end=None) | Q(period_end__gte=date))
                    res = {
                        'price' : price
                    }
        except Exception as e:
            res = {
                'Error': str(e)
            }
        return Response(res, status=http_status)

    @list_route(methods=['get'])
    def get_price_by_location(self, request, format='json', pk=None):
        http_status = status.HTTP_200_OK
        res = ""
        try:
            date = request.GET.get('date')
            key = request.GET.get('location') if request.GET.get('location') else None
            if date:
                if request.user.is_staff:
                    groups = MooringAreaGroup.objects.filter(members__in=[request.user,])
                    if groups.count() > 1:
                        group = AdmissionsLocation.objects.filter(key=key)[0].mooring_group
                    else:
                        group = groups[0]
                else:
                    group = AdmissionsLocation.objects.filter(key=key)[0].mooring_group
                if group:
                    price = AdmissionsRate.objects.filter(Q(mooring_group__in=[group]), Q(period_start__lte=date), Q(period_end=None) | Q(period_end__gte=date))[0]
                    serializer = AdmissionsRateSerializer(price)
                    res = {
                        'price' : serializer.data
                    }
        except Exception as e:
            res = {
                'Error': str(e)
            }
        return Response(res, status=http_status)


    @list_route(methods=['get'])
    def price_history(self, request, format='json', pk=None):
        http_status = status.HTTP_200_OK
        try:
            group = MooringAreaGroup.objects.filter(members__in=[request.user,])
            price_history = AdmissionsRate.objects.filter(mooring_group__in=group).order_by('-period_start')
            serializer = AdmissionsRateSerializer(price_history,many=True)
            res = serializer.data
            for row in res:
                row_group = MooringAreaGroup.objects.get(pk=row['mooring_group'])
                row['mooring_group'] = row_group.name
        except Exception as e:
            res ={
                "Error": str(e)
            }

        return Response(res,status=http_status)

    @list_route(methods=['post'],)
    def add_price(self, request, format='json', pk=None):
        try:
            http_status = status.HTTP_200_OK
            start = datetime.strptime(request.data['period_start'], '%Y-%m-%d').date() + timedelta(days=-1)

#             mooring_group =  MooringAreaGroup.objects.get(id=request.data['period']
#            group = MooringAreaGroup.objects.filter(members__in=[request.user,])
            request.POST._mutable = True
#            if group.count() == 1:
#                request.data['mooring_group'] = group[0].id
#            else:
#                raise ValueError('Must belong to exactly 1 mooring group when adding admissions fees.');
            request.data['period_start'] = start
            request.POST._mutable = False
            serializer = AdmissionsRateSerializer(data=request.data)
            serializer.is_valid(raise_exception=True)
            serializer.save()
            res = serializer.data
            return Response(res,status=http_status)
        except serializers.ValidationError:
            raise
        except Exception as e:
            raise serializers.ValidationError(str(e))


class BookingRefundsReportView(views.APIView):
    renderer_classes = (JSONRenderer,)

    def get(self,request,format=None):
        try:
            http_status = status.HTTP_200_OK
            #parse and validate data
            report = None
            data = {
                "start":request.GET.get('start'),
                "end":request.GET.get('end'),
            }
            serializer = ReportSerializer(data=data)
            serializer.is_valid(raise_exception=True)
            filename = 'Booking Refunds Report-{}-{}'.format(str(serializer.validated_data['start']),str(serializer.validated_data['end']))
            # Generate Report
            report = reports.booking_refunds(serializer.validated_data['start'],serializer.validated_data['end'])


            if report:
                response = HttpResponse(FileWrapper(report), content_type='text/csv')
                response['Content-Disposition'] = 'attachment; filename="{}.csv"'.format(filename)
                return response
            else:
                raise serializers.ValidationError('No report was generated.')
        except serializers.ValidationError:
            raise
        except Exception as e:
            traceback.print_exc()

class BookingSettlementReportView(views.APIView):
    renderer_classes = (JSONRenderer,)

    def get(self,request,format=None):
        try:
            http_status = status.HTTP_200_OK
            #parse and validate data
            report = None
            data = {
                "date":request.GET.get('date'),
            }
            serializer = BookingSettlementReportSerializer(data=data)
            serializer.is_valid(raise_exception=True)
            filename = 'Booking Settlement Report-{}'.format(str(serializer.validated_data['date']))
            # Generate Report
            report = reports.booking_bpoint_settlement_report(serializer.validated_data['date'])
            if report:
                response = HttpResponse(FileWrapper(report), content_type='text/csv')
                response['Content-Disposition'] = 'attachment; filename="{}.csv"'.format(filename)
                return response
            else:
                raise serializers.ValidationError('No report was generated.')
        except serializers.ValidationError:
            raise
        except Exception as e:
            traceback.print_exc()

class BookingReportView(views.APIView):
    renderer_classes = (JSONRenderer,)

    def get(self,request,format=None):
        try:
            http_status = status.HTTP_200_OK
            #parse and validate data
            report = None
            data = {
                "date":request.GET.get('date'),
            }
            serializer = BookingSettlementReportSerializer(data=data)
            serializer.is_valid(raise_exception=True)
            filename = 'Booking Report-{}'.format(str(serializer.validated_data['date']))
            # Generate Report
            report = reports.bookings_report(serializer.validated_data['date'])
            if report:
                response = HttpResponse(FileWrapper(report), content_type='text/csv')
                response['Content-Disposition'] = 'attachment; filename="{}.csv"'.format(filename)
                return response
            else:
                raise serializers.ValidationError('No report was generated.')
        except serializers.ValidationError:
            raise
        except Exception as e:
            traceback.print_exc()

class GetProfile(views.APIView):
    renderer_classes = [JSONRenderer,]
    permission_classes = [IsAuthenticated]
    def get(self, request, format=None):
        # Check if the user has any address and set to residential address
        user = request.user
        # if not user.residential_address:
        #     user.residential_address = user.profile_addresses.first() if user.profile_addresses.all() else None
        #     user.save()
        serializer  = UserSerializer(request.user)
        data = serializer.data
        groups = MooringAreaGroup.objects.filter(members__in=[user,])
        groups_text = []
        for group in groups:
            groups_text.append(group.name)
        data['is_inventory'] = is_inventory(user)
        data['is_admin'] = is_admin(user)
        data['is_payment_officer'] = is_payment_officer(user)
        data['groups'] = groups_text
        return JsonResponse(data)
<<<<<<< HEAD
=======


class GetProfileAdmin(views.APIView):
    renderer_classes = [JSONRenderer,]
    permission_classes = [IsAuthenticated]

    def get(self, request, format=None):
        # Check if the user has any address and set to residential address
        if request.user.is_staff:
            user = EmailUser.objects.get(email=request.GET.get('email_address'))
            serializer  = UserSerializer(user)
            data = serializer.data
            groups = MooringAreaGroup.objects.filter(members__in=[user,])
            groups_text = []
            for group in groups:
                groups_text.append(group.name)
            data['is_inventory'] = is_inventory(user)
            data['is_admin'] = is_admin(user)
            data['is_payment_officer'] = is_payment_officer(user)
            data['groups'] = groups_text
            return JsonResponse(data)
        else:
            data['status'] = 'permission denied'
            return JsonResponse(data)
>>>>>>> 51180c2f


class UpdateProfilePersonal(views.APIView):
    renderer_classes = [JSONRenderer,]
    permission_classes = [IsAuthenticated]
    
    def post(self, request, *args, **kwargs):
        try:
            instance = request.user
            serializer = PersonalSerializer(instance,data=request.data)
            serializer.is_valid(raise_exception=True)
            instance = serializer.save()
            serializer = UserSerializer(instance)
            return Response(serializer.data);
        except serializers.ValidationError:
            print(traceback.print_exc())
            raise
        except ValidationError as e:
            print(traceback.print_exc())
            raise serializers.ValidationError(repr(e.error_dict))
        except Exception as e:
            print(traceback.print_exc())
            raise serializers.ValidationError(str(e))

class UpdateProfileContact(views.APIView):
    renderer_classes = [JSONRenderer,]
    permission_classes = [IsAuthenticated] 
    
    def post(self, request, *args, **kwargs):
        try:
            instance = request.user
            serializer = PhoneSerializer(instance,data=request.data)
            serializer.is_valid(raise_exception=True)
            instance = serializer.save()
            serializer = UserSerializer(instance)
            return Response(serializer.data);
        except serializers.ValidationError:
            print(traceback.print_exc())
            raise
        except ValidationError as e:
            print(traceback.print_exc())
            raise serializers.ValidationError(repr(e.error_dict))
        except Exception as e:
            print(traceback.print_exc())
            raise serializers.ValidationError(str(e))

class UpdateProfileAddress(views.APIView):
    renderer_classes = [JSONRenderer,]
    permission_classes = [IsAuthenticated] 
    
    def post(self, request, *args, **kwargs):
        try:
            instance = request.user
            serializer = UserAddressSerializer(data=request.data)
            serializer.is_valid(raise_exception=True)
            address, created = Address.objects.get_or_create(
                line1 = serializer.validated_data.get('line1'),
                locality = serializer.validated_data.get('locality'),
                state = serializer.validated_data.get('state'),
                country = serializer.validated_data.get('country'),
                postcode = serializer.validated_data.get('postcode'),
                user = instance
            )
            instance.residential_address = address
            instance.save()
            serializer = UserSerializer(instance)
            return Response(serializer.data);
        except serializers.ValidationError:
            print(traceback.print_exc())
            raise
        except ValidationError as e:
            print(traceback.print_exc())
            raise serializers.ValidationError(repr(e.error_dict))
        except Exception as e:
            print(traceback.print_exc())
            raise serializers.ValidationError(str(e))


class OracleJob(views.APIView):
    renderer_classes = [JSONRenderer,]
    def get(self, request, format=None):
        try:
            data = {
                "date":request.GET.get("date"),
                "override": request.GET.get("override")
            }
            serializer = OracleSerializer(data=data)
            serializer.is_valid(raise_exception=True)
            utils.oracle_integration(serializer.validated_data['date'].strftime('%Y-%m-%d'),serializer.validated_data['override'])
            data = {'successful':True}
            return Response(data)
        except serializers.ValidationError:
            print(traceback.print_exc())
            raise
        except ValidationError as e:
            raise serializers.ValidationError(repr(e.error_dict))
        except Exception as e:
            print(traceback.print_exc())
            raise serializers.ValidationError(str(e[0]))


class GlobalSettingsView(views.APIView):
    renderer_classes = [JSONRenderer,]
    permission_classes = [IsAdminUser,]
    def get(self, request):
        try:
            groups = MooringAreaGroup.objects.filter(members__in=[request.user,])
            key = request.GET.get('key') if request.GET.get('key') else None
            if key:
                if groups.count() == 1:
                    qs = GlobalSettings.objects.filter(mooring_group__in=groups, key=key)
                else:
                    if groups.count() == 0:
                        return Response("Error more than 1 group")
                    if groups.count() > 1 and key == 0:
                        return Response("Error more than 1 group")
                    qs = GlobalSettings.objects.filter(key=key)
                    highest_val = 0
                    highest_i = 0
                    for i, q in enumerate(qs):
                        if float(q.value) > highest_val:
                            highest_val = float(q.value)
                            highest_i = i
                    qsid = qs[highest_i].id
                    qs = GlobalSettings.objects.filter(id=qsid)
                    
                serializer = GlobalSettingsSerializer(qs, many=True)
                return Response(serializer.data)
            else:
                mooring = request.GET.get('mooring') if request.GET.get('mooring') else None
                if mooring:
                    groups = MooringAreaGroup.objects.filter(moorings__in=[mooring,])
                if groups.count() == 1:
                    qs = GlobalSettings.objects.filter(mooring_group__in=groups, key__gte=3, key__lte=14).order_by('key')
                else:
                    return Response("Error more than 1 group")
                serializer = GlobalSettingsSerializer(qs, many=True)
                return Response(serializer.data)
        except Exception as e:
            print(traceback.print_exc())
            raise

class AdmissionsKeyFromURLView(views.APIView):
    renderer_classes = [JSONRenderer,]
    permission_classes = [IsAuthenticatedOrReadOnly]
    
    def get(self, request):
        try:
            url = request.GET.get('url') if request.GET.get('url') else None
            if not url:
                return Response("Error, no url passed")
            else:
                url_split = url.split('/')
                url = url_split[2]
                global_set_url = GlobalSettings.objects.filter(key__in=[15,16], value=url)
                if global_set_url.count() > 0:
                    mooring_group = global_set_url[0].mooring_group
                    locs = AdmissionsLocation.objects.filter(mooring_group=mooring_group)
                    if locs.count() > 0:
                        loc = locs[0]
                        today = datetime.now().date()
                        rates = AdmissionsRate.objects.filter(Q(period_start__lte=today), (Q(period_end=None) | Q(period_end__gte=today)), mooring_group=mooring_group)
                        oracle_codes = AdmissionsOracleCode.objects.filter(mooring_group=mooring_group)
                        key = loc.key
                        if key and rates.count() > 0 and oracle_codes.count() > 0:
                            return Response(key)
                    else:
                        return Response("Error, no location found")
                else:
                    return Response("Error, no global setting found")
        except Exception as e:
            print(traceback.print_exc())
            raise



def get_current_booking(ongoing_booking): 
     #ongoing_booking = Booking.objects.get(pk=request.session['ps_booking']) if 'ps_booking' in request.session else None
     timer = None
     expiry = None
     if ongoing_booking:
         #expiry_time = ongoing_booking.expiry_time
         timer = (ongoing_booking.expiry_time-timezone.now()).seconds if ongoing_booking else -1
         expiry = ongoing_booking.expiry_time.isoformat() if ongoing_booking else ''

     ms_booking = MooringsiteBooking.objects.filter(booking=ongoing_booking)
     cb = {'current_booking':[], 'total_price': '0.00'}
     current_booking = []
#     total_price = Decimal('0.00')
     total_price = Decimal('0.00')
     for ms in ms_booking:
         row = {}
         row['id'] = ms.id
           #print ms.from_dt.astimezone(pytimezone('Australia/Perth'))
         row['item'] = ms.campsite.name + ' from '+ms.from_dt.astimezone(pytimezone('Australia/Perth')).strftime('%d/%m/%y %H:%M %p')+' to '+ms.to_dt.astimezone(pytimezone('Australia/Perth')).strftime('%d/%m/%y %H:%M %p')
         row['amount'] = str(ms.amount)
<<<<<<< HEAD
=======
         
>>>>>>> 51180c2f
         row['past_booking'] = False
#         if ms.from_dt.date() <= datetime.now().date():
         ms_from_ft = datetime.strptime(ms.from_dt.strftime('%Y-%m-%d %H:%M:%S'), '%Y-%m-%d %H:%M:%S')
         #+timedelta(hours=8)
#         print datetime.utcnow()+timedelta(hours=8)
         nowtime = datetime.strptime(str(datetime.utcnow().strftime('%Y-%m-%d %H:%M:%S')), '%Y-%m-%d %H:%M:%S')
         #+timedelta(hours=8)
<<<<<<< HEAD
         if ms_from_ft  <= nowtime:
              row['past_booking'] = True 
=======
         if ms_from_ft <= nowtime:
              
              if ms_from_ft.date() == nowtime.date():
                 if ongoing_booking.old_booking is None:
                     pass 
                 else:
                     row['past_booking'] = True              
              else:
                  row['past_booking'] = True 
>>>>>>> 51180c2f
#           row['item'] = ms.campsite.name
         total_price = str(Decimal(total_price) +Decimal(ms.amount))
         current_booking.append(row)
     cb['current_booking'] = current_booking
     cb['total_price'] = str(total_price)
     cb['ongoing_booking'] = True if ongoing_booking else False,
     cb['ongoing_booking_id'] = ongoing_booking.id if ongoing_booking else None,
<<<<<<< HEAD
     cb['details'] = ongoing_booking.details if ongoing_booking else None,
=======
     cb['details'] = ongoing_booking.details if ongoing_booking else [],
>>>>>>> 51180c2f
     cb['expiry'] = expiry
     cb['timer'] = timer

     return cb<|MERGE_RESOLUTION|>--- conflicted
+++ resolved
@@ -7,10 +7,7 @@
 import calendar
 import time
 import math
-<<<<<<< HEAD
-=======
 import hashlib
->>>>>>> 51180c2f
 from six.moves.urllib.parse import urlparse
 from wsgiref.util import FileWrapper
 from django.db.models import Q, Min
@@ -489,22 +486,13 @@
         if scrubbed['arrival'] and scrubbed['departure'] and (scrubbed['arrival'] < scrubbed['departure']):
             sites = Mooringsite.objects.filter(**context)
             #ground_ids = utils.get_open_marinas(sites, scrubbed['arrival'], scrubbed['departure'])
-<<<<<<< HEAD
-  
+
             open_marinas = utils.get_open_marinas(sites, scrubbed['arrival'], scrubbed['departure'])
             for i in open_marinas:
                  ground_ids.append(i) 
 
-        else: # show all of the campgrounds with campsites
-=======
-
-            open_marinas = utils.get_open_marinas(sites, scrubbed['arrival'], scrubbed['departure'])
-            for i in open_marinas:
-                 ground_ids.append(i) 
-
         else:
             # show all of the campgrounds with campsites
->>>>>>> 51180c2f
             ground_ids = set((x[0] for x in Mooringsite.objects.filter(**context).values_list('mooringarea')))
             # we need to be tricky here. for the default search (all, no timestamps),
             # we want to include all of the "campgrounds" that don't have any campsites in the model! (e.g. third party)
@@ -533,10 +521,6 @@
         
         temp_queryset = Mooringsite.objects.filter(id__in=ground_ids).order_by('name')
 
-<<<<<<< HEAD
-        temp_queryset = Mooringsite.objects.filter(id__in=ground_ids).order_by('name')
-=======
->>>>>>> 51180c2f
         queryset = []
         for q in temp_queryset:
             # Get the current stay history
@@ -546,10 +530,7 @@
                             Q(Q(range_start__gt=start_date,range_end__lt=end_date)&Q(range_end__gt=today)) #filter start date is before and end date after period
                             ,mooringarea=q.mooringarea)
 
-<<<<<<< HEAD
-=======
-
->>>>>>> 51180c2f
+
             if stay_history:
                 max_days = min([x.max_days for x in stay_history])
             else:
@@ -593,10 +574,6 @@
         else:
             query = queryset
                 
-<<<<<<< HEAD
-
-=======
->>>>>>> 51180c2f
 #        serializer = self.get_serializer(queryset, many=True)
         return HttpResponse(json.dumps(query), content_type='application/json')
 #        return Response(serializer.data)
@@ -623,28 +600,6 @@
     for x in Region.objects.filter(wkb_geometry__isnull=False).values_list('id', 'name', 'wkb_geometry','zoom_level'):
         entries.append(geojson.Point((x[2].x, x[2].y), properties={'type': 'Region', 'id': x[0], 'name': x[1], 'zoom_level': x[3]}))
     return HttpResponse(geojson.dumps(geojson.FeatureCollection(entries)), content_type='application/json')
-<<<<<<< HEAD
-
-@csrf_exempt
-def delete_booking(request, *args, **kwargs):
-    response_data = {}
-    response_data['result'] = 'success'
-    response_data['message'] = ''
-    booking = None
-    booking_item = request.POST['booking_item']
-    if 'ps_booking' in request.session:
-        booking_id = request.session['ps_booking']
-        if booking_id:
-            booking = Booking.objects.get(id=booking_id)
-            ms_booking = MooringsiteBooking.objects.get(id=booking_item,booking=booking)
-            if ms_booking.from_dt.date() > datetime.now().date(): 
-                ms_booking.delete()
-            else:
-                response_data['result'] = 'error'
-                response_data['message'] = 'Unable to delete booking'
-    return HttpResponse(json.dumps(response_data), content_type='application/json')
-
-=======
 
 @csrf_exempt
 def delete_booking(request, *args, **kwargs):
@@ -676,7 +631,6 @@
                      response_data['message'] = 'Unable to delete booking'
     return HttpResponse(json.dumps(response_data), content_type='application/json')
 
->>>>>>> 51180c2f
 @csrf_exempt
 #@require_http_methods(['GET'])
 #@require_http_methods(['POST'])
@@ -779,28 +733,13 @@
                   amount=amount,
                   booking_period_option=booking_period 
                   )
-<<<<<<< HEAD
-=======
 
         response_data['result'] = 'success'
         response_data['message'] = ''
 
 #    with transaction.atomic():
 #            set_session_booking(request.session,booking)
->>>>>>> 51180c2f
-
-        response_data['result'] = 'success'
-        response_data['message'] = ''
-
-#    with transaction.atomic():
-#            set_session_booking(request.session,booking)
-
-
-    #booking = Booking.objects.get(pk=request.session['ps_booking']) if 'ps_booking' in request.session else None
-#    if request.user.is_anonymous():
-#        form = AnonymousMakeBookingsForm(request.POST)
-
-    return HttpResponse(json.dumps(response_data), content_type='application/json')
+
 
     #booking = Booking.objects.get(pk=request.session['ps_booking']) if 'ps_booking' in request.session else None
 #    if request.user.is_anonymous():
@@ -967,15 +906,11 @@
                            if instance.id == b.id:
                               i.moorings.remove(b)
 
-<<<<<<< HEAD
-                 
-=======
                 
             if "oracle_code" in request.data:
                   oracle_code = request.data.pop("oracle_code")
                   if OracleAccountCode.objects.filter(active_receivables_activities=oracle_code).count() == 0:
                       raise serializers.ValidationError("Oracle Code does not exist") 
->>>>>>> 51180c2f
             if "images" in request.data:
                 images_data = request.data.pop("images")
             serializer = self.get_serializer(instance,data=request.data,partial=True)
@@ -1193,15 +1128,11 @@
             }
             if end:
                 data['period_end'] = end
-<<<<<<< HEAD
-            data['details'] = period_data['details'] if period_data['details'] else None
-=======
             if 'details' in period_data:
                 data['details'] = period_data['details']
             else:
                 data['details'] = ''
 
->>>>>>> 51180c2f
             self.set_periods(request, data, moorings)
             return Response('All Selected MooringAreas Period Updated')
         except Exception as e:
@@ -1783,7 +1714,6 @@
                             bookings_map[s.id]['availability'][offset][1] = 'Unavailable'
 
                         bookings_map[s.id]['price'] = False
-<<<<<<< HEAD
             return Response(result)
 
 
@@ -1805,577 +1735,18 @@
 
          return distance
 
-    def retrieve(self, request, pk=None, ratis_id=None, format=None, show_all=False):
-        """Fetch full campsite availability for a campground."""
-        # convert GET parameters to objects
-        ground = self.get_object()
-        # check if the user has an ongoing booking
-        ongoing_booking = Booking.objects.get(pk=request.session['ps_booking']) if 'ps_booking' in request.session else None
-        timer = None
-        expiry = None
-        if ongoing_booking:
-            #expiry_time = ongoing_booking.expiry_time
-            timer = (ongoing_booking.expiry_time-timezone.now()).seconds if ongoing_booking else -1
-            expiry = ongoing_booking.expiry_time.isoformat() if ongoing_booking else ''
-        distance_radius = request.GET.get('distance_radius', 0)
-        # Validate parameters
-        data = {
-            "arrival" : request.GET.get('arrival'),
-            "departure" : request.GET.get('departure'),
-            "num_adult" : request.GET.get('num_adult', 0),
-            "num_concession" : request.GET.get('num_concession', 0),
-            "num_child" : request.GET.get('num_child', 0),
-            "num_infant" : request.GET.get('num_infant', 0),
-            # "gear_type" : request.GET.get('gear_type', 'all'),
-            "vessel_size" : request.GET.get('vessel_size', 0),
-            "vessel_draft" : request.GET.get('vessel_draft', 0),
-            "vessel_beam" : request.GET.get('vessel_beam', 0),
-            "vessel_weight" : request.GET.get('vessel_weight', 0),
-            "vessel_rego" : request.GET.get('vessel_rego', 0)
-#            "distance_radius" : request.GET.get('distance_radius', 0)
-        }
-        serializer = MooringAreaMooringsiteFilterSerializer(data=data)
-        serializer.is_valid(raise_exception=True)
-        start_date = serializer.validated_data['arrival']
-        end_date = serializer.validated_data['departure']
-        num_adult = serializer.validated_data['num_adult']
-        num_concession = serializer.validated_data['num_concession']
-        num_child = serializer.validated_data['num_child']
-        num_infant = serializer.validated_data['num_infant']
-        # gear_type = serializer.validated_data['gear_type']
-        vessel_size = serializer.validated_data['vessel_size']
-        vessel_draft = serializer.validated_data['vessel_draft']
-        vessel_beam = serializer.validated_data['vessel_beam']
-        vessel_weight = serializer.validated_data['vessel_weight']
-        vessel_rego = serializer.validated_data['vessel_rego']
-         #       distance_radius = serializer.validated_data['distance_radius']
-
-        if ongoing_booking:
-            if not ongoing_booking.details:
-                ongoing_booking.details={}
-            ongoing_booking.details['num_adult'] = num_adult
-            ongoing_booking.details['num_child'] = num_child
-            ongoing_booking.details['num_infant'] = num_infant
-            ongoing_booking.details['num_concession'] = num_concession
-            ongoing_booking.details['vessel_size'] = vessel_size
-            ongoing_booking.details['vessel_draft'] = vessel_draft
-            ongoing_booking.details['vessel_beam'] = vessel_beam
-            ongoing_booking.details['vessel_weight'] = vessel_weight
-            ongoing_booking.details['vessel_rego'] = vessel_rego
-            ongoing_booking.save()
-        
-
-        # if campground doesn't support online bookings, abort!
-        if ground.mooring_type != 0:
-            return Response({'error': 'Mooring doesn\'t support online bookings'}, status=400)
-
-        if ground.vessel_size_limit < vessel_size:
-             return Response({'name':'   ', 'error': 'Vessel size is too large for mooring', 'error_type': 'vessel_error', 'vessel_size': ground.vessel_size_limit}, status=200 )
-
-
-        #if not ground._is_open(start_date):
-        #    return Response({'closed': 'MooringArea is closed for your selected dates'}, status=status.HTTP_400_BAD_REQUEST)
-
-        # get a length of the stay (in days), capped if necessary to the request maximum
-        today = date.today()
-        end_date =end_date  + timedelta(days=1)
-        length = max(0, (end_date-start_date).days)
-        max_advance_booking_days = max(0, (start_date-today).days)
-
-        #if length > settings.PS_MAX_BOOKING_LENGTH:
-        #    length = settings.PS_MAX_BOOKING_LENGTH
-        #    end_date = start_date+timedelta(days=settings.PS_MAX_BOOKING_LENGTH)
-        #### # Have moved this into Availablity Calander utils.py
-        #if max_advance_booking_days > ground.max_advance_booking:
-        #   return Response({'name':'   ', 'error': 'Max advanced booking limit is '+str(ground.max_advance_booking)+' day/s. You can not book longer than this period.', 'error_type': 'stay_error', 'max_advance_booking': ground.max_advance_booking, 'days': length, 'max_advance_booking_days': max_advance_booking_days }, status=200 )
-
-
-        # fetch all the campsites and applicable rates for the campground
-        context = {}
-        #gear type is for parkstay, remvoed for now.
-        # if gear_type != 'all':
-        #     context[gear_type] = True
-#        sites_qs = Mooringsite.objects.filter(mooringarea=ground).filter(**context)
-#        radius = int(distance_radius)
-        radius = int(100)
-        if int(distance_radius) > 0:
-            radius = int(distance_radius)
-#       sites_qs = Mooringsite.objects.all().filter(**context)
-        sites_qs = []
-  #      if request.session['ps_booking_old']:
-#            sites_qs = Mooringsite.objects.filter(mooringarea__wkb_geometry__distance_lt=(ground.wkb_geometry, Distance(km=radius))).filter(**context).exclude()
- #       else:
-        sites_qs = Mooringsite.objects.filter(mooringarea__wkb_geometry__distance_lt=(ground.wkb_geometry, Distance(km=radius))).filter(**context)
-
-        # # If the pen type has been included in filtering and is not 'all' then loop through the sites selected.
-        # if pen_type != 'all':
-        #     sites = Mooringsite.objects.filter(pk__in=sites_qs)
-        #     for s in sites:           
-        #     # When looping through, if the pen type is not correct, remove it from the list.
-        #         i = s.mooringarea
-        #         if i.mooring_physical_type != pen_type:
-        #             sites_qs = sites_qs.exclude(pk=s.id)
-
-
-        # fetch rate map
-        rates = {
-            siteid: {
-                #date: num_adult*info['adult']+num_concession*info['concession']+num_child*info['child']+num_infant*info['infant']
-#                 date: info['mooring']
-                 date: info
-                 #booking_period: info['booking_period'],
-                for date, info in dates.items()
-            } for siteid, dates in utils.get_visit_rates(sites_qs, start_date, end_date).items()
-        }
-
-  
-        #for siteid, dates in utils.get_visit_rates(sites_qs, start_date, end_date).items():
-        # fetch availability map
-        cb = get_current_booking(ongoing_booking)
-        current_booking = cb['current_booking']
-        total_price = cb['total_price']
-#        ms_booking = MooringsiteBooking.objects.filter(booking=ongoing_booking)
-#        current_booking = []
-#        total_price = Decimal('0.00')
-#        for ms in ms_booking:
-#           row = {}
-#           row['id'] = ms.id
-#           #print ms.from_dt.astimezone(pytimezone('Australia/Perth'))
-#           row['item'] = ms.campsite.name + ' from '+ms.from_dt.astimezone(pytimezone('Australia/Perth')).strftime('%d/%m/%y %H:%M %p')+' to '+ms.to_dt.astimezone(pytimezone('Australia/Perth')).strftime('%d/%m/%y %H:%M %p')
-#           row['amount'] = str(ms.amount)
-##           row['item'] = ms.campsite.name
-#           total_price = total_price +ms.amount
-#           current_booking.append(row)
- 
-
-        availability = utils.get_campsite_availability(sites_qs, start_date, end_date, ongoing_booking, request)
-        # create our result object, which will be returned as JSON
-        result = {
-            'id': ground.id,
-            'name': ground.name,
-            'long_description': ground.long_description,
-            'map': ground.mooring_map.url if ground.mooring_map else None,
-            'ongoing_booking': True if ongoing_booking else False,
-            'ongoing_booking_id': ongoing_booking.id if ongoing_booking else None,
-            'expiry': expiry,
-            'timer': timer,
-            'current_booking': current_booking,
-            'total_booking': str(total_price),
-            'arrival': start_date.strftime('%Y/%m/%d'),
-            'days': length,
-            'adults': num_adult,
-            'children': num_child,
-            'infants' : num_infant,
-            'maxAdults': 30,
-            'maxChildren': 30,
-            'sites': [],
-            'classes': {},
-            'vessel_size' : ground.vessel_size_limit,
-            'max_advance_booking': ground.max_advance_booking
-        }
-        
-        # group results by campsite class
-        if ground.site_type in (1, 2):
-            # from our campsite queryset, generate a distinct list of campsite classes
-#            classes = [x for x in sites_qs.distinct('campsite_class__name').order_by('campsite_class__name').values_list('pk', 'campsite_class', 'campsite_class__name', 'tent', 'campervan', 'caravan')]
-            classes = [x for x in sites_qs.distinct('mooringsite_class__name').order_by('mooringsite_class__name').values_list('pk', 'mooringsite_class', 'mooringsite_class__name', 'tent', 'campervan', 'caravan')]
-
-            classes_map = {}
-            bookings_map = {}
-
-            # create a rough mapping of rates to campsite classes
-            # (it doesn't matter if this isn't a perfect match, the correct
-            # pricing will show up on the booking page)
-            rates_map = {}
-
-            class_sites_map = {}
-            for s in sites_qs:
-                if s.campsite_class.pk not in class_sites_map:
-                    class_sites_map[s.campsite_class.pk] = set()
-                    rates_map[s.campsite_class.pk] = rates[s.pk]
-
-                class_sites_map[s.campsite_class.pk].add(s.pk)
-            # make an entry under sites for each campsite class
-            for c in classes:
-                rate = rates_map[c[1]]
-                site = {
-                    'name': c[2],
-                    'id': None,
-                    'type': c[1],
-                    'price': '${}'.format(sum(rate.values())) if not show_all else False,
-                    'availability': [[True, '${}'.format(rate[start_date+timedelta(days=i)]), rate[start_date+timedelta(days=i)], [0, 0]] for i in range(length)],
-                    'availability2' : [],
-                    'breakdown': OrderedDict(),
-                    'gearType': {
-                        'tent': c[3],
-                        'campervan': c[4],
-                        'caravan': c[5]
-                    }
-                }
-                result['sites'].append(site)
-                classes_map[c[1]] = site
-
-            # make a map of class IDs to site IDs
-            for s in sites_qs:
-                rate = rates_map[s.campsite_class.pk]
-                classes_map[s.campsite_class.pk]['breakdown'][s.name] = [[True, '${}'.format(rate[start_date+timedelta(days=i)]), rate[start_date+timedelta(days=i)]] for i in range(length)]
-
-            # store number of campsites in each class
-            class_sizes = {k: len(v) for k, v in class_sites_map.items()}
-            # update results based on availability map
-            for s in sites_qs:
-                # get campsite class key
-                key = s.campsite_class.pk
-                # if there's not a free run of slots
-                if (not all([v[0] == 'open' for k, v in availability[s.pk].items()])) or show_all:
-                    # clear the campsite from the campsite class map
-                    if s.pk in class_sites_map[key]:
-                        class_sites_map[key].remove(s.pk)
-
-                    # update the days that are non-open
-                    for offset, stat in [((k-start_date).days, v[0]) for k, v in availability[s.pk].items() if v[0] != 'open']:
-                        # update the per-site availability
-                        classes_map[key]['breakdown'][s.name][offset][0] = False
-                        classes_map[key]['breakdown'][s.name][offset][1] = 'Booked' if (stat == 'booked') else 'Unavailable'
-
-                        # update the class availability status
-                        book_offset = 0 if (stat == 'booked') else 1
-                        classes_map[key]['availability'][offset][3][book_offset] += 1
-                        if classes_map[key]['availability'][offset][3][0] == class_sizes[key]:
-                            classes_map[key]['availability'][offset][1] = 'Fully Booked'
-                        elif classes_map[key]['availability'][offset][3][1] == class_sizes[key]:
-                            classes_map[key]['availability'][offset][1] = 'Unavailable'
-                        elif classes_map[key]['availability'][offset][3][0] >= classes_map[key]['availability'][offset][3][1]:
-                            classes_map[key]['availability'][offset][1] = 'Partially Booked'
-                        else:
-                            classes_map[key]['availability'][offset][1] = 'Partially Unavailable'
-
-                        # tentatively flag campsite class as unavailable
-                        classes_map[key]['availability'][offset][0] = False
-                        classes_map[key]['price'] = False
-            # convert breakdowns to a flat list
-            for klass in classes_map.values():
-                klass['breakdown'] = [{'name': k, 'availability': v} for k, v in klass['breakdown'].items()]
-
-            # any campsites remaining in the class sites map have zero bookings!
-            # check if there's any left for each class, and if so return that as the target
-            for k, v in class_sites_map.items():
-                if v:
-                    rate = rates_map[k]
-                    # if the number of sites is less than the warning limit, add a notification
-                    if len(v) <= settings.PS_CAMPSITE_COUNT_WARNING:
-                        classes_map[k].update({
-                            'warning': 'Only {} left!'.format(len(v))
-                        })
-
-                    classes_map[k].update({
-                        'id': v.pop(),
-                        'price': '${}'.format(sum(rate.values())),
-                        'availability': [[True, '${}'.format(rate[start_date+timedelta(days=i)]), rate[start_date+timedelta(days=i)], [0, 0]] for i in range(length)],
-                        'breakdown': []
-                    })
-
-
-            return Response(result)
-
-
-        # don't group by class, list individual sites
-        else:
-            sites_qs = sites_qs.order_by('name')
-            
-            # from our campsite queryset, generate a digest for each site
-            sites_map = OrderedDict([(s, (s.pk, s.mooringsite_class, rates[s.pk], s.tent, s.campervan, s.caravan)) for s in sites_qs])
-            #for s in sites_map:
-            #     print s
-            bookings_map = {}
-            # make an entry under sites for each site
-            for k, v in sites_map.items():
-                distance_from_selection = round(self.distance(ground.wkb_geometry,k.mooringarea.wkb_geometry),2)
-                availability_map = []
-                date_rotate = start_date
-                for i in range(length):
-                     bp_new = []
-                     date_rotate = start_date+timedelta(days=i)
-                     avbp_map = None
-                     if date_rotate in availability[v[0]]:
-                         avbp_map = availability[v[0]][date_rotate][1]
-                         avbp_map2 = availability[v[0]][date_rotate][2]
-                     #[start_date+timedelta(days=i)]
-                     for bp in v[2][date_rotate]['booking_period']:
-                         bp['status'] = 'open'
-                         bp['date'] = str(date_rotate)
-                          
-                         if avbp_map:
-                            if bp['id'] in avbp_map:
-                               bp['status'] = avbp_map[bp['id']]
-                               bp['booking_row_id'] = avbp_map2[bp['id']]
-                               bp['past_booking'] = False
-                               #if date_rotate <= datetime.now().date():
-                               #   bp['past_booking'] = True
-                               bp_dt = datetime.strptime(str(bp['date'])+' '+str(bp['start_time']), '%Y-%m-%d %H:%M:%S')
-                               if bp_dt <= datetime.now():
-                                  bp['past_booking'] = True
-
- 
-                         bp_new.append(bp)
-                         # Close everything thats in the past 
-                         # if datetime.strptime(str(date_rotate), '%Y-%m-%d') <= datetime.now():
-                         #      bp['status'] = 'closed'
-                         
-                     v[2][date_rotate]['booking_period'] = bp_new
- 
-                     availability_map.append([True, v[2][date_rotate], v[2][date_rotate]])
-                     #date_rotate = start_date+timedelta(days=i)
-#                print availability_map
-                
-                #print [v[2][start_date+timedelta(days=i)]['mooring'] for i in range(length)]
-                site = {
-                    'name': k.mooringarea.name,
-                    'mooring_class' : k.mooringarea.mooring_class,
-                    'mooring_park': k.mooringarea.park.name,
-                    'id': v[0],
-                    'mooring_id': k.mooringarea.id,
-                    'type': ground.mooring_type,
-                    'class': v[1].pk,
-                    'price' : '0.00',
-                    'distance_from_selection': distance_from_selection,
-                    'availability': availability_map,
-                    'gearType': {
-                        'tent': v[3],
-                        'campervan': v[4],
-                        'caravan': v[5]
-                    },
-                    'vessel_size_limit': k.mooringarea.vessel_size_limit,
-                    'vessel_draft_limit': k.mooringarea.vessel_draft_limit,
-                    'vessel_beam_limit': k.mooringarea.vessel_beam_limit,
-                    'vessel_weight_limit': k.mooringarea.vessel_weight_limit
-                }
-
-                result['sites'].append(site)
-                bookings_map[k.id] = site
-
-                if v[1].pk not in result['classes']:
-                    result['classes'][v[1].pk] = v[1].name
-            # update results based on availability map
-            result['sites'] =  sorted(result['sites'], key = lambda i: i['distance_from_selection']) 
-            return Response(result)
-
-
-
-
-
-class AvailabilityViewSet(BaseAvailabilityViewSet):
-    permission_classes = []
-
-class AvailabilityViewSet2(BaseAvailabilityViewSet2):
-    permission_classes = []
-
-class AvailabilityRatisViewSet(BaseAvailabilityViewSet):
-    permission_classes = []
-    lookup_field = 'ratis_id'
-
-class AvailabilityAdminViewSet(BaseAvailabilityViewSet):
-    def retrieve(self, request, *args, **kwargs):
-        return super(AvailabilityAdminViewSet, self).retrieve(request, *args, show_all=True, **kwargs)
-
-@csrf_exempt
-@require_http_methods(['POST'])
-def create_admissions_booking(request, *args, **kwargs):
-
-    location_text = request.POST.get('location')
-    location = AdmissionsLocation.objects.filter(key=location_text)[0]
-
-    data = {
-        'vesselRegNo': request.POST.get('vesselReg'),
-        'noOfAdults': request.POST.get('noOfAdults', 0),
-        'noOfConcessions': request.POST.get('noOfConcessions', 0),
-        'noOfChildren': request.POST.get('noOfChildren', 0),
-        'noOfInfants': request.POST.get('noOfInfants', 0),
-        'warningReferenceNo': request.POST.get('warningRefNo'),
-        'location' : location.pk
-    }
-
-    
-
-    serializer = AdmissionsBookingSerializer(data=data)
-    serializer.is_valid(raise_exception=True)
-
- 
-
-    admissionsBooking = AdmissionsBooking.objects.create(
-        vesselRegNo = serializer.validated_data['vesselRegNo'],
-        noOfAdults = serializer.validated_data['noOfAdults'],
-        noOfConcessions = serializer.validated_data['noOfConcessions'],
-        noOfChildren = serializer.validated_data['noOfChildren'],
-        noOfInfants = serializer.validated_data['noOfInfants'],
-        warningReferenceNo = serializer.validated_data['warningReferenceNo'],
-        booking_type = 3,
-        location = serializer.validated_data['location']
-    )
-
-    data2 = {
-        'arrivalDate' : request.POST.get('arrival'),
-        'admissionsBooking' : admissionsBooking.pk,
-        'location' : location.pk
-    }
-    
-    if(request.POST.get('overnightStay') == 'yes'):
-        data2['overnightStay'] = 'True'
-    else:
-        data2['overnightStay'] = 'False'
-    dateAsString = data2['arrivalDate']
-    data2['arrivalDate'] = datetime.strptime(dateAsString, "%Y/%m/%d").date()
-    
-    serializer2 = AdmissionsLineSerializer(data=data2)
-    serializer2.is_valid(raise_exception=True)
-
-    admissionsLine = AdmissionsLine.objects.create(
-        arrivalDate = serializer2.validated_data['arrivalDate'],
-        overnightStay = serializer2.validated_data['overnightStay'],
-        admissionsBooking = admissionsBooking,
-        location=serializer2.validated_data['location']
-    )
-
-    #Lookup price and set lines.
-    lines = []
-    try:
-        lines = utils.admissions_price_or_lineitems(request, admissionsBooking)
-    except Exception as e:
-        error = (None, '{} Please contact Marine Park and Visitors services with this error message and the time of the request.'.format(str(e)))
-        return HttpResponse(geojson.dumps({
-            'status': 'failure',
-            'error': error
-        }), content_type='application/json')
-        #handle
-    total = sum([decimal.Decimal(p['price_incl_tax'])*p['quantity'] for p in lines])
-
-    
-    #Lookup customer
-    if request.user.is_anonymous() or request.user.is_staff:
-        try:
-            customer = EmailUser.objects.get(email=request.POST.get('email'))
-        except EmailUser.DoesNotExist:
-            customer = EmailUser.objects.create(
-                    email=request.POST.get('email'),
-                    first_name=request.POST.get('givenName'),
-                    last_name=request.POST.get('lastName')
-            )
-    else:
-        customer = request.user 
-    
-
-    admissionsBooking.customer = customer
-    admissionsBooking.totalCost = total
-    admissionsBooking.save()
-    admissionsLine.cost = total
-    admissionsLine.save()
-
-    request.session['ad_booking'] = admissionsBooking.pk
-    logger = logging.getLogger('booking_checkout')
-    logger.info('{} built admissions booking {} and handing over to payment gateway'.format('User {} with id {}'.format(admissionsBooking.customer.get_full_name(),admissionsBooking.customer.id) if admissionsBooking.customer else 'An anonymous user',admissionsBooking.id))
-
-    # generate invoice
-    invoice = u"Invoice for {} on {}".format(
-            u'{} {}'.format(admissionsBooking.customer.first_name, admissionsBooking.customer.last_name),
-            admissionsLine.arrivalDate.strftime('%d-%m-%Y')
-    )
-    #Not strictly needed.
-    #logger.info('{} built booking {} and handing over to payment gateway'.format('User {} with id {}'.format(admissionsBooking.customer.get_full_name(),admissionsBooking.customer.id) if admissionsBooking.customer else 'An anonymous user',admissionsBooking.id))
-    # if request.user.is_staff:
-    #     result = utils.admissionsCheckout(request, admissionsBooking, lines, invoice_text=invoice, internal=True)
-    # else:
-    result = utils.admissionsCheckout(request, admissionsBooking, lines, invoice_text=invoice)
-    if(result):
-        return result
-    else:
-        return HttpResponse(geojson.dumps({
-            'status': 'failure',
-        }), content_type='application/json')
-
-@csrf_exempt
-@require_http_methods(['POST'])
-def create_booking(request, *args, **kwargs):
-    """Create a temporary booking and link it to the current session"""
-    data = {
-        'arrival': request.POST.get('arrival'),
-        'departure': request.POST.get('departure'),
-        'num_adult': int(request.POST.get('num_adult', 0)),
-        'num_concession': int(request.POST.get('num_concession', 0)),
-        'num_child': int(request.POST.get('num_child', 0)),
-        'num_infant': int(request.POST.get('num_infant', 0)),
-        'num_mooring' : int(request.POST.get('num_mooring', 0)),
-        'campground': int(request.POST.get('campground', 0)),
-        'campsite_class': int(request.POST.get('campsite_class', 0)),
-        'campsite': int(request.POST.get('campsite', 0)),
-        'vessel_size' : int(request.POST.get('vessel_size', 0))
-    }
-    serializer = MooringsiteBookingSerializer(data=data)
-    serializer.is_valid(raise_exception=True)
-=======
-            return Response(result)
-
-
-
-class BaseAvailabilityViewSet2(viewsets.ReadOnlyModelViewSet):
-    queryset = MooringArea.objects.all()
-    serializer_class = MooringAreaSerializer
-
-    def distance(self,origin, destination):
+    def distance_meters(self,origin, destination):
          lat1, lon1 = origin
          lat2, lon2 = destination
-         radius = 6371 # km
+         radius = 6372800 # meters 
 
          dlon = lon2 - lon1
          dlat = lat2 - lat1
          a = (math.sin(dlat/2))**2 + math.cos(lat1) * math.cos(lat2) * (math.sin(dlon/2))**2
          c = 2 * math.atan2(math.sqrt(a), math.sqrt(1-a))
          distance = radius * c / 100 * 1.60934
->>>>>>> 51180c2f
 
          return distance
-
-    def distance_meters(self,origin, destination):
-         lat1, lon1 = origin
-         lat2, lon2 = destination
-         radius = 6372800 # meters 
-
-         dlon = lon2 - lon1
-         dlat = lat2 - lat1
-         a = (math.sin(dlat/2))**2 + math.cos(lat1) * math.cos(lat2) * (math.sin(dlon/2))**2
-         c = 2 * math.atan2(math.sqrt(a), math.sqrt(1-a))
-         distance = radius * c / 100 * 1.60934
-
-<<<<<<< HEAD
-
-    # try to create a temporary booking
-    try:
-        if campsite:
-            booking = utils.create_booking_by_site(
-                Mooringsite.objects.filter(id=campsite), start_date, end_date,
-                num_adult, num_concession,
-                num_child, num_infant,
-                num_mooring, vessel_size
-            )
-        else:
-            booking = utils.create_booking_by_class(
-                campground, campsite_class,
-                start_date, end_date,
-                num_adult, num_concession,
-                num_child, num_infant,
-                num_mooring, vessel_size
-            )
-    except ValidationError as e:
-        if hasattr(e,'error_dict'):
-            error = repr(e.error_dict)
-        else:
-            error = {'error':str(e)}
-        return HttpResponse(geojson.dumps({
-            'status': 'error',
-            'msg': error,
-        }), status=400, content_type='application/json')
-=======
-         return distance
->>>>>>> 51180c2f
 
     def retrieve(self, request, pk=None, ratis_id=None, format=None, show_all=False):
         """Fetch full mooring availability."""
@@ -2438,56 +1809,6 @@
             ongoing_booking.save()
         
 
-<<<<<<< HEAD
-@require_http_methods(['GET'])
-def get_admissions_confirmation(request, *args, **kwargs):
-
-    context_processor = template_context(request)
-    # fetch booking for ID
-    booking_id = kwargs.get('booking_id', None)
-    if (booking_id is None):
-        return HttpResponse('Booking ID not specified', status=400)
-    
-    try:
-        booking = AdmissionsBooking.objects.get(id=booking_id)
-    except Booking.DoesNotExist:
-        return HttpResponse('Booking unavailable', status=403)
-
-    # check permissions
-    if not ((request.user == booking.customer) or is_officer(request.user) or (booking.id == request.session.get('ad_last_booking', None))):
-        return HttpResponse('Booking unavailable', status=403)
-
-    # check payment status
-    response = HttpResponse(content_type='application/pdf')
-    response['Content-Disposition'] = 'filename="confirmation-AD{}.pdf"'.format(booking_id)
-
-    pdf.create_admissions_confirmation(response, booking,context_processor)
-    return response
-
-@require_http_methods(['GET'])
-def get_confirmation(request, *args, **kwargs):
-
-    # Get branding configuration
-    context_processor = template_context(request)
-    # fetch booking for ID
-    booking_id = kwargs.get('booking_id', None)
-    if (booking_id is None):
-        return HttpResponse('Booking ID not specified', status=400)
-    
-    try:
-        booking = Booking.objects.get(id=booking_id)
-    except Booking.DoesNotExist:
-        return HttpResponse('Booking unavailable', status=403)
-
-    try:
-        mooring_bookings = MooringsiteBooking.objects.filter(booking=booking).order_by('from_dt')
-    except MooringsiteBooking.DoesNotExist:
-        return HttpResponse('Mooringsite Booking unavailable', status=403)
-
-    # check permissions
-    if not ((request.user == booking.customer) or is_officer(request.user) or (booking.id == request.session.get('ps_last_booking', None))):
-        return HttpResponse('Booking unavailable', status=403)
-=======
         # if campground doesn't support online bookings, abort!
         if ground.mooring_type != 0:
             return Response({'error': 'Mooring doesn\'t support online bookings'}, status=400)
@@ -2498,7 +1819,6 @@
 
         #if not ground._is_open(start_date):
         #    return Response({'closed': 'MooringArea is closed for your selected dates'}, status=status.HTTP_400_BAD_REQUEST)
->>>>>>> 51180c2f
 
         # get a length of the stay (in days), capped if necessary to the request maximum
         today = date.today()
@@ -2506,11 +1826,6 @@
         length = max(0, (end_date-start_date).days)
         max_advance_booking_days = max(0, (start_date-today).days)
 
-<<<<<<< HEAD
-    response = HttpResponse(content_type='application/pdf')
-    response['Content-Disposition'] = 'filename="confirmation-PS{}.pdf"'.format(booking_id)
-
-=======
         #if length > settings.PS_MAX_BOOKING_LENGTH:
         #    length = settings.PS_MAX_BOOKING_LENGTH
         #    end_date = start_date+timedelta(days=settings.PS_MAX_BOOKING_LENGTH)
@@ -3162,7 +2477,6 @@
     response = HttpResponse(content_type='application/pdf')
     response['Content-Disposition'] = 'filename="confirmation-PS{}.pdf"'.format(booking_id)
 
->>>>>>> 51180c2f
     response.write(pdf.create_confirmation(response, booking, mooring_bookings, context_processor))
     return response
 
@@ -3586,112 +2900,6 @@
             ]),status=status.HTTP_200_OK)
 
 
-class AdmissionsBookingViewSet(viewsets.ModelViewSet):
-    queryset = AdmissionsBooking.objects.all()
-    serializer_class = AdmissionsBookingSerializer
-
-    def list(self, request, *args, **kwargs):
-        http_status = status.HTTP_200_OK
-        recordsTotal = None
-        recordsFiltered = None
-        res = None
-
-        try:
-            data = AdmissionsBooking.objects.filter(booking_type__in=(0, 1)).order_by('-pk')
-            groups = MooringAreaGroup.objects.filter(members__in=[request.user,])
-            # If groups then we need to filter data by groups.
-            if groups.count() > 0:
-                filtered_ids = []
-                for rec in data:
-                    bookings = Booking.objects.filter(admission_payment=rec)
-                    if bookings.count() > 0:
-                        booking = bookings[0]
-                        msbs = MooringsiteBooking.objects.filter(booking=booking)
-                        in_group = False
-                        moorings = []
-                        for group in groups:
-                            for mooring in group.moorings.all():
-                                moorings.append(mooring)
-                        for msb in msbs:
-                            if msb.campsite.mooringarea in moorings:
-                                in_group = True
-                                break
-                        if in_group:
-                            filtered_ids.append(rec.id)
-                    else:
-                        ad_line = AdmissionsLine.objects.filter(admissionsBooking=rec).first()
-                        if ad_line:
-                            if ad_line.location.mooring_group in groups:
-                                filtered_ids.append(rec.id)
-
-                data = AdmissionsBooking.objects.filter(pk__in=filtered_ids).order_by('-pk')
-            else:
-                return Response("Error no group")
-
-            
-            recordsTotal = len(data)
-            search = request.GET.get('search[value]') if request.GET.get('search[value]') else None
-            start = request.GET.get('start') if request.GET.get('start') else 0
-            length = request.GET.get('length') if request.GET.get('length') else len(data)
-            date_from = datetime.strptime(request.GET.get('arrival'),'%d/%m/%Y').date() if request.GET.get('arrival') else None
-            date_to = datetime.strptime(request.GET.get('departure'),'%d/%m/%Y').date() if request.GET.get('departure') else None
-            data2 = []
-            if search:
-                if(search.upper().startswith('AD')):
-                    try:
-                        int(search[2:])
-                        search = search[2:]
-                    except:
-                        pass
-                data = data.filter(Q(warningReferenceNo__icontains=search) | Q(vesselRegNo__icontains=search) | Q(customer__first_name__icontains=search) | Q(customer__last_name__icontains=search) | Q(id__icontains=search))
-            if (date_from and date_to):
-                data = data.distinct().filter(admissionsline__arrivalDate__gte=date_from, admissionsline__arrivalDate__lte=date_to)
-            elif(date_from):
-                data = data.distinct().filter(admissionsline__arrivalDate__gte=date_from)
-            elif(date_to):
-                data = data.distinct().filter(admissionsline__arrivalDate__lte=date_to)
-            recordsFiltered = int(len(data))
-            data = data[int(start):int(length)+int(start)]
-            serializer = AdmissionsBookingSerializer(data,many=True)
-            res = serializer.data
-            for r in res:
-                ad = AdmissionsBooking.objects.get(pk=r['id'])
-                adLines = AdmissionsLine.objects.filter(admissionsBooking=ad)
-                lines = []
-                for line in adLines:
-                    lines.append({'date' : line.arrivalDate, 'overnight': line.overnightStay})
-                if adLines and lines != []:
-                    r.update({'lines' : lines})
-                if Booking.objects.filter(admission_payment=ad).count() > 0:
-                    booking = Booking.objects.filter(admission_payment=ad)[0]
-                    r.update({'booking': booking.id})
-                    bi = BookingInvoice.objects.filter(booking=booking)
-                    inv = []
-                    for b in bi:
-                        inv.append(b.invoice_reference)
-                else:
-                    adi = AdmissionsBookingInvoice.objects.get(admissions_booking=ad)
-                    inv = [adi.invoice_reference,]
-                r.update({'invoice_ref': inv, 'in_future': ad.in_future, 'part_booking': ad.part_booking})
-                if(r['customer']):
-                    name = ad.customer.first_name + " " + ad.customer.last_name
-                    email = ad.customer.email
-                    r.update({'customerName': name, 'email': email})
-                else:
-                    r.update({'customerName': 'No customer', 'email': "No customer"})
-            
-        except Exception as e:
-            res ={
-                "Error": str(e)
-            }
-
-        return Response(OrderedDict([
-                ('recordsTotal', recordsTotal),
-                ('recordsFiltered',recordsFiltered),
-                ('results',res)
-            ]),status=status.HTTP_200_OK)
-
-
 class BookingViewSet(viewsets.ModelViewSet):
     queryset = Booking.objects.all()
     serializer_class = BookingSerializer
@@ -3714,170 +2922,6 @@
                 canceled = True if canceled.lower() in ['yes','true','t','1'] else False
             canceled = 't' if canceled else 'f'
 
-<<<<<<< HEAD
-            sql = ''
-            http_status = status.HTTP_200_OK
-            sqlSelect = 'select distinct mooring_booking.id as id,mooring_booking.created,mooring_booking.customer_id, mooring_mooringarea.name as campground_name,mooring_region.name as campground_region,mooring_booking.legacy_name,\
-                mooring_booking.legacy_id,mooring_mooringarea.site_type as campground_site_type,\
-                mooring_booking.arrival as arrival, mooring_booking.departure as departure, mooring_mooringarea.id as campground_id,coalesce(accounts_emailuser.first_name || \' \' || accounts_emailuser.last_name) as full_name'
-            sqlCount = 'select count(distinct mooring_booking.id)'
-
-            sqlFrom = ' from mooring_booking\
-                join mooring_mooringarea on mooring_mooringarea.id = mooring_booking.mooringarea_id\
-                join mooring_marinepark on mooring_mooringarea.park_id = mooring_marinepark.id\
-                join mooring_district on mooring_marinepark.district_id = mooring_district.id\
-                full outer join accounts_emailuser on mooring_booking.customer_id = accounts_emailuser.id\
-                join mooring_region on mooring_district.region_id = mooring_region.id\
-                left outer join mooring_mooringareagroup_moorings cg on cg.mooringarea_id = mooring_booking.mooringarea_id\
-                full outer join mooring_mooringareagroup_members cm on cm.mooringareagroup_id = cg.mooringareagroup_id\
-                join mooring_bookingvehiclerego rg on rg.booking_id = mooring_booking.id'
-
-            #sql = sqlSelect + sqlFrom + " where " if arrival or campground or region else sqlSelect + sqlFrom
-            #sqlCount = sqlCount + sqlFrom + " where " if arrival or campground or region else sqlCount + sqlFrom
-
-            sql = sqlSelect + sqlFrom + " where "
-            sqlCount = sqlCount + sqlFrom + " where "
-            sqlParams = {}
-
-            # Filter the camgrounds that the current user is allowed to view
-            sqlFilterUser = ' cm.emailuser_id = %(user)s'
-            sql += sqlFilterUser
-            sqlCount += sqlFilterUser
-            sqlParams['user'] = request.user.id
-
-            if campground :
-                sqlMooringArea = ' mooring_mooringarea.id = %(campground)s'
-                sql = sql + " and "+ sqlMooringArea
-                sqlCount = sqlCount + " and " +sqlMooringArea
-                sqlParams['campground'] = campground
-            if region:
-                sqlRegion = " mooring_region.id = %(region)s"
-                sql = sql+" and "+ sqlRegion
-                sqlCount = sqlCount +" and "+ sqlRegion
-                sqlParams['region'] = region
-            if arrival:
-                sqlArrival= ' mooring_booking.departure > %(arrival)s'
-                sqlCount = sqlCount + " and "+ sqlArrival
-                sql = sql + " and "+ sqlArrival
-                sqlParams['arrival'] = arrival
-            if departure: 
-                sqlDeparture = ' mooring_booking.arrival <= %(departure)s'
-                sqlCount =  sqlCount + ' and ' + sqlDeparture
-                sql = sql + ' and ' + sqlDeparture
-                sqlParams['departure'] = departure
-            # Search for cancelled bookings
-            if canceled == 't':
-                sql += ' and mooring_booking.booking_type = 4 '
-                sqlCount += ' and mooring_booking.booking_type = 4 '
-            else:
-                sql += ' and (mooring_booking.booking_type != 3 and mooring_booking.booking_type != 4 )'
-                sqlCount += ' and (mooring_booking.booking_type != 3 and mooring_booking.booking_type != 4) '
-
-      #         sql += ' and mooring_booking.is_canceled = %(canceled)s'
-#               sqlCount += ' and mooring_booking.is_canceled = %(canceled)s'
-            sqlParams['canceled'] = canceled
-            # Remove temporary bookings
-#            sql += ' and mooring_booking.booking_type <> 3'
-#            sqlCount += ' and mooring_booking.booking_type <> 3'
-            if search:
-                sqlsearch = ' lower(mooring_mooringarea.name) LIKE lower(%(wildSearch)s)\
-                or lower(mooring_region.name) LIKE lower(%(wildSearch)s)\
-                or lower(mooring_booking.details->>\'first_name\') LIKE lower(%(wildSearch)s)\
-                or lower(mooring_booking.details->>\'last_name\') LIKE lower(%(wildSearch)s)\
-                or lower(mooring_booking.legacy_name) LIKE lower(%(wildSearch)s)\
-                or lower(mooring_booking.legacy_name) LIKE lower(%(wildSearch)s)\
-                or lower(rg.rego) LIKE lower(%(wildSearch)s)'
-                sqlParams['wildSearch'] = '%{}%'.format(search)
-                if search.isdigit:
-                    sqlsearch += ' or CAST (mooring_booking.id as TEXT) like %(upperSearch)s'
-                    sqlParams['upperSearch'] = '{}%'.format(search)
-
-                sql += " and ( "+ sqlsearch +" )"
-                sqlCount +=  " and  ( "+ sqlsearch +" )"
-
-            sql += ' ORDER BY id DESC'
-
-            if length != 'all':
-                sql = sql + ' limit %(length)s offset %(start)s'
-                sqlParams['length'] = length
-                sqlParams['start'] = start
-
-            sql += ';'
-            #print ("SQL")
-            #print(sql)
-
-            cursor = connection.cursor()
-            cursor.execute("Select count(*) from mooring_booking ")
-            recordsTotal = cursor.fetchone()[0]
-            cursor.execute(sqlCount, sqlParams)
-            recordsFiltered = cursor.fetchone()[0]
-           
-            cursor.execute(sql, sqlParams)
-            columns = [col[0] for col in cursor.description]
-            data = [
-                dict(zip(columns, row))
-                for row in cursor.fetchall()
-            ]
-
-
-            bookings_qs = Booking.objects.filter(id__in=[b['id'] for b in data]).prefetch_related('mooringarea', 'campsites', 'campsites__campsite', 'customer', 'regos', 'history', 'invoices', 'canceled_by')
-            booking_map = {b.id: b for b in bookings_qs}
-            clean_data = []
-            for bk in data:
-                cg = None
-                booking = booking_map[bk['id']]       
-                cg = booking.mooringarea
-                bk['editable'] = booking.editable
-                if booking.booking_type == 4:
-                    bk['status'] = 'Cancelled'
-                else:
-                    bk['status'] = booking.status
-
-                bk['booking_type'] = booking.booking_type
-                bk['has_history'] = booking.has_history
-                bk['cost_total'] = booking.cost_total
-                bk['amount_paid'] = booking.amount_paid
-                bk['invoice_status'] = booking.invoice_status
-                bk['vehicle_payment_status'] = booking.vehicle_payment_status
-                bk['refund_status'] = booking.refund_status
-                bk['is_canceled'] = 'Yes' if booking.is_canceled else 'No'
-                bk['cancelation_reason'] = booking.cancellation_reason
-                bk['canceled_by'] = booking.canceled_by.get_full_name() if booking.canceled_by else ''
-                bk['cancelation_time'] = booking.cancelation_time if booking.cancelation_time else ''
-                bk['paid'] = booking.paid
-                bk['invoices'] = [ i.invoice_reference for i in booking.invoices.all()]
-                bk['active_invoices'] = [ i.invoice_reference for i in booking.invoices.all() if i.active]
-                bk['guests'] = booking.guests
-                bk['campsite_names'] = booking.campsite_name_list
-                bk['regos'] = [{r.type: r.rego} for r in booking.regos.all()]
-                bk['firstname'] = booking.details.get('first_name','')
-                bk['lastname'] = booking.details.get('last_name','')
-                bk['admissions'] = { 'id' :booking.admission_payment.id, 'amount': booking.admission_payment.totalCost } if booking.admission_payment else None
-
-                msb = MooringsiteBooking.objects.filter(booking=booking.id)
-                msb_list = []
-                for book in msb:
-                    msb_list.append([book.campsite.name, book.campsite.mooringarea.park.district.region.name, book.from_dt, book.to_dt])
-                msb_list.sort(key=lambda item: item[2])
-                bk['mooringsite_bookings'] = msb_list
-                if not booking.paid:
-                    bk['payment_callback_url'] = '/api/booking/{}/payment_callback.json'.format(booking.id)
-                if booking.customer:
-                    bk['email'] = booking.customer.email if booking.customer and booking.customer.email else ""
-                    if booking.customer.phone_number:
-                        bk['phone'] = booking.customer.phone_number
-                    elif booking.customer.mobile_number:
-                        bk['phone'] = booking.customer.mobile_number
-                    else:
-                        bk['phone'] = '' 
-                    if booking.is_canceled:
-                        bk['campground_site_type'] = ""
-                    else:
-                        first_campsite = booking.first_campsite
-                        bk['campground_site_type'] = first_campsite.type if first_campsite else ""
-                        if booking.mooringarea.site_type != 2:
-                            bk['campground_site_type'] = '{}{}'.format('{} - '.format(first_campsite.name if first_campsite else ""),'({})'.format(bk['campground_site_type'] if bk['campground_site_type'] else ""))
-=======
 
             moorings_user_groups = MooringAreaGroup.objects.filter(members__in=[request.user]).values('id','moorings')
             filter_query = Q()
@@ -3921,7 +2965,6 @@
                 skip_row = False
                 if region or campground:
                     skip_row = True
->>>>>>> 51180c2f
                 else:
                     skip_row = False
 
@@ -4237,10 +3280,7 @@
                 value = itm[1]
                 detail[key] = value
             request.POST['details'] = detail
-<<<<<<< HEAD
-=======
  
->>>>>>> 51180c2f
         serializer = self.get_serializer(booking, data=request.data, partial=True)
         if serializer.is_valid():
             serializer.save()
@@ -5035,8 +4075,6 @@
         data['is_payment_officer'] = is_payment_officer(user)
         data['groups'] = groups_text
         return JsonResponse(data)
-<<<<<<< HEAD
-=======
 
 
 class GetProfileAdmin(views.APIView):
@@ -5061,7 +4099,6 @@
         else:
             data['status'] = 'permission denied'
             return JsonResponse(data)
->>>>>>> 51180c2f
 
 
 class UpdateProfilePersonal(views.APIView):
@@ -5258,10 +4295,7 @@
            #print ms.from_dt.astimezone(pytimezone('Australia/Perth'))
          row['item'] = ms.campsite.name + ' from '+ms.from_dt.astimezone(pytimezone('Australia/Perth')).strftime('%d/%m/%y %H:%M %p')+' to '+ms.to_dt.astimezone(pytimezone('Australia/Perth')).strftime('%d/%m/%y %H:%M %p')
          row['amount'] = str(ms.amount)
-<<<<<<< HEAD
-=======
          
->>>>>>> 51180c2f
          row['past_booking'] = False
 #         if ms.from_dt.date() <= datetime.now().date():
          ms_from_ft = datetime.strptime(ms.from_dt.strftime('%Y-%m-%d %H:%M:%S'), '%Y-%m-%d %H:%M:%S')
@@ -5269,10 +4303,6 @@
 #         print datetime.utcnow()+timedelta(hours=8)
          nowtime = datetime.strptime(str(datetime.utcnow().strftime('%Y-%m-%d %H:%M:%S')), '%Y-%m-%d %H:%M:%S')
          #+timedelta(hours=8)
-<<<<<<< HEAD
-         if ms_from_ft  <= nowtime:
-              row['past_booking'] = True 
-=======
          if ms_from_ft <= nowtime:
               
               if ms_from_ft.date() == nowtime.date():
@@ -5282,7 +4312,6 @@
                      row['past_booking'] = True              
               else:
                   row['past_booking'] = True 
->>>>>>> 51180c2f
 #           row['item'] = ms.campsite.name
          total_price = str(Decimal(total_price) +Decimal(ms.amount))
          current_booking.append(row)
@@ -5290,11 +4319,7 @@
      cb['total_price'] = str(total_price)
      cb['ongoing_booking'] = True if ongoing_booking else False,
      cb['ongoing_booking_id'] = ongoing_booking.id if ongoing_booking else None,
-<<<<<<< HEAD
-     cb['details'] = ongoing_booking.details if ongoing_booking else None,
-=======
      cb['details'] = ongoing_booking.details if ongoing_booking else [],
->>>>>>> 51180c2f
      cb['expiry'] = expiry
      cb['timer'] = timer
 
