from datetime import date, timedelta

from django.db.models import Q
from django.core import management
from django_cron import CronJobBase, Schedule

from mooring.models import Booking, MooringsiteRate, MooringAreaGroup, GlobalSettings, MooringArea
from mooring.reports import outstanding_bookings
from mooring.emails import send_booking_confirmation, send_booking_period_email
from mooring.utils import oracle_integration

class UnpaidBookingsReportCronJob(CronJobBase):
<<<<<<< HEAD
    RUN_AT_TIMES = ['01:05']
=======
    RUN_AT_TIMES = ['03:30']
>>>>>>> 7df6982c

    schedule = Schedule(run_at_times=RUN_AT_TIMES)
    code = 'mooring.unpaid_bookings_report'

    def do(self):
        outstanding_bookings() 

class OracleIntegrationCronJob(CronJobBase):
<<<<<<< HEAD
    RUN_AT_TIMES = ['01:05']
=======
    RUN_AT_TIMES = ['03:30']
>>>>>>> 7df6982c

    schedule = Schedule(run_at_times=RUN_AT_TIMES)
    code = 'mooring.oracle_integration'

    def do(self):
        oracle_integration(str(date.today()-timedelta(days=1)),False)

class SendBookingsConfirmationCronJob(CronJobBase):
    RUN_EVERY_MINS = 5

    schedule = Schedule(run_at_times=RUN_EVERY_MINS)
    code = 'mooring.send_booking_confirmations'

    def do(self):
        try:
            # Update confirmation_status
            for b in Booking.objects.all():
                if not b.paid and b.confirmation_sent:
                    b.confirmation_sent = False
                    b.save()

            unconfirmed = Booking.objects.filter(confirmation_sent=False)
            if unconfirmed:
                for b in unconfirmed:
                    if b.paid:
                       send_booking_confirmation(b)
        except:
            raise

class CheckMooringsNoBookingPeriod(CronJobBase):
    RUN_AT_TIMES = ['03:30']

    schedule = Schedule(run_at_times=RUN_AT_TIMES)
    code= 'mooring.booking_period_check'

    def do(self):
        for group in MooringAreaGroup.objects.all():
            moorings_no_booking = []
            moorings_with_bookings = []
            moorings = group.moorings.all()
            days = int(GlobalSettings.objects.get(mooring_group=group, key=2).value) + 11
            date_to = date.today() + timedelta(days=days)
            for mooring in moorings:
                rates = MooringsiteRate.objects.filter(campsite__mooringarea=mooring)
                future_rates = rates.filter(date_start__gte=date.today(), date_end__lte=date_to).order_by('date_start')
                last_rate = rates.filter(Q(date_end__gte=date_to) | Q(date_end=None)).order_by('date_end').first()
                current_rate = rates.filter(Q(date_start__lte=date.today()), Q(date_end__gte=date.today()) | Q(date_end=None)).order_by('date_start')
                failed = False
                if current_rate.count() == 1:
                    end = current_rate[0].date_end
                    start = None
                    for rate in future_rates:
                        start = rate.date_start
                        if start == end + timedelta(days=1):
                            end = rate.date_end
                        else:
                            moorings_no_booking.append(mooring)
                            failed = True
                    if last_rate and not failed:
                        if last_rate.date_end:
                            if last_rate.date_start == end + timedelta(days=1):
                                moorings_with_bookings.append(mooring)
                            else:
                                moorings_no_booking.append(mooring)
                        else:
                            moorings_with_bookings.append(mooring)
                    elif not failed:
                        moorings_no_booking.append(mooring)
                else:
                    moorings_no_booking.append(mooring)
            if len(moorings_no_booking) > 0:
                send_booking_period_email(moorings_no_booking, group, days-1)

class RegisteredVesselsImport(CronJobBase):
    RUN_AT_TIMES = ['03:30']

    schedule = Schedule(run_at_times=RUN_AT_TIMES)
    code='mooring.registered_vessels'

    def do(self):
        path = '/mnt/lotusnotes_dump/'
        management.call_command('lotus_notes_vessels', path)<|MERGE_RESOLUTION|>--- conflicted
+++ resolved
@@ -10,11 +10,7 @@
 from mooring.utils import oracle_integration
 
 class UnpaidBookingsReportCronJob(CronJobBase):
-<<<<<<< HEAD
-    RUN_AT_TIMES = ['01:05']
-=======
     RUN_AT_TIMES = ['03:30']
->>>>>>> 7df6982c
 
     schedule = Schedule(run_at_times=RUN_AT_TIMES)
     code = 'mooring.unpaid_bookings_report'
@@ -23,11 +19,7 @@
         outstanding_bookings() 
 
 class OracleIntegrationCronJob(CronJobBase):
-<<<<<<< HEAD
-    RUN_AT_TIMES = ['01:05']
-=======
     RUN_AT_TIMES = ['03:30']
->>>>>>> 7df6982c
 
     schedule = Schedule(run_at_times=RUN_AT_TIMES)
     code = 'mooring.oracle_integration'
