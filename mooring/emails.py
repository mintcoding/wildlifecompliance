from io import BytesIO

from django.conf import settings

from mooring import pdf
from mooring.models import MooringsiteBooking, AdmissionsBooking, AdmissionsLine, AdmissionsLocation
#from ledger.payments.pdf import create_invoice_pdf_bytes
from mooring.invoice_pdf import create_invoice_pdf_bytes
from ledger.payments.models import Invoice
from mooring import settings 
from mooring.helpers import is_inventory, is_admin
from django.core.mail import EmailMessage, EmailMultiAlternatives

from ledger.emails.emails import EmailBase
from django.template.loader import render_to_string, get_template
from confy import env
from django.template import Context
from ledger.accounts.models import Document


default_from_email = settings.DEFAULT_FROM_EMAIL
default_campground_email = settings.CAMPGROUNDS_EMAIL
default_rottnest_email = settings.ROTTNEST_EMAIL

class TemplateEmailBase(EmailBase):
    subject = ''
    html_template = 'mooring/email/base_email.html'
    # txt_template can be None, in this case a 'tag-stripped' version of the html will be sent. (see send)
    txt_template = 'mooring/email/base_email.txt'

def sendHtmlEmail(to,subject,context,template,cc,bcc,from_email,template_group,attachments=None):

    email_delivery = env('EMAIL_DELIVERY', 'off')
    override_email = env('OVERRIDE_EMAIL', None)
    context['default_url'] = env('DEFAULT_HOST', '')
    context['default_url_internal'] = env('DEFAULT_URL_INTERNAL', '')

    if email_delivery != 'on':
        print ("EMAIL DELIVERY IS OFF NO EMAIL SENT -- email.py ")
        return False

    if template is None:
        raise ValidationError('Invalid Template')
    if to is None:
        raise ValidationError('Invalid Email')
    if subject is None:
        raise ValidationError('Invalid Subject')

    if from_email is None:
        if settings.DEFAULT_FROM_EMAIL:
            from_email = settings.DEFAULT_FROM_EMAIL
        else:
            from_email = 'no-reply@dbca.wa.gov.au'

    context['version'] = settings.VERSION_NO
    # Custom Email Body Template
    context['body'] = get_template(template).render(Context(context))
    # Main Email Template Style ( body template is populated in the center
    if template_group == 'rottnest':
        main_template = get_template('mooring/email/base_email-rottnest.html').render(Context(context))
    else:
        main_template = get_template('mooring/email/base_email2.html').render(Context(context))
   
    reply_to=None

    if attachments is None:
        attachments = []

    # Convert Documents to (filename, content, mime) attachment
    _attachments = []
    for attachment in attachments:
        if isinstance(attachment, Document):
             filename = str(attachment)
             content = attachment.file.read()
             mime = mimetypes.guess_type(attachment.filename)[0]
             _attachments.append((filename, content, mime))
        else:
             _attachments.append(attachment)


    if override_email is not None:
        to = override_email.split(",")
        if cc:
            cc = override_email.split(",")
        if bcc:
            bcc = override_email.split(",")

    if len(to) > 1:
       for to_email in to:
           msg = EmailMultiAlternatives(subject, "Please open with a compatible html email client.", from_email=from_email, to=to_email, attachments=_attachments, cc=cc, bcc=bcc, reply_to=reply_to)
           msg.attach_alternative(main_template, 'text/html')
<<<<<<< HEAD

          #msg = EmailMessage(subject, main_template, to=[to_email],cc=cc, from_email=from_email)
          #msg.content_subtype = 'html'
          #if attachment1:
          #    for a in attachment1:
          #        msg.attach(a)
           msg.send()
    else:
          msg = EmailMultiAlternatives(subject, "Please open with a compatible html email client.", from_email=from_email, to=to, attachments=_attachments, cc=cc, bcc=bcc, reply_to=reply_to)
          msg.attach_alternative(main_template, 'text/html')

=======

          #msg = EmailMessage(subject, main_template, to=[to_email],cc=cc, from_email=from_email)
          #msg.content_subtype = 'html'
          #if attachment1:
          #    for a in attachment1:
          #        msg.attach(a)
           msg.send()
    else:
          msg = EmailMultiAlternatives(subject, "Please open with a compatible html email client.", from_email=from_email, to=to, attachments=_attachments, cc=cc, bcc=bcc, reply_to=reply_to)
          msg.attach_alternative(main_template, 'text/html')

>>>>>>> 51180c2f
          #msg = EmailMessage(subject, main_template, to=to,cc=cc, from_email=from_email)
          #msg.content_subtype = 'html'
          #if attachment1:
          #    for a in attachment1:
          #        msg.attach(a)
          msg.send()
    return True



def send_admissions_booking_invoice(admissionsBooking, request, context_processor):
    email_obj = TemplateEmailBase()
    admissionsLine = AdmissionsLine.objects.get(admissionsBooking=admissionsBooking)
    template = 'mooring/email/admissions_invoice.html'

    cc = None
    bcc = None
    from_email = None
    to = admissionsBooking.customer.email
    subject = 'Admission fee payment invoice for {}'.format(admissionsLine.arrivalDate)

    #email_obj.subject = 'Admission fee payment invoice for {}'.format(admissionsLine.arrivalDate)
    #email_obj.html_template = 'mooring/email/admissions_invoice.html'
    #email_obj.txt_template = 'mooring/email/admissions_invoice.txt'
    #email = admissionsBooking.customer.email

    context = {
        'booking': admissionsBooking,
<<<<<<< HEAD
        'arrivalDate': admissionsLine.arrivalDate
=======
        'arrivalDate': admissionsLine.arrivalDate,
        'context_processor': context_processor
>>>>>>> 51180c2f
    }
    filename = 'invoice-{}({}).pdf'.format(admissionsLine.arrivalDate, admissionsBooking.customer.get_full_name())
    references = [b.invoice_reference for b in admissionsBooking.invoices.all()]
    invoice = Invoice.objects.filter(reference__in=references).order_by('-created')[0]
#    invoice_pdf = create_invoice_pdf_bytes(filename,invoice)
    invoice_pdf = create_invoice_pdf_bytes(filename,invoice, request, context_processor)
#    rottnest_email = default_rottnest_email
#    rottnest_email = default_from_email
    template_group = context_processor['TEMPLATE_GROUP']
    sendHtmlEmail([to],subject,context,template,cc,bcc,from_email,template_group,attachments=[(filename, invoice_pdf, 'application/pdf')])

#    email_obj.send([email], from_address=rottnest_email, context=context, attachments=[(filename, invoice_pdf, 'application/pdf')])


def send_booking_invoice(booking,request, context_processor):

    subject = 'Your booking invoice'
    template = 'mooring/email/booking_invoice.html'
    cc = None
    bcc = None
    from_email = None
<<<<<<< HEAD
    context= {'booking': booking}
=======
    context= {'booking': booking, 'context_processor': context_processor}
>>>>>>> 51180c2f
    to = booking.customer.email

    filename = 'invoice-{}({}-{}).pdf'.format(booking.mooringarea.name,booking.arrival,booking.departure)
    references = [b.invoice_reference for b in booking.invoices.all()]
    invoice = Invoice.objects.filter(reference__in=references).order_by('-created')[0]
    invoice_pdf = create_invoice_pdf_bytes(filename,invoice, request, context_processor)
    template_group = context_processor['TEMPLATE_GROUP']
    sendHtmlEmail([to],subject,context,template,cc,bcc,from_email,template_group,attachments=[(filename, invoice_pdf, 'application/pdf')])


def send_booking_invoice_old(booking, request, context_processor):
    email_obj = TemplateEmailBase()
    email_obj.subject = 'Your booking invoice for {}'.format(booking.mooringarea.name)
    email_obj.html_template = 'mooring/email/invoice.html'
    email_obj.txt_template = 'mooring/email/invoice.txt'

    email = booking.customer.email

    context = {
        'booking': booking,
        'context_processor': context_processor
    }
    filename = 'invoice-{}({}-{}).pdf'.format(booking.mooringarea.name,booking.arrival,booking.departure)
    references = [b.invoice_reference for b in booking.invoices.all()]
    invoice = Invoice.objects.filter(reference__in=references).order_by('-created')[0]
        
    invoice_pdf = create_invoice_pdf_bytes(filename,invoice, request, context_processor)

#    campground_email = booking.mooringarea.email if booking.mooringarea.email else default_campground_email
    campground_email = default_from_email 
    email_obj.send([email], from_address=campground_email, context=context, attachments=[(filename, invoice_pdf, 'application/pdf')])

def send_admissions_booking_confirmation(admissionsBooking, request, context_processor):
    email_obj = TemplateEmailBase()

    admissionsLine = AdmissionsLine.objects.get(admissionsBooking=admissionsBooking)
    subject = 'Admission Fee Payment Confirmation {} on {}'.format(admissionsBooking.confirmation_number,admissionsLine.arrivalDate)
    template = 'mooring/email/admissions_confirmation.html'
    cc = None
    bcc = None
    from_email = None
    template_group = context_processor['TEMPLATE_GROUP']

#    email_obj.subject = 'Admission Fee Payment Confirmation {} on {}'.format(admissionsBooking.confirmation_number,admissionsLine.arrivalDate)
#    email_obj.html_template = 'mooring/email/admissions_confirmation.html'
#    email_obj.txt_template = 'mooring/email/admissions_confirmation.txt'
    email = admissionsBooking.customer.email
    #bcc = [default_rottnest_email]
#    rottnest_email = default_rottnest_email
    #rottnest_email = default_from_email
<<<<<<< HEAD
    my_bookings_url = request.build_absolute_uri('/mybookings/')

    context = {
        'booking': admissionsBooking,
        'my_bookings': my_bookings_url
=======
    my_bookings_url = context_processor['PUBLIC_URL']+'/mybookings/'

    context = {
        'booking': admissionsBooking,
        'my_bookings': my_bookings_url,
        'context_processor': context_processor
>>>>>>> 51180c2f
    }
    att = BytesIO()
    pdf.create_admissions_confirmation(att, admissionsBooking, context_processor)
    att.seek(0)
#    filename = 'confirmation-AD{}({}).pdf'.format(admissionsBooking.id, admissionsBooking.customer.get_full_name())
#    email_obj.send([email], from_address=rottnest_email, context=context, cc=cc, bcc=bcc, attachments=[(filename, att.read(), 'application/pdf')])

    sendHtmlEmail([email],subject,context,template,cc,bcc,from_email,template_group,attachments=[('confirmation-AD{}.pdf'.format(admissionsBooking.id), att.read(), 'application/pdf')])

def send_booking_confirmation(booking,request,context_processor):
    email_obj = TemplateEmailBase()
    email_obj.subject = 'Your booking {} at {} is confirmed'.format(booking.confirmation_number,booking.mooringarea.name)
    email_obj.html_template = 'mooring/email/confirmation.html'
    email_obj.txt_template = 'mooring/email/confirmation.txt'
    from_email = None
<<<<<<< HEAD

=======
>>>>>>> 51180c2f
    email = booking.customer.email

    template = 'mooring/email/booking_confirmation.html'

    cc = None
    bcc = [default_campground_email]
    template_group = context_processor['TEMPLATE_GROUP']

    template_group = context_processor['TEMPLATE_GROUP']

    #campground_email = booking.mooringarea.email if booking.mooringarea.email else default_campground_email
    campground_email = default_from_email
    if campground_email != default_campground_email:
        cc = [campground_email]

    my_bookings_url = context_processor['PUBLIC_URL']+'/mybookings/'
    #booking_availability = request.build_absolute_uri('/availability/?site_id={}'.format(booking.mooringarea.id))
    unpaid_vehicle = False
    mobile_number = booking.customer.mobile_number
    booking_number = booking.details.get('phone',None)
    phone_number = booking.customer.phone_number
    tel = None

    if booking_number:
        tel = booking_number
    elif mobile_number:
        tel = mobile_number
    else:
        tel = phone_number
    tel = tel if tel else ''

    for v in booking.vehicle_payment_status:
        if v.get('Paid') == 'No':
            unpaid_vehicle = True
            break
    additional_info = booking.mooringarea.additional_info if booking.mooringarea.additional_info else ''

    msbs = MooringsiteBooking.objects.filter(booking=booking)
    contact_list = []
    moorings = []
    for m in msbs:
        if m.campsite.mooringarea not in moorings:
            moorings.append(m.campsite.mooringarea)
            contact = m.campsite.mooringarea.contact
            if not any(c['email'] == contact.email for c in contact_list) or not any(c['phone'] == contact.phone_number for c in contact_list):
                line = {'moorings': m.campsite.mooringarea.name, 'email': contact.email, 'phone': contact.phone_number}
                contact_list.append(line)
            else:
                index = next((index for (index, d) in enumerate(contact_list) if d['email'] == contact.email), None)
                contact_list[index]['moorings'] += ', ' + m.campsite.mooringarea.name


<<<<<<< HEAD
    
=======
>>>>>>> 51180c2f
    context = {
        'booking': booking,
        'phone_number': tel,
        'campground_email': campground_email,
        'my_bookings': my_bookings_url,
        #'availability': booking_availability,
        'unpaid_vehicle': unpaid_vehicle,
        'additional_info': additional_info,
        'contact_list': contact_list,
<<<<<<< HEAD
=======
        'context_processor': context_processor
>>>>>>> 51180c2f
    }

    att = BytesIO()
    mooring_booking = []
    if MooringsiteBooking.objects.filter(booking=booking).count() > 0:
        mooring_booking = MooringsiteBooking.objects.filter(booking=booking)
    pdf.create_confirmation(att, booking, mooring_booking,context_processor)
    att.seek(0) 
    subject = "Your mooring booking confirmation"
    if booking.admission_payment:
        subject = "Your mooring booking and admissions confirmation"
        att2 = BytesIO()
        admissionsBooking = AdmissionsBooking.objects.get(id=booking.admission_payment.id)
<<<<<<< HEAD
        pdf.create_admissions_confirmation(att2, admissionsBooking)
=======
        pdf.create_admissions_confirmation(att2, admissionsBooking, context_processor)
>>>>>>> 51180c2f
        att2.seek(0)
        filename = 'confirmation-AD{}.pdf'.format(admissionsBooking.id)
        sendHtmlEmail([email],subject,context,template,cc,bcc,from_email,template_group,attachments=[('confirmation-PS{}.pdf'.format(booking.id), att.read(), 'application/pdf'), (filename, att2.read(), 'application/pdf')])
        #email_obj.send([email], from_address=campground_email, context=context, cc=cc, bcc=bcc, attachments=[('confirmation-PS{}.pdf'.format(booking.id), att.read(), 'application/pdf'), (filename, att2.read(), 'application/pdf')])
    else:
        #email_obj.send([email], from_address=campground_email, context=context, cc=cc, bcc=bcc, attachments=[('confirmation-PS{}.pdf'.format(booking.id), att.read(), 'application/pdf')])
        sendHtmlEmail([email],subject,context,template,cc,bcc,from_email,template_group,attachments=[('confirmation-PS{}.pdf'.format(booking.id), att.read(), 'application/pdf')])
    booking.confirmation_sent = True
    booking.save()


def send_booking_cancelation(booking,request):
    email_obj = TemplateEmailBase()
    email_obj.subject = 'Cancelled: your booking {} at {},{}.'.format(booking.confirmation_number,booking.mooringarea.name,booking.mooringarea.park.name)
    email_obj.html_template = 'mooring/email/cancel.html'
    email_obj.txt_template = 'mooring/email/cancel.txt'

    email = booking.customer.email

    bcc = [default_campground_email]

    #campground_email = booking.mooringarea.email if booking.mooringarea.email else default_campground_email
    campground_email = default_from_email
    my_bookings_url = '{}mybookings/'.format(settings.PARKSTAY_EXTERNAL_URL)
    context = {
        'booking': booking,
        'my_bookings': my_bookings_url,
        'campground_email': campground_email
    }

    email_obj.send([email], from_address=campground_email, cc=[campground_email], bcc=bcc, context=context)

def send_booking_lapse(booking):
    email_obj = TemplateEmailBase()
    email_obj.subject = 'Your booking for {} has expired'.format(booking.campground.name)
    email_obj.html_template = 'mooring/email/lapse.html'
    email_obj.txt_template = 'mooring/email/lapse.txt'

    email = booking.customer.email

    context = {
        'booking': booking,
        'settings': settings,
    }
    email_obj.send([email], from_address=default_from_email, context=context)

def send_booking_period_email(moorings, group, days):
    email_obj = TemplateEmailBase()
    email_obj.subject = "Moorings with Booking Period Gaps"
    email_obj.html_template = 'mooring/email/bpemail.html'
    email_obj.txt_template = 'mooring/email/bpemail.txt'

    members = group.members.all()
    emails = []
    if not settings.PRODUCTION_EMAIL:
        emails.append(settings.NON_PROD_EMAIL)
    else:
        for mem in members:
            if is_inventory(mem):
                emails.append(mem.email)

    context = {
        'moorings': moorings,
        'days': days
    }
    email_obj.send(emails, from_address=default_from_email, context=context)

<<<<<<< HEAD
=======
### Admission Emails
def send_refund_failure_email_admissions(booking, context_processor):

    subject = 'Failed to refund for {}, requires manual intervention.'.format(booking)
    template = 'mooring/email/refund_failed_admissions.html'
    cc = None
    bcc = None
    from_email = None
    context= {'booking': booking, 'context_processor': context_processor}
    template_group = context_processor['TEMPLATE_GROUP']
    if not settings.PRODUCTION_EMAIL:
       to = settings.NON_PROD_EMAIL
       sendHtmlEmail([to],subject,context,template,cc,bcc,from_email,template_group,attachments=None)
    else:
       for u in user_list:
          to = u.email
          sendHtmlEmail([to],subject,context,template,cc,bcc,from_email,template_group,attachments=None)


def send_refund_completed_email_customer_admissions(booking, context_processor):
    subject = 'Your refund for booking {} was completed.'.format(booking.id)
    template = 'mooring/email/refund_completed_customer_admissions.html'
    cc = None
    bcc = None
    from_email = None
    context= {'booking': booking, 'context_processor': context_processor}
    to = booking.customer.email
    template_group = context_processor['TEMPLATE_GROUP']
    sendHtmlEmail([to],subject,context,template,cc,bcc,from_email,template_group,attachments=None)

def send_refund_failure_email_customer_admissions(booking, context_processor):

    subject = 'Your refund for booking has failed {}.'.format(booking.id)
    template = 'mooring/email/refund_failed_customer_admissions.html'
    cc = None
    bcc = None
    from_email = None
    context= {'booking': booking, 'context_processor': context_processor}
    to = booking.customer.email
    template_group = context_processor['TEMPLATE_GROUP']
    sendHtmlEmail([to],subject,context,template,cc,bcc,from_email,template_group,attachments=None)
####
>>>>>>> 51180c2f

def send_refund_failure_email(booking, context_processor):

    subject = 'Failed to refund for {}, requires manual intervention.'.format(booking)
    template = 'mooring/email/refund_failed.html'
    cc = None
    bcc = None
    from_email = None
<<<<<<< HEAD
    context= {'booking': booking}
=======
    context= {'booking': booking, 'context_processor': context_processor}
>>>>>>> 51180c2f
    template_group = context_processor['TEMPLATE_GROUP']
    if not settings.PRODUCTION_EMAIL:
       to = settings.NON_PROD_EMAIL
       sendHtmlEmail([to],subject,context,template,cc,bcc,from_email,template_group,attachments=None)
    else:
       for u in user_list:
          to = u.email
          sendHtmlEmail([to],subject,context,template,cc,bcc,from_email,template_group,attachments=None)

<<<<<<< HEAD
=======

def send_refund_completed_email_customer(booking, context_processor):
    subject = 'Your refund for booking {} was completed.'.format(booking.id)
    template = 'mooring/email/refund_completed_customer.html'
    cc = None
    bcc = None
    from_email = None
    context= {'booking': booking, 'context_processor': context_processor}
    to = booking.customer.email
    template_group = context_processor['TEMPLATE_GROUP']
    sendHtmlEmail([to],subject,context,template,cc,bcc,from_email,template_group,attachments=None)

>>>>>>> 51180c2f
def send_refund_failure_email_customer(booking, context_processor):

    subject = 'Your refund for booking has failed {}.'.format(booking.id)
    template = 'mooring/email/refund_failed_customer.html'
    cc = None
    bcc = None
    from_email = None
<<<<<<< HEAD
    context= {'booking': booking}
=======
    context= {'booking': booking, 'context_processor': context_processor}
>>>>>>> 51180c2f
    to = booking.customer.email
    template_group = context_processor['TEMPLATE_GROUP']
    sendHtmlEmail([to],subject,context,template,cc,bcc,from_email,template_group,attachments=None)

def send_booking_cancellation_email_customer(booking, context_processor):

    subject = 'Your booking with ref {} has been cancelled.'.format(booking.id)
    template = 'mooring/email/booking_cancelled_customer.html'
    cc = None
    bcc = None
    from_email = None
<<<<<<< HEAD
    context= {'booking': booking}
=======
    context= {'booking': booking, 'context_processor': context_processor}
>>>>>>> 51180c2f
    to = booking.customer.email
    template_group = context_processor['TEMPLATE_GROUP']
    sendHtmlEmail([to],subject,context,template,cc,bcc,from_email,template_group,attachments=None)

def send_refund_failure_email_old(booking):
    email_obj = TemplateEmailBase2()
    email_obj.subject = 'Failed to refund for {}, requires manual intervention.'.format(booking)
    email_obj.html_template = 'mooring/email/refund_failed.html'
    email_obj.txt_template = 'mooring/email/refund_failed.txt'

    # email = booking.customer.email
    email = 'jason.moore@dbca.wa.gov.au'
    context = {
        'booking': booking,
    }

    pa = Group.objects.get(name='Payments Officers')
    ma = Group.objects.get(name="Mooring Admin")
    user_list = EmailUser.objects.filter(groups__in=[pa,ma]).distinct()

    ### REMOVE ###
    for u in user_list:
       email = u.email
       email_obj.send([email], from_address=default_from_email, context=context)
    ### REM<O ####
    if not settings.PRODUCTION_EMAIL:
       email = settings.NON_PROD_EMAIL
       email_obj.send([email], from_address=default_from_email, context=context)
    else:
       for u in user_list:
          email = u.email
          email_obj.send([email], from_address=default_from_email, context=context)

def send_registered_vessels_email(content):
    email_obj = TemplateEmailBase()
    email_obj.subject = 'Lotus notes extract run.'
    email_obj.html_template = 'mooring/email/reg_ves.html'
    email_obj.txt_template = 'mooring/email/reg_ves.txt'

#    if not settings.PRODUCTION_EMAIL:
#        emails.append(settings.NON_PROD_EMAIL)
#    else:
    emails = []
    admin_emails = settings.NOTIFICATION_EMAIL
    ae = admin_emails.split(',')
    for i in ae:
        emails.append(i)


    loc = AdmissionsLocation.objects.filter(key='ria')
    if loc.count() > 0:
        group = loc[0].mooring_group
        if group:
            for mem in group.members.all():
                if is_admin(mem):
                    emails.append(mem.email)


     

    context = {
        'content': content
    }
    
    email_obj.send(emails, from_address=default_from_email, context=context)



<|MERGE_RESOLUTION|>--- conflicted
+++ resolved
@@ -89,7 +89,6 @@
        for to_email in to:
            msg = EmailMultiAlternatives(subject, "Please open with a compatible html email client.", from_email=from_email, to=to_email, attachments=_attachments, cc=cc, bcc=bcc, reply_to=reply_to)
            msg.attach_alternative(main_template, 'text/html')
-<<<<<<< HEAD
 
           #msg = EmailMessage(subject, main_template, to=[to_email],cc=cc, from_email=from_email)
           #msg.content_subtype = 'html'
@@ -101,19 +100,6 @@
           msg = EmailMultiAlternatives(subject, "Please open with a compatible html email client.", from_email=from_email, to=to, attachments=_attachments, cc=cc, bcc=bcc, reply_to=reply_to)
           msg.attach_alternative(main_template, 'text/html')
 
-=======
-
-          #msg = EmailMessage(subject, main_template, to=[to_email],cc=cc, from_email=from_email)
-          #msg.content_subtype = 'html'
-          #if attachment1:
-          #    for a in attachment1:
-          #        msg.attach(a)
-           msg.send()
-    else:
-          msg = EmailMultiAlternatives(subject, "Please open with a compatible html email client.", from_email=from_email, to=to, attachments=_attachments, cc=cc, bcc=bcc, reply_to=reply_to)
-          msg.attach_alternative(main_template, 'text/html')
-
->>>>>>> 51180c2f
           #msg = EmailMessage(subject, main_template, to=to,cc=cc, from_email=from_email)
           #msg.content_subtype = 'html'
           #if attachment1:
@@ -142,12 +128,8 @@
 
     context = {
         'booking': admissionsBooking,
-<<<<<<< HEAD
-        'arrivalDate': admissionsLine.arrivalDate
-=======
         'arrivalDate': admissionsLine.arrivalDate,
         'context_processor': context_processor
->>>>>>> 51180c2f
     }
     filename = 'invoice-{}({}).pdf'.format(admissionsLine.arrivalDate, admissionsBooking.customer.get_full_name())
     references = [b.invoice_reference for b in admissionsBooking.invoices.all()]
@@ -169,11 +151,7 @@
     cc = None
     bcc = None
     from_email = None
-<<<<<<< HEAD
-    context= {'booking': booking}
-=======
-    context= {'booking': booking, 'context_processor': context_processor}
->>>>>>> 51180c2f
+    context= {'booking': booking, 'context_processor': context_processor}
     to = booking.customer.email
 
     filename = 'invoice-{}({}-{}).pdf'.format(booking.mooringarea.name,booking.arrival,booking.departure)
@@ -224,20 +202,12 @@
     #bcc = [default_rottnest_email]
 #    rottnest_email = default_rottnest_email
     #rottnest_email = default_from_email
-<<<<<<< HEAD
-    my_bookings_url = request.build_absolute_uri('/mybookings/')
-
-    context = {
-        'booking': admissionsBooking,
-        'my_bookings': my_bookings_url
-=======
     my_bookings_url = context_processor['PUBLIC_URL']+'/mybookings/'
 
     context = {
         'booking': admissionsBooking,
         'my_bookings': my_bookings_url,
         'context_processor': context_processor
->>>>>>> 51180c2f
     }
     att = BytesIO()
     pdf.create_admissions_confirmation(att, admissionsBooking, context_processor)
@@ -253,18 +223,12 @@
     email_obj.html_template = 'mooring/email/confirmation.html'
     email_obj.txt_template = 'mooring/email/confirmation.txt'
     from_email = None
-<<<<<<< HEAD
-
-=======
->>>>>>> 51180c2f
     email = booking.customer.email
 
     template = 'mooring/email/booking_confirmation.html'
 
     cc = None
     bcc = [default_campground_email]
-    template_group = context_processor['TEMPLATE_GROUP']
-
     template_group = context_processor['TEMPLATE_GROUP']
 
     #campground_email = booking.mooringarea.email if booking.mooringarea.email else default_campground_email
@@ -309,10 +273,6 @@
                 contact_list[index]['moorings'] += ', ' + m.campsite.mooringarea.name
 
 
-<<<<<<< HEAD
-    
-=======
->>>>>>> 51180c2f
     context = {
         'booking': booking,
         'phone_number': tel,
@@ -322,10 +282,7 @@
         'unpaid_vehicle': unpaid_vehicle,
         'additional_info': additional_info,
         'contact_list': contact_list,
-<<<<<<< HEAD
-=======
         'context_processor': context_processor
->>>>>>> 51180c2f
     }
 
     att = BytesIO()
@@ -339,11 +296,7 @@
         subject = "Your mooring booking and admissions confirmation"
         att2 = BytesIO()
         admissionsBooking = AdmissionsBooking.objects.get(id=booking.admission_payment.id)
-<<<<<<< HEAD
-        pdf.create_admissions_confirmation(att2, admissionsBooking)
-=======
         pdf.create_admissions_confirmation(att2, admissionsBooking, context_processor)
->>>>>>> 51180c2f
         att2.seek(0)
         filename = 'confirmation-AD{}.pdf'.format(admissionsBooking.id)
         sendHtmlEmail([email],subject,context,template,cc,bcc,from_email,template_group,attachments=[('confirmation-PS{}.pdf'.format(booking.id), att.read(), 'application/pdf'), (filename, att2.read(), 'application/pdf')])
@@ -411,8 +364,6 @@
     }
     email_obj.send(emails, from_address=default_from_email, context=context)
 
-<<<<<<< HEAD
-=======
 ### Admission Emails
 def send_refund_failure_email_admissions(booking, context_processor):
 
@@ -455,7 +406,6 @@
     template_group = context_processor['TEMPLATE_GROUP']
     sendHtmlEmail([to],subject,context,template,cc,bcc,from_email,template_group,attachments=None)
 ####
->>>>>>> 51180c2f
 
 def send_refund_failure_email(booking, context_processor):
 
@@ -464,11 +414,7 @@
     cc = None
     bcc = None
     from_email = None
-<<<<<<< HEAD
-    context= {'booking': booking}
-=======
-    context= {'booking': booking, 'context_processor': context_processor}
->>>>>>> 51180c2f
+    context= {'booking': booking, 'context_processor': context_processor}
     template_group = context_processor['TEMPLATE_GROUP']
     if not settings.PRODUCTION_EMAIL:
        to = settings.NON_PROD_EMAIL
@@ -478,8 +424,6 @@
           to = u.email
           sendHtmlEmail([to],subject,context,template,cc,bcc,from_email,template_group,attachments=None)
 
-<<<<<<< HEAD
-=======
 
 def send_refund_completed_email_customer(booking, context_processor):
     subject = 'Your refund for booking {} was completed.'.format(booking.id)
@@ -492,7 +436,6 @@
     template_group = context_processor['TEMPLATE_GROUP']
     sendHtmlEmail([to],subject,context,template,cc,bcc,from_email,template_group,attachments=None)
 
->>>>>>> 51180c2f
 def send_refund_failure_email_customer(booking, context_processor):
 
     subject = 'Your refund for booking has failed {}.'.format(booking.id)
@@ -500,11 +443,7 @@
     cc = None
     bcc = None
     from_email = None
-<<<<<<< HEAD
-    context= {'booking': booking}
-=======
-    context= {'booking': booking, 'context_processor': context_processor}
->>>>>>> 51180c2f
+    context= {'booking': booking, 'context_processor': context_processor}
     to = booking.customer.email
     template_group = context_processor['TEMPLATE_GROUP']
     sendHtmlEmail([to],subject,context,template,cc,bcc,from_email,template_group,attachments=None)
@@ -516,11 +455,7 @@
     cc = None
     bcc = None
     from_email = None
-<<<<<<< HEAD
-    context= {'booking': booking}
-=======
-    context= {'booking': booking, 'context_processor': context_processor}
->>>>>>> 51180c2f
+    context= {'booking': booking, 'context_processor': context_processor}
     to = booking.customer.email
     template_group = context_processor['TEMPLATE_GROUP']
     sendHtmlEmail([to],subject,context,template,cc,bcc,from_email,template_group,attachments=None)
