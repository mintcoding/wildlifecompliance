from django import forms
from ledger.address.models import Country
from mooring import models
from crispy_forms.helper import FormHelper
from crispy_forms.layout import Layout, Submit, HTML, Fieldset, MultiField, Div
from django.forms import Form, ModelForm, ChoiceField, FileField, CharField, Textarea, ClearableFileInput, HiddenInput, Field, RadioSelect, ModelChoiceField, Select

class BaseFormHelper(FormHelper):
    form_class = 'form-horizontal'
    label_class = 'col-xs-12 col-sm-4 col-md-3 col-lg-2'
    field_class = 'col-xs-12 col-sm-8 col-md-6 col-lg-4'


class LoginForm(forms.Form):
    email = forms.EmailField(max_length=254)

VEHICLE_TYPES = (
    ('0', 'Vessel'),
#    ('1', 'Vehicle (concession)'),
#    ('2', 'Motorcycle')
)

class CancelGroupForm(forms.ModelForm):
    mooring_group = ChoiceField(choices=[],)

    class Meta:
        model = models.CancelGroup
        fields = ['name','cancel_period','mooring_group']

    def __init__(self, *args, **kwargs):
        # User must be passed in as a kwarg.
        super(CancelGroupForm, self).__init__(*args, **kwargs)
        self.helper = BaseFormHelper()
        self.fields['mooring_group'].choices = []
        if 'mooring_group_choices' in self.initial:
            self.fields['mooring_group'].choices = self.initial['mooring_group_choices'] 

        self.helper.form_id = 'id_cancel_group_form'
        #self.helper.attrs = {'novalidate': ''}
        #self.helper.add_input(Submit('Continue', 'Continue', css_class='btn-lg'))


class DeleteBookingPeriodOptionForm(forms.ModelForm):
    class Meta:
        model = models.BookingPeriodOption
        fields = []

    def __init__(self, *args, **kwargs):
        # User must be passed in as a kwarg.
        super(DeleteBookingPeriodOptionForm, self).__init__(*args, **kwargs)
        self.helper = BaseFormHelper()
        self.helper.form_id = 'id_delet_form'
        self.helper.add_input(Submit('Delete', 'Delete', css_class='btn-lg', style='margin-top: 15px;' ))


class BookingPeriodOptionForm(forms.ModelForm):
    #mooring_group = ChoiceField(choices=[],)
    class Meta:
        model = models.BookingPeriodOption
<<<<<<< HEAD
        fields = ['period_name','option_description','small_price','medium_price','large_price','start_time','finish_time','change_group','cancel_group']
=======
        fields = ['period_name','option_description','small_price','medium_price','large_price','start_time','finish_time','change_group','cancel_group','caption']
>>>>>>> 51180c2f

    def __init__(self, *args, **kwargs):
        # User must be passed in as a kwarg.
        super(BookingPeriodOptionForm, self).__init__(*args, **kwargs)
        self.helper = BaseFormHelper()
        self.fields['change_group'].choices = []
        self.fields['cancel_group'].choices = []
        if 'change_group_choices'  in self.initial:
            self.fields['change_group'].choices = self.initial['change_group_choices']
        if 'cancel_group_choices'  in self.initial:
            self.fields['cancel_group'].choices = self.initial['cancel_group_choices']


        for f in self.fields:
           self.fields[f].widget.attrs.update({'class': 'form-control'})

        self.helper.form_id = 'id_change_group_form'
        if self.initial['action'] == 'edit':
           self.helper.add_input(Submit('Update', 'Update', css_class='btn-lg', style='margin-top: 15px;' ))
        else:
           self.helper.add_input(Submit('Create', 'Create', css_class='btn-lg', style='margin-top: 15px;' ))

class ChangeGroupForm(forms.ModelForm):

    class Meta:
        model = models.ChangeGroup 
        fields = ['name','change_period','mooring_group']

    def __init__(self, *args, **kwargs):
        # User must be passed in as a kwarg.
        super(ChangeGroupForm, self).__init__(*args, **kwargs)
        self.helper = BaseFormHelper()
        self.fields['mooring_group'].choices = []
        if 'mooring_group_choices' in self.initial:
            self.fields['mooring_group'].choices = self.initial['mooring_group_choices']
        self.helper.form_id = 'id_change_group_form'
        #self.helper.attrs = {'novalidate': ''}
        #self.helper.add_input(Submit('Continue', 'Continue', css_class='btn-lg'))

class FailedRefundCompletedForm(forms.ModelForm):

    class Meta:
        model = models.RefundFailed
        fields = []

    def __init__(self, *args, **kwargs):
        # User must be passed in as a kwarg.
        super(FailedRefundCompletedForm, self).__init__(*args, **kwargs)
        self.helper = BaseFormHelper()
        self.helper.form_id = 'id_refund_failed_form'
        #self.helper.attrs = {'novalidate': ''}
        self.helper.add_input(Submit('Complete', 'Complete', css_class='btn-lg'))
        self.helper.add_input(Submit('cancel', 'Cancel', css_class='btn-lg'))

class BookingPeriodForm(forms.ModelForm):
    #mooring_group = ChoiceField(choices=[],)
    class Meta:
        model = models.BookingPeriod
        fields = ['name','mooring_group']

    def __init__(self, *args, **kwargs):
        # User must be passed in as a kwarg.
        super(BookingPeriodForm, self).__init__(*args, **kwargs)
        self.helper = BaseFormHelper()
        self.fields['mooring_group'].choices = []
        if 'mooring_group_choices'  in self.initial:
            self.fields['mooring_group'].choices = self.initial['mooring_group_choices']
        for f in self.fields:
           self.fields[f].widget.attrs.update({'class': 'form-control'})

        self.helper.form_id = 'id_change_group_form'
        if self.initial['action'] == 'edit':
           self.helper.add_input(Submit('Update', 'Update', css_class='btn-lg', style='margin-top: 15px;' ))
        else:
           self.helper.add_input(Submit('Create', 'Create', css_class='btn-lg', style='margin-top: 15px;'))


class UpdateChangeGroupForm(forms.ModelForm):
    #mooring_group = ChoiceField(choices=[],)
    class Meta:
        model = models.ChangeGroup
        fields = ['name','mooring_group']

    def __init__(self, *args, **kwargs):
        # User must be passed in as a kwarg.
        super(UpdateChangeGroupForm, self).__init__(*args, **kwargs)
        self.helper = BaseFormHelper()
        self.fields['mooring_group'].choices = []
        if 'mooring_group_choices'  in self.initial:
            self.fields['mooring_group'].choices = self.initial['mooring_group_choices']
        for f in self.fields:
           self.fields[f].widget.attrs.update({'class': 'form-control'})

        self.helper.form_id = 'id_change_group_form'
        if self.initial['action'] == 'edit':
           self.helper.add_input(Submit('Update', 'Update', css_class='btn-lg', style='margin-top: 15px;' ))
        else:
           self.helper.add_input(Submit('Create', 'Create', css_class='btn-lg', style='margin-top: 15px;' ))


class UpdateCancelGroupForm(forms.ModelForm):

    class Meta:
        model = models.CancelGroup
        fields = ['name','mooring_group']

    def __init__(self, *args, **kwargs):
        # User must be passed in as a kwarg.
        super(UpdateCancelGroupForm, self).__init__(*args, **kwargs)
        self.helper = BaseFormHelper()
        self.fields['mooring_group'].choices = self.initial['mooring_group_choices']
#        self.fields['name'].class = 'form-control'
        for f in self.fields:
           self.fields[f].widget.attrs.update({'class': 'form-control'})

        self.helper.form_id = 'id_change_group_form'
        if self.initial['action'] == 'edit':
           self.helper.add_input(Submit('Update', 'Update', css_class='btn-lg', style='margin-top: 15px;' ))
        else:
           self.helper.add_input(Submit('Create', 'Create', css_class='btn-lg', style='margin-top: 15px;'))


class UpdateChangeOptionForm(forms.ModelForm):

    class Meta:
        model = models.ChangePricePeriod
        fields = ['calulation_type','percentage','amount','days']

    def __init__(self, *args, **kwargs):
        # User must be passed in as a kwarg.
        super(UpdateChangeOptionForm, self).__init__(*args, **kwargs)
        self.helper = BaseFormHelper()
#        self.fields['name'].class = 'form-control'
        for f in self.fields:
           self.fields[f].widget.attrs.update({'class': 'form-control'})

        self.fields['percentage'].required = False
        self.fields['amount'].required = False
        self.helper.form_id = 'id_change_group_form'
        if self.initial['action'] == 'edit':
           self.helper.add_input(Submit('Update', 'Update', css_class='btn-lg', style='margin-top: 15px;' ))
        else:
           self.helper.add_input(Submit('Create', 'Create', css_class='btn-lg', style='margin-top: 15px;' ))


class UpdateCancelOptionForm(forms.ModelForm):

    class Meta:
        model = models.CancelPricePeriod
        fields = ['calulation_type','percentage','amount','days']

    def __init__(self, *args, **kwargs):
        # User must be passed in as a kwarg.
        super(UpdateCancelOptionForm, self).__init__(*args, **kwargs)

        self.helper = BaseFormHelper()
#        self.fields['name'].class = 'form-control'
        for f in self.fields:
           self.fields[f].widget.attrs.update({'class': 'form-control'})

        self.fields['percentage'].required = False
        self.fields['amount'].required = False

        self.helper.form_id = 'id_cancel_group_form'
        if self.initial['action'] == 'edit': 
           self.helper.add_input(Submit('Update', 'Update', css_class='btn-lg', style='margin-top: 15px;' ))
        else:
           self.helper.add_input(Submit('Create', 'Create', css_class='btn-lg', style='margin-top: 15px;' ))
   


class VehicleInfoForm(forms.Form):
    vehicle_rego = forms.CharField(label="Vessel Registration", widget=forms.TextInput(attrs={'required':True}))
    vehicle_type = forms.ChoiceField(label="Vessel Type", choices=VEHICLE_TYPES)
    entry_fee = forms.BooleanField(required=False, label="Entry fee")

VehicleInfoFormset = forms.formset_factory(VehicleInfoForm, extra=1, max_num=8)




class MakeBookingsForm(forms.Form):
    num_adult = forms.IntegerField(min_value=0, max_value=16, label="Adults (non-concessions)")
    num_child = forms.IntegerField(min_value=0, max_value=16, label="Children (ages 6-15)")
    num_concession = forms.IntegerField(min_value=0, max_value=16, label="Concessions")
    num_infant = forms.IntegerField(min_value=0, max_value=16, label="Infants (ages 0-5)")
    first_name = forms.CharField(label="Given Name(s)")
    last_name = forms.CharField(widget=forms.TextInput(attrs={'required':True}), label="Last Name")
<<<<<<< HEAD
    phone = forms.CharField(widget=forms.TextInput(attrs={'required':True}))
=======
    phone = forms.CharField(widget=forms.TextInput(attrs={'required':True}), label="Phone (mobile preferred)")
>>>>>>> 51180c2f
    postcode = forms.CharField(max_length=4, label="Post Code",widget=forms.TextInput(attrs={'required':True}))
    country = forms.ModelChoiceField(queryset=Country.objects.all(), to_field_name="iso_3166_1_a2")
    email = forms.EmailField(label="Email", widget=forms.TextInput(attrs={'required':True}))
    confirm_email = forms.EmailField(label ="Confirm Email", widget=forms.TextInput(attrs={'required':True}))

    def __init__(self, *args, **kwargs):
        super(MakeBookingsForm, self).__init__(*args, **kwargs)
        self.fields['first_name'].widget.attrs['required'] = True 

    def clean(self):
        super(MakeBookingsForm, self).clean()

#        if ('num_adult' in self.cleaned_data and 'num_concession' in self.cleaned_data):
        if ('num_mooring' in self.cleaned_data):
            if (self.cleaned_data.get('num_mooring')) < 1:
                raise forms.ValidationError('Booking requires at least 1 guest that is an adult or concession.')



class AnonymousMakeBookingsForm(MakeBookingsForm):
    email = forms.EmailField(label="Email", widget=forms.TextInput(attrs={'required':True}))
    confirm_email = forms.EmailField(label ="Confirm Email", widget=forms.TextInput(attrs={'required':True}))

    def clean(self):
        super(AnonymousMakeBookingsForm, self).clean()

        if ('email' in self.cleaned_data and 'confirm_email' in self.cleaned_data):
            if (self.cleaned_data.get('email') != self.cleaned_data.get('confirm_email')):
                raise forms.ValidationError('Email and confirmation email fields do not match.')
<|MERGE_RESOLUTION|>--- conflicted
+++ resolved
@@ -57,11 +57,7 @@
     #mooring_group = ChoiceField(choices=[],)
     class Meta:
         model = models.BookingPeriodOption
-<<<<<<< HEAD
-        fields = ['period_name','option_description','small_price','medium_price','large_price','start_time','finish_time','change_group','cancel_group']
-=======
         fields = ['period_name','option_description','small_price','medium_price','large_price','start_time','finish_time','change_group','cancel_group','caption']
->>>>>>> 51180c2f
 
     def __init__(self, *args, **kwargs):
         # User must be passed in as a kwarg.
@@ -250,11 +246,7 @@
     num_infant = forms.IntegerField(min_value=0, max_value=16, label="Infants (ages 0-5)")
     first_name = forms.CharField(label="Given Name(s)")
     last_name = forms.CharField(widget=forms.TextInput(attrs={'required':True}), label="Last Name")
-<<<<<<< HEAD
-    phone = forms.CharField(widget=forms.TextInput(attrs={'required':True}))
-=======
     phone = forms.CharField(widget=forms.TextInput(attrs={'required':True}), label="Phone (mobile preferred)")
->>>>>>> 51180c2f
     postcode = forms.CharField(max_length=4, label="Post Code",widget=forms.TextInput(attrs={'required':True}))
     country = forms.ModelChoiceField(queryset=Country.objects.all(), to_field_name="iso_3166_1_a2")
     email = forms.EmailField(label="Email", widget=forms.TextInput(attrs={'required':True}))
