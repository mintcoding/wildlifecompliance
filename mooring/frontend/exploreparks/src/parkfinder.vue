<!DOCTYPE html>
<template>
    <div v-cloak class="f6inject">
       <div class="row">
            <div class="small-12 medium-3 large-6 columns search-params">
        <div class="columns small-12 medium-12 large-12" v-show="current_booking.length > 0">
             


        <div class="row">
                <div class="columns small-12 medium-12 large-12" >
                      <button  title="Please add items into your trolley." v-show="ongoing_booking" style="color: #FFFFFF; background-color: rgb(255, 0, 0);" class="button small-12 medium-12 large-12" >Time Left {{ timeleft }}</button>  <a  v-show="current_booking.length > 0" class="button small-12 medium-12 large-12" :href="parkstayUrl+'/booking'" style="border-radius: 4px; border: 1px solid #2e6da4">Proceed to Check Out</a> <a type="button" :href="parkstayUrl+'/booking/abort'" class="button float-right warning continueBooking" style="color: #fff; background-color: #f0ad4e;  border-color: #eea236; border-radius: 4px;">
                            Cancel in-progress booking
                        </a>
		</div>
                <div class="small-12 medium-12 large-12">
                        <div class="panel panel-default">
                             <div class="panel-heading"><h3 class="panel-title">Trolley: <span id='total_trolley'>${{ total_booking }}</span></h3></div>
                              <div class='columns small-12 medium-12 large-12'>
                                 <div v-for="item in current_booking" class="row small-12 medium-12 large-12">
                                         <div class="columns small-12 medium-9 large-9">{{ item.item }}</div>
                                         <div class="columns small-12 medium-2 large-2">${{ item.amount }}</div>
                                         <div class="columns small-12 medium-1 large-1"><a v-show="item.past_booking == false" style='color: red; opacity: 1;' type="button" class="close" @click="deleteBooking(item.id)">x</a></div>
                                 </div>
                              </div>
                        </div>
                </div>
        </div>
        </div>

                <div class="row">
                    <div class="small-12 columns">
                        <label>Search <input class="input-group-field" id="searchInput" type="text" placeholder="Search for mooring's..."/></label>
                    </div>
                </div>
                <div class="row">
<<<<<<< HEAD
                    <div class="small-12 medium-12 large-3 columns">
                        <label>Arrival <input id="dateArrival" autocomplete="off" name="arrival" type="text" placeholder="dd/mm/yyyy" v-on:change="updateDates"/></label>
                    </div>
                    <div class="small-12 medium-12 large-3 columns">
                        <label>Departure <input id="dateDeparture" autocomplete="off" name="departure" type="text" placeholder="dd/mm/yyyy" v-on:change="updateDates"/></label>
                    </div>
                    <div class="small-12 medium-12 large-3 columns" style='display:none'>
=======
                    <div class="small-12 medium-12 large-6 columns">
                        <label>Arrival <input id="dateArrival" autocomplete="off" name="arrival" type="text" placeholder="dd/mm/yyyy" v-on:change="updateDates"/></label>
                    </div>
                    <div class="small-12 medium-12 large-6 columns">
                        <label>Departure <input id="dateDeparture" autocomplete="off" name="departure" type="text" placeholder="dd/mm/yyyy" v-on:change="updateDates"/></label>
                    </div>
                    
                    <div class="small-12 medium-12 large-12 columns" style="display:none;">
                        <label><input type="checkbox" v-model="bookableOnly"/> Show bookable moorings only</label>
                    </div>
                </div>
                <div class="row"><div class="small-12 columns">
                    <hr/>
                </div>
                </div>
                <div class="row">
                    <div class="small-12 medium-12 large-6 columns">
                    <label>Vessel Registration  <input v-on:blur="searchRego()" v-model="vesselRego" id="vesselRego" name="vessel_rego" type="text" placeholder="REGO134" style="text-transform:uppercase" /></label>
                    </div>
                    <div class="small-12 medium-12 large-6 columns">
                    <label>Vessel Size (Meters) <input v-model="vesselSize" id="vesselSize" name="vessel_size" type="number" placeholder="35" /></label>
                    </div>
                    <div class="small-12 medium-12 large-6 columns">
                    <label>Vessel Draft (Meters) <input v-model="vesselDraft" id="vesselDraft" name="vessel_draft" type="number" placeholder="10" /></label>
                    </div>
                    <div class="small-12 medium-12 large-6 columns">
                    <label>Vessel Beams (Meters)  <input v-model="vesselBeam" id="vesselBeam" name="vessel_beams" type="number" placeholder="3" /></label>
                    </div>
                    <div class="small-12 medium-12 large-6 columns">
                    <label>Vessel Weight (Tons)  <input v-model="vesselWeight" id="vesselWeight" name="vessel_weight" type="number" placeholder="2" /></label>
                    </div>
                    <div class="small-12 medium-12 large-6 columns" >
>>>>>>> 7df6982c
                        <label>
                            Guests <input type="button" class="button formButton" v-bind:value="numPeople" data-toggle="guests-dropdown"/>
                        </label>
                        <div class="dropdown-pane" id="guests-dropdown" data-dropdown data-auto-focus="true">
                            <div class="row">
                                <div class="small-6 columns">
                                    <label for="num_adults" class="text-right">Adults (ages 12+)<label>
                                </div>
                                <div class="small-6 columns">
                                    <input type="number" id="numAdults" name="num_adults" v-model="numAdults" min="0" max="16"/></label>
                                </div>
                            </div>
                            <div class="row" style="display:none;">
                                <div class="small-6 columns">
                                    <label for="num_concessions" class="text-right"><span class="has-tip" title="Holders of one of the following Australian-issued cards:
                                        - Seniors Card
                                        - Age Pension
                                        - Disability Support
                                        - Carer Payment
                                        - Carer Allowance
                                        - Companion Card
                                        - Department of Veterans' Affairs">Concessions</span>
                                    </label>
                                </div><div class="small-6 columns">
                                    <input type="number" id="numConcessions" name="num_concessions" v-model="numConcessions" min="0" max="16"/></label>
                                </div>
                            </div>
                            <div class="row">
                                <div class="small-6 columns">
                                    <label for="num_children" class="text-right">Children (ages 4-12)<label>
                                </div>
                                <div class="small-6 columns">
                                    <input type="number" id="numChildren" name="num_children" v-model="numChildren" min="0" max="16"/></label>
                                </div>
                            </div>
                            <div class="row">
                                <div class="small-6 columns">
                                    <label for="num_children" class="text-right">Infants (ages 0-4)<label>
                                </div>
                                <div class="small-6 columns">
                                    <input type="number" id="numInfants" name="num_infants" v-model="numInfants" min="0" max="16"/></label>
                                </div>
                            </div>
                            <div class="row" style="display:none;">
                                <div class="small-6 columns">
                                    <label for="num_children" class="text-right">Moorings<label>
                                </div>
                                <div class="small-6 columns">
                                    <input type="number" id="numMooring" name="num_mooring" v-model="numMooring" min="0" max="16"/></label>
                                </div>
                            </div>

                       </div>
<<<<<<< HEAD
                       </div>
                     <div class="small-12 medium-12 large-3 columns">
                        <label>Vessel Size (meters) <input id="vesselSize" name="vessel_size" type="number"  placeholder="35" /></label>
                      </div>
                     <div class="small-12 medium-12 large-3 columns">
                        <label>Vessel Draft (meters) <input id="vesselDraft" name="vessel_draft" type="number" placeholder="35" /></label>
                      </div>

                    <div class="small-12 medium-12 large-12 columns">
                        <label><input type="checkbox" v-model="bookableOnly"/> Show bookable moorings only</label>
=======
>>>>>>> 7df6982c
                    </div>
                </div>
                <div class="row">
                    <div class="small-12 columns">
                    <hr/>
                    </div>
                </div>
                <div class="row">
                    <div class="small-12 medium-12 large-12 columns">
                        <label>Mooring</label>
                    </div>
                    <div class="small-12 medium-12 large-4 columns">
                        <label><input type="radio" name="gear_type" value="all" v-model="gearType" class="show-for-sr" v-on:change="reload()"/><i class="symb RC3"></i> All types</label>
                    </div>
                    <div class="small-12 medium-12 large-4 columns">
                        <label><input type="radio" name="gear_type" value="rental-available" v-model="gearType" class="show-for-sr" v-on:change="reload()"/><i class="symb RC20"></i> Rental (available)</label>
                    </div>
                    <div class="small-12 medium-12 large-4 columns">
                        <label><input type="radio" name="gear_type" value="rental-notavailable" v-model="gearType" class="show-for-sr" v-on:change="reload()"/><i class="symb RC20"></i> Rental (not available)</label>
                    </div>
                    <div class="small-12 medium-12 large-4 columns">
                        <label><input type="radio" name="gear_type" value="public-notbookable" v-model="gearType" class="show-for-sr" v-on:change="reload()"/><i class="symb RC20"></i> Public (not bookable)</label>
                    </div>
                </div>

                <div class="row">
                     <div class="small-12 columns">
                        <hr/>
                     </div>
                 </div>
                 <div class="row">
                    <div class="small-12 medium-12 large-12 columns">
                        <label>Types</label>
                    </div>
                    <div class="small-12 medium-12 large-4 columns">
                        <label><input type="radio" name="pen_type" value="all" v-model="penType" class="show-for-sr" v-on:change="reload()"/><i class="symb RC3"></i> All types</label>
                    </div>
                    <div class="small-12 medium-12 large-4 columns">
                        <label><input type="radio" name="pen_type" value="0" v-model="penType" class="show-for-sr" v-on:change="reload()"/><i class="symb RC20"></i> Moorings</label>
                    </div>
                    <div class="small-12 medium-12 large-4 columns">
                        <label><input type="radio" name="pen_type" value="1" v-model="penType" class="show-for-sr" v-on:change="reload()"/><i class="symb RC20"></i> Jetty Pens</label>
                    </div>
                    <div class="small-12 medium-12 large-4 columns">
                        <label><input type="radio" name="pen_type" value="2" v-model="penType" class="show-for-sr" v-on:change="reload()"/><i class="symb RC20"></i> Beach Pens</label>
                    </div>
                </div>

                <!-- <div class="row"><div class="small-12 columns"> -->
                    <hr class="search"/>
                <!-- </div>  -->

                <div class="row" id="legend" style="margin-bottom:10px;">
                    <div class="small-12 medium-12 large-12 columns">
                        <label>Availability</label>
                    </div>
                    <div class="small-12 medium-12 large-3 columns">
                        <label>Public:
                            <img class="publicPin" src="./assets/map_pins/pin_gray.png" />
                        </label>
                    </div>
                    <div class="small-12 medium-12 large-3 columns">
                        <label>Available:
                            <img class="availablePin" src="./assets/map_pins/pin_orange.png" />
                        </label>
                    </div>
                    <div class="small-12 medium-12 large-3 columns">
                        <label>Partial Dates:
                            <img class="partialPin" src="./assets/map_pins/pin_orange_red.png" />
                        </label>
                    </div>
                    <div class="small-12 medium-12 large-3 columns">
                        <label>Unavailable:
                            <img class="unavailablePin" src="./assets/map_pins/pin_red.png" />
                        </label>
                    </div>
                </div>


                <div class="row"><div class="small-12 columns">
                    <hr class="search"/>
                </div>
                <div class="row" style='display:none'>
                    <div class="small-12 medium-12 large-12 columns">
                        <label>Select features</label>
                    </div>
                    <template v-for="filt in filterList">
                        <div class="small-12 medium-12 large-4 columns">
                            <label><input type="checkbox" class="show-for-sr" :value="'filt_'+ filt.key" v-model="filterParams[filt.key]" v-on:change="updateFilter()"/> <i class="symb" :class="filt.symb"></i> {{ filt.name }}</label>
                        </div>
                    </template>
<!--
                    <template v-for="filt in extraFilterList">
                        <div class="small-12 medium-12 large-4 columns" v-bind:class="{'filter-hide': hideExtraFilters}">
                            <label><input type="checkbox" class="show-for-sr" :value="'filt_'+ filt.key" v-model="filterParams[filt.key]" v-on:change="updateFilter()"/> <i class="symb" :class="filt.symb"></i> {{ filt.name }}</label>
                        </div>
                    </template>
-->
		        </div>
<!--
                <div class="row">
                    <div class="small-12 medium-12 large-4 columns" v-bind:class="{'filter-hide': hideExtraFilters}">
                        <label><input type="checkbox" v-model="sitesOnline" v-on:change="updateFilter()"/><img v-bind:src="sitesOnlineIcon" width="24" height="24"/> Online bookings</label>
                    </div>
                    <div class="small-12 medium-12 large-4 columns" v-bind:class="{'filter-hide': hideExtraFilters}">
                        <label><input type="checkbox" v-model="sitesInPerson" v-on:change="updateFilter()"/><img v-bind:src="sitesInPersonIcon" width="24" height="24"/> No online bookings</label>
                    </div>
                    <div class="small-12 medium-12 large-4 columns" v-bind:class="{'filter-hide': hideExtraFilters}">
                        <label><input type="checkbox" v-model="sitesAlt" v-on:change="updateFilter()"/><img v-bind:src="sitesAltIcon" width="24" height="24"/> Third-party site</label>
                    </div>
                    <div class="small-12 medium-12 large-12 columns filter-button">
                        <button class="button expanded" v-on:click="toggleShowFilters"><span v-if="hideExtraFilters">Show more filters ▼</span><span v-else>Hide filters ▲</span></button>
                    </div>
                </div>
-->
            </div>
            </div>
<!-- here -->
            <div class="small-12 medium-9 large-6 columns">
                <div class="alert alert-warning" style='text-align: center' role="alert" v-if="admissions_key" id="admissions_link"> <strong style='font-size: 16px;' ></span><a :href='"/admissions/" + admissions_key + "/"'>Click here for paying admission fees</a></strong><br><span aria-hidden="true" class="glyphicon glyphicon-tree-deciduous"></span> (Only if you do not book a mooring) <span aria-hidden="true" class="glyphicon glyphicon-tree-deciduous"></span> </div>
                <div id="map"></div>
                <div id="mapPopup" class="mapPopup" v-cloak>
                    <a href="#" id="mapPopupClose" class="mapPopupClose"></a>
                    <div id="mapPopupContent">
                        <h4 style="margin: 0"><b id="mapPopupName"></b></h4>
                        <p><i id="mapPopupPrice"></i></p>
                        <img class="thumbnail" id="mapPopupImage" />
                        <div id="mapPopupDescription" style="font-size: 0.75rem;"/>
                        <p>Mooring Limits</p>
                        <div class="row">
                            <div class="col-md-7">
                                <small>Max Stay: <span id='max_stay_period'></span> day/s</small>
                            </div>
                            <div class="col-md-5">
                                <small>Max Size: <span id='vessel_size_popup'></span></small>
                            </div>
                        </div>
                        <div class="row">
                            <div class="col-md-7">
                                <small>Max Draft: <span id='vessel_draft_popup'></span></small>
                            </div>
                            <div class="col-md-5">
                                <small><span id='vessel_beam_weight_popup'></span></small>
                            </div>
                        </div>
                        <a id="mapPopupInfo" class="button formButton" style="margin-bottom: 0; margin-top: 1em;" target="_blank">More info</a>
                        <a id="mapPopupBook" class="button formButton" style="margin-bottom: 0;" v-on:click="BookNow()" >Book now</a>
                    </div>
                </div>
            </div>
        </div>
        <template v-if="extentFeatures.length > 0">
            <paginate name="filterResults" class="resultList" :list="extentFeatures" :per="9">
                <div class="row">
<<<<<<< HEAD
                    <div class="small-12 medium-4 large-4 columns" v-for="f in paginated('filterResults')" v-if="f.vessel_size_limit >= vesselSize && f.vessel_draft_limit >= vesselDraft">
=======
                    <div class="small-12 medium-4 large-4 columns" v-for="f in paginated('filterResults')" v-if="f.vessel_size_limit >= vesselSize && f.vessel_draft_limit >= vesselDraft && weightBeam(f) == true">
>>>>>>> 7df6982c
                        <div class="row">
                            <div class="small-12 columns">
                                <span class="searchTitle">{{ f.name }}</span>
                            </div>
                            <div class="small-12 medium-12 large-12 columns" >
                                <img v-if="f.images[0]" class="thumbnail" v-bind:src="f.images[0].image" />
                                <img v-else class="thumbnail" src="/static/exploreparks/mooring_photo_scaled.png"/>
                            </div>
                            <div class="small-12 medium-9 large-9 columns">
                                <div v-html="f.description"/>
                                <p v-if="f.price_hint && Number(f.price_hint)"><i><small>From ${{ f.price_hint }} per night</small></i></p>
                                <!-- <p style='display:none'><i><small>Vessel Size Limit: {{ f.vessel_size_limit }} </small></i></p>
                                <p ><i><small>Max Stay Period: {{ f.max_advance_booking }} day/s </small></i></p> -->
                                <p>Mooring Limits</p>
                                <div class="row">
                                    <div class="col-md-6">
                                        <small>Max Stay: {{ f.max_advance_booking }} day/s</small>
                                    </div>
                                    <div class="col-md-6">
                                        <small>Max Size: {{ f.vessel_size_limit }}</small>
                                    </div>
                                </div>
                                <div class="row">
                                    <div class="col-md-6">
                                        <small>Max Draft: {{ f.vessel_draft_limit }}</small>
                                    </div>
                                    <div class="col-md-6">
                                        <small v-if="f.mooring_physical_type == 0"> Max Weight: {{ f.vessel_weight_limit }}</small>
                                        <small v-else> Max Beam: {{ f.vessel_beam_limit }}</small>
                                    </div>
                                </div>


                                <a class="button" v-bind:href="f.info_url" target="_blank">More info</a>
                                 
                                <a v-if="f.mooring_type == 0 && vesselSize > 0 && vesselDraft > 0 && vesselBeam > 0 && vesselWeight > 0 && vesselRego != '' && vesselRego !== ' '" class="button" v-bind:href="parkstayUrl+'/availability2/?site_id='+f.id+'&'+bookingParam">Book now</a>
                                <a v-else-if="f.mooring_type == 0" class="button" v-on:click="BookNow()">Book now</a>
                                <a v-else /> 
                            </div>
                        </div>
                    </div>
                </div>
            </paginate>
            <div class="row">
                <paginate-links for="filterResults" :classes="{
                    'ul': 'pagination'
                }"></paginate-links>
            </div>
        </template>
        <template v-else>
            <div class="row align-center">
                <div class="small-12 medium-12 large-12 columns">
                    <h2 class="text-center">There are no moorings found matching your search criteria. Please change your search query.</h2>
                </div>
            </div>
        </template>
    </div>
</template>

<style lang="scss">

[v-cloak] {
    display: none;
}
@font-face {
    font-family: "DPaWSymbols";
    src: url('/static/exploreparks/fonts/boating.woff') format("woff"); 
}

.symb {
    font-family: "DPaWSymbols";
    font-style: normal;
    font-size: 1.5rem;
}

.symb.RC2:before {
    content: "a";
}

.symb.RC4:before {
    content: "b";
}

.symb.RV10:before {
    content: "c";
}

.symb.RG2:before {
    content: "d";
}

.symb.RG15:before {
    content: "e";
}

.symb.RV2:before {
    content: "f";
}

.symb.RF10:before {
    content: "g";
}

.symb.RF13:before {
    content: "h";
}

.symb.RF15:before {
    content: "i";
}

.symb.RF17:before {
    content: "j";
}

.symb.RF1:before {
    content: "k";
}

.symb.RF6:before {
    content: "l";
}

.symb.RF7:before {
    content: "m";
}

.symb.RF19:before {
    content: "n";
}

.symb.RF8G:before {
    content: "o";
}

.symb.RC1:before {
    content: "p";
}

.symb.RC3:before {
    content: "q";
}

.symb.LOC:before {
    content: "r";
}

.symb.RW3:before {
    content: "s";
}

.symb.MAINS:before {
    content: "t";
}

.symb.RC20:before {
    content: "v";
}

.f6inject {

    .search-params hr {
        margin: 0;
    }

    .search-params label {
        cursor: pointer;
        font-size: 0.8em;
    }

    /* filter hiding on small screens */
    @media print, screen and (max-width: 63.9375em) {
        .filter-hide {
            display: none;
        }
    }

    @media print, screen and (min-width: 64em) {
        .filter-button {
            display: none; 
        }
    }

    #map {
        height: 75vh;
    }

    /* set on the #map element when mousing over a feature */
    .click {
        cursor: pointer;
    }

    input + .symb {
        color: #000000;
        transition: color 0.25s ease-out;
    }

    input:checked + .symb {
        color: #2199e8;
    }

    .button.formButton {
        display: block;
        width: 100%;
    }

    .button.selector {
        background-color: #fff;
        border: 1px solid #777;
        border-radius: 4px;
        color: #000;
    }

    .button.selector:hover {
        background-color: #d6eaff;
        border: 1px solid #729fcf;
    }

    .button.selector ~ input:checked {
        color: #fff;
        background-color: #0060c4;
        border: 1px solid #00366e;
    }

    .button.selector:hover ~ input:checked {
        color: #fff;
        background-color: #0e83ff;
        border: 1px solid #004d9f;
    }

    .pagination {
        padding: 0;
        text-align: center;
        margin-left: auto;
        margin-right: auto;
        margin-bottom: 1em;
    }

    .pagination .active {
        background: #2199e8;
        color: #fefefe;
        cursor: default;
    }

    .pagination li {
        display: inline-block;
        cursor: pointer;
    }

    .tooltip {
        position: relative;
        border-radius: 4px;
        background-color: #ffcc33;
        color: black;
        padding: 4px 8px;
        opacity: 0.7;
        white-space: nowrap;
    }

    .tooltip:before {
        border-top: 6px solid rgba(0, 0, 0, 0.5);
        border-right: 6px solid transparent;
        border-left: 6px solid transparent;
        content: "";
        position: absolute;
        bottom: -6px;
        margin-left: -7px;
        left: 50%;
    }

    .mapPopup {
        position: absolute;
        background-color: white;
        -webkit-filter: drop-shadow(0 1px 4px rgba(0,0,0,0.2));
        filter: drop-shadow(0 1px 4px rgba(0,0,0,0.2));
        padding: 15px;
        border-radius: 10px;
        border: 1px solid #cccccc;
        bottom: 32px;
        left: -140px;
        width: 280px;
    }

    .mapPopup:after, .mapPopup:before {
        top: 100%;
        border: solid transparent;
        content: " ";
        height: 0;
        width: 0;
        position: absolute;
        pointer-events: none;
    }

    .mapPopup:after {
        border-top-color: white;
        border-width: 10px;
        left: 138px;
        margin-left: -10px; 
    }

    .mapPopup:before {
        border-top-color: #cccccc;
        border-width: 11px;
        left: 138px;
        margin-left: -11px;
    }

    .mapPopupClose {
        text-decoration: none;
        position: absolute;
        top: 2px;
        right: 8px;
    }

    .mapPopupClose:after {
        content: "✖";
    }

    .searchTitle {
        font-size: 150%;
        font-weight: bold;
    }

    .resultList {
        padding: 0;
    }
}

/* hacks to make awesomeplete play nice with F6 */
div.awesomplete {
    display: block;
}

div.awesomplete > input {
    display: table-cell;
}

/* hacks to make openlayers widgets more accessible */
.ol-control button {
    height: 2em;
    width: 2em;
}

</style>

<script>

import Awesomplete from 'awesomplete';
import ol from 'openlayers';
//var ol = require('openlayers/dist/ol-debug');
import 'foundation-sites';
import 'foundation-datepicker/js/foundation-datepicker';
import debounce from 'debounce';
import moment from 'moment';
import swal from 'sweetalert2';
import 'sweetalert2/dist/sweetalert2.css';

var nowTemp = new Date();
var now = moment.utc({year: nowTemp.getFullYear(), month: nowTemp.getMonth(), day: nowTemp.getDate(), hour: 0, minute: 0, second: 0}).toDate();
var fivedays = new Date();
fivedays.setDate(fivedays.getDate() + 5);
fivedays = moment.utc({year: fivedays.getFullYear(), month: fivedays.getMonth(), day: fivedays.getDate(), hour: 0, minute: 0, second: 0}).toDate();

export default {
    name: 'parkfinder',
    el: '#parkfinder',
    data: function () {
        return {
            parkstayUrl: process.env.PARKSTAY_URL || global.parkstayUrl,
            defaultCenter: [13775786.985667605, -2871569.067879858], // [123.75, -24.966],
            defaultLayers: [
                ['dpaw:mapbox_outdoors', {}],
                ['cddp:dpaw_tenure', {}],
            ],
            filterList: [
//                {name: '2WD accessible', symb: 'RV2', key: 'twowheel', 'remoteKey': ['2WD/SUV ACCESS']},
//                {name: 'Campfires allowed', symb: 'RF10', key: 'campfire', 'remoteKey': ['FIREPIT']},
//                {name: 'Dogs allowed', symb: 'RG2', key: 'dogs', 'remoteKey': ['DOGS']}
            ],
            extraFilterList: [
                // {name: 'BBQ', symb: 'RF8G', key: 'bbq', 'remoteKey': ['BBQ']},
                // {name: 'Dish washing', symb: 'RF17', key: 'dishwashing', 'remoteKey': ['DISHWASHING']},
                // {name: 'Dump station', symb: 'RF19', key: 'sullage', 'remoteKey': ['DUMP STATION']},
                // {name: 'Generators allowed', symb: 'RG15', key: 'generators', 'remoteKey': ['GENERATORS PERMITTED']},
                // {name: 'Mains water', symb: 'RF13', key: 'water', 'remoteKey': ['MAINS WATER']},
                // {name: 'Picnic tables', symb: 'RF6', key: 'picnic', 'remoteKey': ['PICNIC TABLE']},
                // {name: 'Sheltered picnic tables', symb: 'RF7', key: 'picnicsheltered', 'remoteKey': ['TABLE - SHELTERED']},
                // {name: 'Showers', symb: 'RF15', key: 'showers', 'remoteKey': ['SHOWER']},
                // {name: 'Toilets', symb: 'RF1', key: 'toilets', 'remoteKey': ['TOILETS']},
                // {name: 'Walk trail', symb: 'RW3', key: 'walktrail', 'remoteKey': ['WALK TRAIL']},
                // {name: 'Powered sites', symb: 'MAINS', key: 'walktrail', 'remoteKey': ['POWERED SITES']},
                {name: 'Bookable Mooring', symb: 'MAINS', key: 'jettpenn', 'remoteKey': ['POWERED SITES']},
                {name: 'Non Bookable Mooring', symb: 'MAINS', key: 'mooring', 'remoteKey': ['POWERED SITES']},
            ],
            hideExtraFilters: true,
            suggestions: {},
            extentFeatures: [],
            arrivalDate: now,
            departureDate: fivedays,
            dateCache: null,
            numAdults: 2,
            numConcessions: 0,
            numChildren: 0,
            numInfants: 0,
            numMooring: 1,
            gearType: 'all',
            penType: 'all',
            filterParams: {
            },
            dateSetFirstTime: true,
            sitesOnline: true,
            sitesInPerson: true,
            sitesAlt: true,
            sitesOnlineIcon: require('./assets/pin.svg'),
            sitesInPersonIcon: require('./assets/pin_offline.svg'),
            sitesAltIcon: require('./assets/pin_alt.svg'),
            locationIcon: require('./assets/location.svg'),
            boatingFont: require('./assets/fonts/boating.woff'),
            paginate: ['filterResults'],
            selectedFeature: null,
            current_map_scale: 1950001,
            anchorPins: null,
            anchorGroups: {},
            anchorPinsActive: [],
            vesselRego: '',
            vesselSize: 0,
            vesselDraft: 0,
<<<<<<< HEAD
=======
            vesselBeam: 0,
            vesselWeight: 0,
>>>>>>> 7df6982c
            groupPinLevelChange: true,
            anchorPinLevelChange: true,
            mooring_map_data: null,
            markerAvail: [],
            current_booking: [],
            total_booking: "0.00",
            timer: -1,
            expiry: null,
            booking_expired_notification: false,
            ongoing_booking: false,
            admissions_key: null,

        }
    },
    computed: {
        bookableOnly: {
            cache: false,
            get: function() {
                return this.sitesOnline && (!this.sitesInPerson) && (!this.sitesAlt);
            },
            set: function(val) {
                this.sitesOnline = true;
                this.sitesInPerson = !val;
                this.sitesAlt = !val;
                // this.reload();
            }
        },
        extent: {
            cache: false,
            get: function() {
                return this.olmap.getView().calculateExtent(this.olmap.getSize());
            }
        },
        center: {
            cache: false,
            get: function() {
                return this.olmap.getView().getCenter();
            }
        },
        arrivalDateString: {
            cache: false,
            get: function() {
                return this.arrivalEl[0].value ? moment(this.arrivalData.getDate()).format('YYYY/MM/DD') : null; 
            }
        },
        departureDateString: {
            cache: false,
            get: function() {
                return this.departureEl[0].value ? moment(this.departureData.getDate()).format('YYYY/MM/DD') : null; 
            }
        },
        numPeople: {
            cache: false,
            get: function() {
                // var count = this.numAdults + this.numConcessions + this.numChildren + this.numInfants + this.numMooring;
                var count = this.numAdults + this.numConcessions + this.numChildren + this.numInfants;
                if (count === 1) {
                    return count +" person ▼";
                } else {
                    return count + " people ▼";
                }
            }
        },
        timeleft: {
                cache: false,
                get: function() {
                    // Minutes and seconds
                    var mins = ~~(this.timer / 60);
                    var secs = this.timer % 60;

                    // Hours, minutes and seconds
                    var hrs = ~~(this.timer / 3600);
                    var mins = ~~((this.timer % 3600) / 60);
                    var secs = this.timer % 60;

                    // Output like "1:01" or "4:03:59" or "123:03:59"
                    var ret = "";

                    if (hrs > 0) {
                        ret += "" + hrs + ":" + (mins < 10 ? "0" : "");
                    }

                    ret += "" + mins + ":" + (secs < 10 ? "0" : "");
                    ret += "" + secs;
                    if (this.ongoing_booking) {
                       if (this.timer < 0) {
                            if (this.booking_expired_notification == false) {
                           console.log('TIMED OUT');
                           clearInterval(this.timer);
                           this.bookingExpired();
                           this.booking_expired_notification = true;
                        }
                       }
                    }
                    return ret;
                }
        },
        bookingParam: {
            cache: false,
            get: function() {
                if (this.vesselSize % 1 != 0){
                    this.vesselSize = Math.ceil(this.vesselSize);
                }
                if (this.vesselDraft % 1 != 0){
                    this.vesselDraft = Math.ceil(this.vesselDraft);
                }
                if (this.vesselBeam % 1 != 0){
                    this.vesselBeam = Math.ceil(this.vesselBeam);
                }
                if (this.vesselWeight % 1 != 0){
                    this.vesselWeight = Math.ceil(this.vesselWeight);
                }
                var params = {
                    'num_adult': this.numAdults,
                    'num_children': this.numChildren,
                    'num_infant': this.numInfants,
                    'num_mooring' : this.numMooring,
                    'gear_type': this.gearType,
<<<<<<< HEAD
                    'vessel_size' : this.vesselSize,
                    'vessel_draft' : this.vesselDraft,
=======
                    'pen_type': this.penType,
                    'vessel_size' : this.vesselSize,
                    'vessel_draft': this.vesselDraft,
                    'vessel_beam': this.vesselBeam,
                    'vessel_weight': this.vesselWeight,
                    'vessel_rego': this.vesselRego,
>>>>>>> 7df6982c
                };
                if (this.arrivalDate && this.departureDate) {
                    params['arrival'] = this.arrivalDateString;
                    params['departure'] = this.departureDateString;
                }
                return $.param(params);
            }
        }
    },
    methods: {
        searchRego: function(){
            let vm = this;
            var reg = vm.vesselRego;
            var data = {
                'rego': reg
            }
            if(reg){
                $.ajax({
                    url: process.env.PARKSTAY_URL + "/api/registeredVessels/",
                    dataType: 'json',
                    data: data,
                    method: 'GET',
                    success: function(data, stat, xhr) {
                        if(data[0]){
                            vm.vesselWeight =  Math.ceil(data[0].vessel_weight);
                            vm.vesselBeam = Math.ceil(data[0].vessel_beam);
                            vm.vesselSize = Math.ceil(data[0].vessel_size);
                            vm.vesselDraft = Math.ceil(data[0].vessel_draft);
                        } else {
                            console.log("Registration was not found.");
                        }
                    }
                });
            } else {
                vm.vesselWeight = 0;
                vm.vesselBeam = 0;
                vm.vesselSize = 0;
                vm.vesselDraft = 0;
            }
        },
        weightBeam: function(f){
            if (f.mooring_physical_type == 0){
                if (f.vessel_weight_limit >= this.vesselWeight){
                    return true;
                } else {
                    return false;
                }
            } else {
                if (f.vessel_beam_limit >= this.vesselBeam){
                    return true;
                } else {
                    return false;
                }
            }
        },
        bookingExpired: function() {
                swal({
                  title: 'Booking Expired',
                  text: "Please click start again to begin booking again:",
                  type: 'warning',
                  showCancelButton: false,
                  confirmButtonText: 'Start Again',
                  showLoaderOnConfirm: true,
                  allowOutsideClick: false
                }).then((value) => {
                        var loc = window.location;
                        window.location = loc.protocol + '//' + loc.host + '/map/';
                });

        },
        toggleShowFilters: function() {
            this.hideExtraFilters = !this.hideExtraFilters;
        },
        search: function(place) {
            if (!place) {
                return;
            }

            var vm = this;
            // search through the autocomplete list first
            var target = this.suggestions['features'].find(function (el) {
                return el['properties']['name'] == place;
            });
            if (target) {
                var view = this.olmap.getView();
                // zoom slightly closer in for campgrounds
                var resolution = vm.resolutions[10];
                if (target['properties']['type'] == 'MooringArea') {
                    resolution = vm.resolutions[14];
                }
                if ('zoom_level' in target['properties']) {
                        var zoom_level = target['properties']['zoom_level'];
			if (zoom_level > 0) {
			     resolution = vm.resolutions[target['properties']['zoom_level']];
			}
		}

                // pan to the spot, zoom slightly closer in for campgrounds
                view.animate({
                    center: ol.proj.fromLonLat(target['coordinates']),
                    resolution: resolution,
                    duration: 1000
                });

                // Open the popup
                /*let feature = this.groundsData.a.find(f => parseInt(f.a) == parseInt(target.properties.id));
                if (feature) {
                    setTimeout(() => {
                        vm.popup.setPosition(feature.getGeometry().getCoordinates());
                        // really want to make vue.js render this, except reactivity dies
                        // when you pass control of the popup element to OpenLayers :(
                        $("#mapPopupName")[0].innerHTML = feature.get('name');
                        if (feature.get('images')) {
                            $("#mapPopupImage").attr('src', feature.get('images')[0].image);
                            $("#mapPopupImage").show();
                        } else {
                            $("#mapPopupImage").hide();
                        }
                        if (feature.get('price_hint') && Number(feature.get('price_hint'))) {
                            $("#mapPopupPrice")[0].innerHTML = '<small>From $' + feature.get('price_hint') + ' per night</small>';
                        } else {
                            $("#mapPopupPrice")[0].innerHTML = '';
                        }
                        $("#mapPopupDescription")[0].innerHTML = feature.get('description');
                        $("#mapPopupInfo").attr('href', feature.get('info_url'));
                        $("#mapPopupBook").attr('href', vm.parkstayUrl+'/availability2/?site_id='+feature.getId()+'&'+vm.bookingParam);
                        if (feature.get('campground_type') == 0) {
                            $("#mapPopupBook").show();
                        } else {
                            $("#mapPopupBook").hide();
                        }
                    },1000);
                }*/
                return;
            }

            console.log('Load search');
            // no match, forward on to mapbox geocode query
            var center = ol.proj.toLonLat(vm.center);
            $.ajax({
                url: 'https://mapbox.dpaw.wa.gov.au/geocoding/v5/mapbox.places/'+encodeURIComponent(place)+'.json?'+ $.param({
                    country: 'au',
                    proximity: ''+center[0]+','+center[1],
                    bbox: '112.920934,-35.191991,129.0019283,-11.9662455',
                    types: 'region,postcode,place,locality,neighborhood,address'
                }),
                dataType: 'json',
                success: function(data, status, xhr) {
                    if (data.features && data.features.length > 0) {
                        var view = vm.olmap.getView();
                        view.animate({
                            center: ol.proj.fromLonLat(data.features[0].geometry.coordinates),
                            resolution: vm.resolutions[12],
                            duration: 1000
                        });
                    }
                }
            })
        },
        refreshPopup: function() {
            let vm = this;
            let feature = vm.selectedFeature;
            if (feature != null) {
                vm.popup.setPosition(feature.getGeometry().getCoordinates());
                // really want to make vue.js render this, except reactivity dies
                // when you pass control of the popup element to OpenLayers :(
                $("#mapPopupName")[0].innerHTML = feature.get('name');
                if (feature.get('images')) {
                    $("#mapPopupImage").attr('src', feature.get('images')[0].image);
                    $("#mapPopupImage").show();
                } else {
                    $("#mapPopupImage").hide();
                }
                if (feature.get('price_hint') && Number(feature.get('price_hint'))) {
                    $("#mapPopupPrice")[0].innerHTML = '<small>From $' + feature.get('price_hint') + ' per night</small>';
                } else {
                    $("#mapPopupPrice")[0].innerHTML = '';
                }
                $("#mapPopupDescription")[0].innerHTML = feature.get('description');
                $("#mapPopupInfo").attr('href', feature.get('info_url'));
                $("#mapPopupBook").attr('href', vm.parkstayUrl+'/availability2/?site_id='+feature.getId()+'&'+vm.bookingParam);
                if (feature.get('campground_type') == 0) {
                    $("#mapPopupBook").show();
                } else {
                    $("#mapPopupBook").hide();
                }
            }
        },
        groundFilter: function(feature) {
            return true;
        },
        updateViewport: function(runNow) {
            var vm = this;
            var updateViewportFunc = function() {
                // this object is going to be hammered by vue.js introspection, strip openlayers stuff
               
                vm.extentFeatures = vm.groundsSource.getFeaturesInExtent(vm.extent).filter(vm.groundFilter).map(function (el) {
                    var props = el.getProperties(); 
                    props.style = undefined;
                    props.geometry = props.geometry.getCoordinates();
                    props.distance = Math.sqrt(Math.pow(props.geometry[0]-vm.center[0], 2) + Math.pow(props.geometry[1]-vm.center[1], 2));
                    props.id = el.getId();
                    return props;
                }).sort(function (a, b) {
                    /* distance from map center sort */
                    if (a.distance < b.distance) {
                        return -1;
                    }
                    if (a.distance > b.distance) {
                        return 1;
                    }
                    return 0;

                    /* alphabet sort
                    var nameA = a.name.toUpperCase();
                    var nameB = b.name.toUpperCase();
                    if (nameA < nameB) {
                        return -1;
                    }
                    if (nameA > nameB) {
                        return 1;
                    }
                    return 0; */
                });
            };
            if (runNow) {
                updateViewportFunc();
            } else {
                if (!vm._updateViewport) {
                    vm._updateViewport = debounce(function() {
                        updateViewportFunc();
                    }, 100);
                }
                vm._updateViewport();
            }
        },
        updateDates: function(ev) {
            // for the first time someone changes the dates, enable the
            // "Show bookable campsites only" flag
            if (this.dateSetFirstTime) {
                this.dateSetFirstTime = false;
                this.bookableOnly = true;
            }
            // this.reload();
        },
        reload: debounce(function () {
              this.groundsSource.loadSource();
              this.removePinAnchors();
              this.anchorPinLevelChange = true;
              this.buildmarkers();
         //   this.refreshPopup();
        }, 250),
        removePinGroups: function() {
                var layerRemoved = false;
                var map = this.olmap;
                var refArray = map.getLayers().getArray().slice();
//                refArray.forEach(function(layer2) {
                for (var i = 0; i < refArray.length; i++) {
                    var layer2 = refArray[i];
                    if (layer2 != null) {
                        var layer = layer2.I;
                        if (layer != null) {
                            // map.removeLayer(layer2);
                            if (layer.hasOwnProperty("markerGroup")) {
                                if (layer.markerGroup == 'circle') {
                                    map.removeLayer(layer2);
                                    layerRemoved = true;
                                }
                            }
                        }
                    }
                  }
//                });
                if (layerRemoved == true) {
                    // We do this because when we call map.removeLayer it causes the layer 
                    // to go out of sync resulting in pins not being removed as foreach loop is 
                    // changed.  This loop ensure all pins have been removed

	            this.removePinGroups();
		}
                return layerRemoved; 
	},
        removePinAnchors: function() {
                var layerRemoved = false;
                var map = this.olmap;
                var refArray = map.getLayers().getArray().slice();
                for (var i = 0; i < refArray.length; i++) {
                        var layer2 = refArray[i];
                    if (layer2 != null) {
                        var layer = layer2.I;
                        if (layer != null) {
                            // map.removeLayer(layer2);
                            if (layer.hasOwnProperty("markerGroup")) {
                                if (layer.markerGroup == 'anchor') {
                                    map.removeLayer(layer2);
                                    layerRemoved = true;
                                }
                            }
                        }
                    }

                }

//                refArray.forEach(function(layer2) {
//                    if (layer2 != null) {
//                        var layer = layer2.I;
//                        if (layer != null) {
//                            // map.removeLayer(layer2);
//                            if (layer.hasOwnProperty("markerGroup")) {
//                                if (layer.markerGroup == 'anchor') {
//                                    map.removeLayer(layer2);
//                                    layerRemoved = true;
//                                }
//                            }
//                        }
//                    }
//                });

                // var layersToRemove = [];

                // map.getLayers().forEach(function(layer) {
                //     if (layer.I.hasOwnProperty("markerGroup")){
                //         layersToRemove.push(layer);
                //     }
                // });
                // var len = layersToRemove.length;
                // for (var i=0; i < len; i++){
                //     map.removeLayer(layersToRemove[i]);
                //     layerRemoved = true;
                // }

                if (layerRemoved == true) {
                    // We do this because when we call map.removeLayer it causes the layer
                    // to go out of sync resulting in pins not being removed as foreach loop is
                    // changed.  This loop ensure all pins have been removed

                    this.removePinAnchors();
                }
                return layerRemoved;
        },
        updateFilter: function() {
            var vm = this;
            // make a lookup table of campground features to filter on
            var legit = new Set();
            var filterCb = function (el) {
                if (vm.filterParams[el.key] === true) {
                    for (var i = 0; i < el.remoteKey.length; i++) {
                         console.log(i);
                         console.log(el.remoteKey[i]);
                         legit.add(el.remoteKey[i]);
		    }                  
 

                    // el.remoteKey.forEach(function (fl) {
                    //   legit.add(fl);
                    // });
                }
            };
            this.filterList.forEach(filterCb);
            this.extraFilterList.forEach(filterCb);
            this.groundsFilter.clear();
            this.groundsData.forEach(function (el) {
                // first pass filter against the list of IDs returned by search
                var campgroundType = el.get('mooring_type');
                switch (campgroundType) {
                    case 0:
                    if (!vm.sitesOnline) {
                        return;
                    }
                    break;
                    case 1: 
                    if (!vm.sitesInPerson) {
                        return;
                    }
                    break;
                    case 2:
                    if (!vm.sitesAlt) {
                        return;
                    }
                    break;
                    default:
                    break;
                }
                if (vm.groundsIds.has(el.getId())) {
                    if (legit.size) { // if we have a feature filter list
                        // check that all parameters are present
                        var feats = new Set(el.get('features').map(function(x) {
                            return x.name;
                        }));
                        for (var x of legit) {
                            if (!feats.has(x)) {
                                return;     // missing a feature!
                            }
                        }
                        vm.groundsFilter.push(el);

                    } else {  // no features, return all results
                        vm.groundsFilter.push(el);
                    }
                }
            });
            this.updateViewport(true);
        },
        buildmarkers: function() {
            this.removePinAnchors();
            this.removePinGroups();
            var vm = this;
            var scale = Math.floor(this.current_map_scale);
            var map = this.olmap;
            var mooring_type =  $("input:radio[name=gear_type]:checked").val(); 

        if (scale >= 0 && scale <= 1300000) {
            
            if (vm.groupPinLevelChange == true) { 
                this.removePinGroups(); 
            } 
            vm.groupPinLevelChange = false;
            vm.anchorPinLevelChange = true;

            if (vm.anchorPins == null) {  
                 var response = this.mooring_map_data;
                 vm.anchorPins = response; 
	        }
//             this.groundsSource.loadSource();
            map.updateSize();
           
<<<<<<< HEAD
             var response = vm.anchorPins; 
             var pin_count = 0;
             for (var x in response) {
                        var mooring = response[x];
                        for (var m in mooring) {
                             for (var b in response[x][m]) {
				   if (b == 'geometry') {
                                      var vessel_size = $("#vesselSize").val();
                                      var vessel_draft = $("#vesselDraft").val();
                                      var show_marker = true;
                                      if (response[x][m]['properties']['vessel_size_limit'].length == 0) { 
						response[x][m]['properties']['vessel_size_limit'] = 0;
				      }
                                     
                                      if (parseInt(vessel_size) > 0 || parseInt(vessel_draft) > 0) {
                                          show_marker = false;
                                          if (parseInt(response[x][m]['properties']['vessel_size_limit']) >= parseInt(vessel_size) && parseInt(response[x][m]['properties']['vessel_draft_limit']) >= parseInt(vessel_draft)) {
                                               show_marker = true;
                                          }
                                      }

                                      if (show_marker == true) {
                                                var array_search = vm.anchorPinsActive.indexOf(response[x][m]['id']);
=======
            var response = vm.anchorPins;
            var pin_count = 0;
            for (var x in response) {
                var mooring = response[x];
                for (var m in mooring) {
                    for (var b in response[x][m]) {
				        if (b == 'geometry') {
                            var vessel_size = $("#vesselSize").val();
                            var vessel_draft = $("#vesselDraft").val();
                            var vessel_beam = $("#vesselBeam").val();
                            var vessel_weight = $("#vesselWeight").val();
                            var type_filter = $("input[name=pen_type]:checked").val();
                            var show_marker = true;
                            if (response[x][m]['properties']['vessel_size_limit'].length == 0) { 
                                response[x][m]['properties']['vessel_size_limit'] = 0;
                            } 
                            if (parseFloat(vessel_size) > 0 && show_marker) {
                                show_marker = false;
                                if (parseFloat(response[x][m]['properties']['vessel_size_limit']) >= parseFloat(vessel_size)) {
                                    show_marker = true;
                                }
                            }
                            if (parseFloat(vessel_draft) > 0 && show_marker) {
                                show_marker = false;
                                if (parseFloat(response[x][m]['properties']['vessel_draft_limit']) >= parseFloat(vessel_draft)) {
                                    show_marker = true;
                                }
                            }
                            if (response[x][m]['properties']['mooring_physical_type'] == 1 && show_marker){
                                if (parseFloat(vessel_beam) > 0) {
                                    show_marker = false;
                                    if (parseFloat(response[x][m]['properties']['vessel_beam_limit']) >= parseFloat(vessel_beam)) {
                                        show_marker = true;
                                    }
                                } 
                            } else {
                                if (parseFloat(vessel_weight) > 0) {
                                    show_marker = false;
                                    if (parseFloat(response[x][m]['properties']['vessel_weight_limit']) >= parseFloat(vessel_weight)) {
                                        show_marker = true;
                                    }
                                }
                            }
                            if (type_filter != 'all' && show_marker){
                                show_marker = false;
                                if (response[x][m]['properties']['mooring_physical_type'] == type_filter){
                                    show_marker = true;
                                }
                            }
                            if (show_marker){
                                show_marker = false;
                                if (this.groundsIds.has(response[x][m]['id'])){
                                    show_marker = true;
                                }
                            }


                            if (show_marker == true) {
                                var array_search = vm.anchorPinsActive.indexOf(response[x][m]['id']);
>>>>>>> 7df6982c
  				                if (array_search > 0) {
				                } else {
                                    var marker_id = response[x][m]['id'];
                                    pin_count =  pin_count + 1;
                                    if (response[x][m]['properties']['mooring_type'] == 0) {
                                        if (mooring_type == 'all' || mooring_type == 'rental-available' || mooring_type == 'rental-notavailable') {
                                            if (mooring_type == 'rental-available' || mooring_type == 'rental-notavailable') {

                                                // if (this.groundsIds.has(marker_id)) {       
                                                //     // if (mooring_type == 'rental-available') {
                                                //     if (response[x][m]['geometry'] != null ) {
                                                //         if (response[x][m]['geometry'].hasOwnProperty('coordinates')) {
                                                //             map.addLayer(vm.buildMarkerBookable(response[x][m]['geometry']['coordinates'][0],response[x][m]['geometry']['coordinates'][1],response[x][m]['properties'],response[x][m]['properties']['name'],response[x][m]['id']));
                                                //         }
                                                //     }
                                                // }
                                                // // } else {
                                                //     // if (mooring_type == 'rental-notavailable') {
                                                //         // if (response[x][m]['geometry'] != null ) {
                                                //         //     if (response[x][m]['geometry'].hasOwnProperty('coordinates')) {
                                                //         //         map.addLayer(vm.buildMarkerBookable(response[x][m]['geometry']['coordinates'][0],response[x][m]['geometry']['coordinates'][1],response[x][m]['properties'],response[x][m]['properties']['name'],response[x][m]['id']));
                                                //         //     }
                                                //         // }
                                                //     // }
								                // // }

                                                if (this.groundsIds.has(marker_id)) {            
                                                    if (mooring_type == 'rental-available') {
                                                        if (response[x][m]['geometry'] != null ) {
                                                            if (response[x][m]['geometry'].hasOwnProperty('coordinates')) {
                                		                     map.addLayer(vm.buildMarkerBookable(response[x][m]['geometry']['coordinates'][0],response[x][m]['geometry']['coordinates'][1],response[x][m]['properties'],response[x][m]['properties']['name'],response[x][m]['id']));
                                                            }
                                                        }
                                                    // }
                                                    } else {
                                                        if (mooring_type == 'rental-notavailable') {
                                                            // if (this.groundsIds.has(marker_id)) {
                                                            // } else {
                                                            if (response[x][m]['geometry'] != null ) {
                                                                if (response[x][m]['geometry'].hasOwnProperty('coordinates')) {
                                                                   map.addLayer(vm.buildMarkerBookable(response[x][m]['geometry']['coordinates'][0],response[x][m]['geometry']['coordinates'][1],response[x][m]['properties'],response[x][m]['properties']['name'],response[x][m]['id']));
                                                                }
                                                            }
<<<<<<< HEAD
                                                           }
                                                      }

						}
                                      }
                                      
                                   }
		   	      }
			}
             }
      } else if (scale >= 1300001) {
	      var center = map.getView().getCenter();
              if (center) {
	                var latLon = ol.proj.transform([center[0],center[1]], 'EPSG:3857', 'EPSG:4326');
	      }
              if (vm.anchorPinLevelChange == true) { 
                   this.removePinAnchors();
	      }
              vm.groupPinLevelChange = true;
              vm.anchorPinLevelChange = false;

       var response = this.mooring_map_data;
       vm.anchorGroups = {};
       var vessel_size = $('#vesselSize').val();
       var vessel_draft = $('#vesselDraft').val();

            var mooring = response['features'];
            for (var m in mooring) {
                 var mooring_vessel_size = response['features'][m]['properties']['vessel_size_limit'];
                 var mooring_vessel_draft = response['features'][m]['properties']['vessel_draft_limit'];
                 if (mooring_vessel_size >= vessel_size && mooring_vessel_draft >= vessel_draft) { 
                 if (vm.anchorGroups[response['features'][m]['properties']['park']['district']['region']['id']] == null) { 
                      vm.anchorGroups[response['features'][m]['properties']['park']['district']['region']['id']] = {};
                      vm.anchorGroups[response['features'][m]['properties']['park']['district']['region']['id']]['total'] = 1;
                      vm.anchorGroups[response['features'][m]['properties']['park']['district']['region']['id']]['name'] = response['features'][m]['properties']['park']['district']['region']['name'];
                      vm.anchorGroups[response['features'][m]['properties']['park']['district']['region']['id']]['zoom_level'] = response['features'][m]['properties']['park']['district']['region']['zoom_level'];
                      vm.anchorGroups[response['features'][m]['properties']['park']['district']['region']['id']]['geometry'] = response['features'][m]['properties']['park']['district']['region']['wkb_geometry']['coordinates'];
   		 } else {
			vm.anchorGroups[response['features'][m]['properties']['park']['district']['region']['id']]['total'] = vm.anchorGroups[response['features'][m]['properties']['park']['district']['region']['id']]['total'] + 1;
		 }
                 }
=======
                                                        }
                                                    }
								                }
                                            } else {
                                                if (response[x][m]['geometry'] != null ) {
                                                    if (response[x][m]['geometry'].hasOwnProperty('coordinates')) {
                                                       map.addLayer(vm.buildMarkerBookable(response[x][m]['geometry']['coordinates'][0],response[x][m]['geometry']['coordinates'][1],response[x][m]['properties'],response[x][m]['properties']['name'],response[x][m]['id']));
                                                    }
                                                }
							                }
                                            vm.updateFilter();
                                        }
						            }
 
                                    if (response[x][m]['properties']['mooring_type'] == 1) {
                                        if (mooring_type == 'all') {
                                            if (response[x][m]['geometry'] != null ) {
                                                if (response[x][m]['geometry'].hasOwnProperty('coordinates')) {
						                      map.addLayer(vm.buildMarkerBookable(response[x][m]['geometry']['coordinates'][0],response[x][m]['geometry']['coordinates'][1],response[x][m]['properties'],response[x][m]['properties']['name'],response[x][m]['id']));
                                                }
                                            }
                                            vm.updateFilter();
							            }
						            }
                                    if (response[x][m]['properties']['mooring_type'] == 2) {
                                        if (mooring_type == 'all' || mooring_type == 'public-notbookable') {
                                            if (response[x][m]['geometry'] != null ) {
                                                if (response[x][m]['geometry'].hasOwnProperty('coordinates')) {
                                                     map.addLayer(vm.buildMarkerNotBookable(response[x][m]['geometry']['coordinates'][0],response[x][m]['geometry']['coordinates'][1],response[x][m]['properties'],response[x][m]['properties']['name'],response[x][m]['id']));
                                                    vm.updateFilter();
                                                }
                                            }
                                        }
                                    }
                                }
                            }        
                        }
		   	        }
			    }
>>>>>>> 7df6982c
            }
        } else if (scale >= 1300001) {
	        var center = map.getView().getCenter();
            if (center) {
                var latLon = ol.proj.transform([center[0],center[1]], 'EPSG:3857', 'EPSG:4326');
	        }
            if (vm.anchorPinLevelChange == true) { 
                this.removePinAnchors();
	        }
            vm.groupPinLevelChange = true;
            vm.anchorPinLevelChange = false;
            var response = this.mooring_map_data;
            vm.anchorGroups = {};
            var vessel_size = $('#vesselSize').val();
            var vessel_draft = $('#vesselDraft').val();
            var pen_filter = $("input[name=pen_type]:checked").val();
            if (response) { 
                if (response.hasOwnProperty('features')) {

                    var mooring = response['features'];
                    for (var m in mooring) {
                        var mooring_id = response['features'][m]['id'];
                        var mooring_vessel_size = response['features'][m]['properties']['vessel_size_limit'];
                        var mooring_vessel_draft = response['features'][m]['properties']['vessel_draft_limit'];
                        var mooring_physical_type = response['features'][m]['properties']['mooring_physical_type'];
//                        if (mooring_vessel_size >= vessel_size && mooring_vessel_draft >= vessel_draft && this.weightBeam(response['features'][m]['properties']) && ((pen_filter != 'all' && pen_filter == mooring_physical_type) || pen_filter == 'all') && vm.groundsIds['_c'].has(mooring_id)) {
                        if (mooring_vessel_size >= vessel_size && mooring_vessel_draft >= vessel_draft && this.weightBeam(response['features'][m]['properties']) && ((pen_filter != 'all' && pen_filter == mooring_physical_type) || pen_filter == 'all') && vm.groundsIds.has(mooring_id)) {
                            if (vm.anchorGroups[response['features'][m]['properties']['park']['district']['region']['id']] == null) { 
                                vm.anchorGroups[response['features'][m]['properties']['park']['district']['region']['id']] = {};
                                vm.anchorGroups[response['features'][m]['properties']['park']['district']['region']['id']]['total'] = 1;
                                vm.anchorGroups[response['features'][m]['properties']['park']['district']['region']['id']]['name'] = response['features'][m]['properties']['park']['district']['region']['name'];
                                vm.anchorGroups[response['features'][m]['properties']['park']['district']['region']['id']]['zoom_level'] = response['features'][m]['properties']['park']['district']['region']['zoom_level'];
                                vm.anchorGroups[response['features'][m]['properties']['park']['district']['region']['id']]['geometry'] = response['features'][m]['properties']['park']['district']['region']['wkb_geometry']['coordinates'];
                            } else {
                                vm.anchorGroups[response['features'][m]['properties']['park']['district']['region']['id']]['total'] = vm.anchorGroups[response['features'][m]['properties']['park']['district']['region']['id']]['total'] + 1;
                            }   
                        }
                    }
                }
            }
            if (Object.keys(vm.anchorGroups).length == 0){
                // vm.removePinGroups();
            } else {
                for (var g in vm.anchorGroups) {
                    var longitude = vm.anchorGroups[g]['geometry'][0];
                    var latitude = vm.anchorGroups[g]['geometry'][1];

                    var total = vm.anchorGroups[g]['total'];
                    var name = vm.anchorGroups[g]['name'];
                    var zoom_level = vm.anchorGroups[g]['zoom_level'];
                    map.addLayer(vm.buildMarkerGroup(parseFloat(longitude),parseFloat(latitude),total,name, zoom_level));
                }
            }
        } else {
            scale = Math.round(scale);
        }
//        document.getElementById('scale').innerHTML = "Scale = 1 : " + scale;
      },
      buildMarkerBookable: function(lat,lon,props,name,marker_id) {
            var mooring_type =  $("input:radio[name=gear_type]:checked").val();
            var pin_type=require('assets/map_pins/pin_red.png'); 
            var bookable = false;
            var vm = this;
            if (this.groundsIds.has(marker_id)) {
                if (vm.markerAvail[marker_id] == 'free') { 
                     pin_type=require('assets/map_pins/pin_orange.png');
                     bookable = true;
                } else if (vm.markerAvail[marker_id] == 'partial') {
                     pin_type=require('assets/map_pins/pin_orange_red.png');
                     bookable = true;
                } else {
                     pin_type=require('assets/map_pins/pin_red.png');
                     bookable = false;
	            }	
	        }

                //this.anchorPinsActive.push(marker_id);
            var iconFeature = new ol.Feature({
                marker_group: 'mooring_marker',
                geometry: new ol.geom.Point(ol.proj.transform([lat, lon], 'EPSG:4326', 'EPSG:3857')),
                name: name,
        //                  population: 4000,
        //                  rainfall: 500,
                bookable: bookable,
                marker_id: marker_id,
                props: props
            });

            var iconStyle = new ol.style.Style({
                image: new ol.style.Icon(/** @type {olx.style.IconOptions} */ ({
                    imgSize: [32, 32],
                    size: [32,32],
                    snapToPixel: true,
                    anchor: [0.5, 1.0],
                    anchorXUnits: 'fraction',
                    anchorYUnits: 'fraction',
                    opacity: 0.95,
                    src: pin_type 
                })),
            });
            console.log("SET buildMarkerBookable");
            iconFeature.setStyle(iconStyle);

            var vectorSource = new ol.source.Vector({
                features: [iconFeature]
            });

            var vectorLayer = new ol.layer.Vector({
               canDelete: "yes",
               markerGroup: "anchor",
               source: vectorSource
            });

            return vectorLayer;
        },
    buildMarkerNotBookable: function(lat,lon,props,name,marker_id) {

		var iconFeature = new ol.Feature({
                  marker_group: 'mooring_marker',
		  geometry: new ol.geom.Point(ol.proj.transform([lat, lon], 'EPSG:4326', 'EPSG:3857')),
		  name: name,
		  population: 4000,
		  rainfall: 500,
                  marker_id: marker_id,
                  props: props
		});

		var iconStyle = new ol.style.Style({
		  image: new ol.style.Icon(/** @type {olx.style.IconOptions} */ ({
                    imgSize: [32, 32],
                    size: [32,32], 
                    snapToPixel: true,
                    anchor: [0.5, 1.0],
			//    anchor: [115.864627, -32.007385],
		    anchorXUnits: 'fraction',
                    anchorYUnits: 'fraction',
		    opacity: 0.95,
		    src: require('assets/map_pins/pin_gray.png')

	         }))
	    });
            console.log("SET buildMarkerNotBookable");
	    iconFeature.setStyle(iconStyle);
	
	    var vectorSource = new ol.source.Vector({
	        features: [iconFeature]
	    });

	    var vectorLayer = new ol.layer.Vector({
	       canDelete: "yes",
               markerGroup: "anchor",
	       source: vectorSource
	    });

	    return vectorLayer;
    },
    buildMarkerGroup:function(lat,lon,text, name, zoom_level) {

              var iconFeature = new ol.Feature({
                  marker_group: 'group_marker',
                  geometry: new ol.geom.Point(ol.proj.transform([lat, lon], 'EPSG:4326', 'EPSG:3857')),
                  name: name,
                  zoom_level: zoom_level
              });
              
              var icon = require('assets/map_pins/geo_group_red.png');
              if (text > 30) {
                       icon = require('assets/map_pins/geo_group2.png');
              } else if (text > 10) {
                       icon = require('assets/map_pins/geo_group_orange.png');
              } else {
                       icon = require('assets/map_pins/geo_group_red.png');
              }

              var iconStyle = new ol.style.Style({
                        image: new ol.style.Icon(/** @type {olx.style.IconOptions} */ ({
                          imgSize: [48, 46],
                          size: [48,46],
                          anchor: [0.5, 24],
                          anchorXUnits: 'fraction',
                          anchorYUnits: 'pixels',
                          opacity: 15,
                          src: icon
                        })),

                        text: new ol.style.Text({
                          text: text.toString(),
                          scale: 1.2,
                          fill: new ol.style.Fill({
                            color: '#000000'
                          }),
                        //          stroke: new ol.style.Stroke({
                        //            color: '#FFFF99',
                        //            width: 3.5
                        //          })
                        })
              });
              console.log("SET buildMarkerGroup");
              iconFeature.setStyle(iconStyle);

              var vectorSource = new ol.source.Vector({
                  features: [iconFeature]
              });

              var vectorLayer = new ol.layer.Vector({
                   canDelete: "yes",
                   markerGroup: "circle",
                   source: vectorSource
              });
              return vectorLayer;
      },
      deleteBooking: function(booking_item_id) {
              var vm = this;
              var submitData = {
                  booking_item: booking_item_id,
              };

              $.ajax({
                  url: vm.parkstayUrl + '/api/booking/delete',
                  dataType: 'json',
                  method: 'POST',
                  data: submitData,
                  success: function(data, stat, xhr) {
                      vm.updateBooking();
                  },
                  error: function(xhr, stat, err) {
                       vm.updateBooking();
                  }
              });  
      },
      updateBooking: function() {
        var vm = this;
        $.ajax({
            url: vm.parkstayUrl+'/api/current_booking',
            dataType: 'json',
            success: function (response, stat, xhr) {
                vm.current_booking = response.current_booking.current_booking;
                vm.total_booking = response.current_booking.total_price;
                vm.timer = response.current_booking.timer;
                vm.ongoing_booking = response.current_booking.ongoing_booking[0];
                vm.numAdults = parseInt(response.current_booking.details[0].num_adults) > 0 ? parseInt(response.current_booking.details[0].num_adults) : 2;
                vm.numChildren = parseInt(response.current_booking.details[0].num_children) > 0 ? parseInt(response.current_booking.details[0].num_children) : 0;
                vm.numInfants =  parseInt(response.current_booking.details[0].num_infants) > 0 ? parseInt(response.current_booking.details[0].num_infants) : 0;
                vm.vesselSize = parseInt(response.current_booking.details[0].vessel_size) > 0 ? parseInt(response.current_booking.details[0].vessel_size) : 0;
                vm.vesselDraft = parseInt(response.current_booking.details[0].vessel_draft) > 0 ? parseInt(response.current_booking.details[0].vessel_draft) : 0;
                vm.vesselBeam = parseInt(response.current_booking.details[0].vessel_beam) > 0 ? parseInt(response.current_booking.details[0].vessel_beam) : 0;
                vm.vesselWeight = parseInt(response.current_booking.details[0].vessel_weight) > 0 ? parseInt(response.current_booking.details[0].vessel_weight) : 0;
                vm.vesselRego = response.current_booking.details[0].vessel_rego ? response.current_booking.details[0].vessel_rego : "";
            }
        });

      },
      BookNow: function() { 
<<<<<<< HEAD
       var vessel_size = $('#vesselSize').val();
       var veseel_draft = $('#vesselDraft').val();

       if (vessel_size > 0 && veseel_draft > 0) {
       } else {
                swal({
                  title: 'Missing Vessel Draft or Size',
                  text: "Please enter vessel draft or size:",
                  type: 'warning',
                  showCancelButton: false,
                  confirmButtonText: 'OK',
                  showLoaderOnConfirm: true,
                  allowOutsideClick: false
                })
       }
=======
        var vessel_size = $('#vesselSize').val();
        var vessel_draft = $('#vesselDraft').val();
        var vessel_beam = $('#vesselBeam').val();
        var vessel_weight = $('#vesselWeight').val();
        var vessel_rego = $('#vesselRego').val();
        if (!(vessel_draft > 0)){
            swal({
            title: 'Missing Vessel Draft',
            text: "Please enter vessel draft:",
            type: 'warning',
            showCancelButton: false,
            confirmButtonText: 'OK',
            showLoaderOnConfirm: true,
            allowOutsideClick: false
            })
        }
        if (!(vessel_size > 0) ) {
            swal({
            title: 'Missing Vessel Size',
            text: "Please enter vessel size:",
            type: 'warning',
            showCancelButton: false,
            confirmButtonText: 'OK',
            showLoaderOnConfirm: true,
            allowOutsideClick: false
            })
        }
        if (!(vessel_beam > 0)){
            swal({
            title: 'Missing Vessel Beam',
            text: "Please enter vessel beam:",
            type: 'warning',
            showCancelButton: false,
            confirmButtonText: 'OK',
            showLoaderOnConfirm: true,
            allowOutsideClick: false
            })
        }
        if (!(vessel_weight > 0)){
            swal({
            title: 'Missing Vessel Weight',
            text: "Please enter vessel weight:",
            type: 'warning',
            showCancelButton: false,
            confirmButtonText: 'OK',
            showLoaderOnConfirm: true,
            allowOutsideClick: false
            })
        }
        
        if (!vessel_rego || vessel_rego == "" || vessel_rego == " "){
            swal({
                title: 'Missing Vessel Registration',
                text: "Please enter a vessel registration.",
                type: 'warning',
                showCancelButton: false,
                confirmButtonText: 'OK',
                showLoaderOnConfirm: true,
                allowOutsideClick: false,
            })
        }
>>>>>>> 7df6982c
      },
      loadMap: function() {

        var vm = this;

        console.log('Loading map...');
        var nowTemp = new Date();
        var now = moment.utc({year: nowTemp.getFullYear(), month: nowTemp.getMonth(), day: nowTemp.getDate(), hour: 0, minute: 0, second: 0}).toDate();

        // this.arrivalEl = $('#dateArrival');
        // this.departureEl = $('#dateDeparture');

        // this.arrivalData = this.arrivalEl.fdatepicker({
        //     format: 'dd/mm/yyyy',
        //     onRender: function (date) {
        //         // disallow start dates before today
        //         return date.valueOf() < now.valueOf() ? 'disabled': '';
        //         //return '';
        //     }
        // }).on('changeDate', function (ev) {
        //     ev.target.dispatchEvent(new CustomEvent('change'));
        // }).on('change', function (ev) {
        //     if (vm.arrivalData.date.valueOf() >= vm.departureData.date.valueOf()) {
        //         var newDate = moment(vm.arrivalData.date).add(1, 'days').toDate();
        //         vm.departureData.date = newDate;
        //         vm.departureData.setValue();
        //         vm.departureData.fill();
        //         vm.departureEl.trigger('changeDate');
        //     }
        //     vm.arrivalData.hide();
        //     vm.arrivalDate = moment(vm.arrivalData.date);
        // }).on('keydown', function (ev) {
        //     if (ev.keyCode == 13) {
        //         ev.target.dispatchEvent(new CustomEvent('change'));
        //     }
        // }).data('datepicker');

        // this.departureData = this.departureEl.fdatepicker({
        //     format: 'dd/mm/yyyy',
        //     onRender: function (date) {
        //         return (date.valueOf() <= vm.arrivalData.date.valueOf()) ? 'disabled': '';
        //     }
        // }).on('changeDate', function (ev) {
        //     ev.target.dispatchEvent(new CustomEvent('change'));
        // }).on('change', function (ev) {
        //     vm.departureData.hide();
        //     vm.departureDate = moment(vm.departureData.date);
        // }).on('keydown', function (ev) {
        //     if (ev.keyCode == 13) {
        //         ev.target.dispatchEvent(new CustomEvent('change'));
        //     }
        // }).data('datepicker');

        // load autosuggest choices
        var search = document.getElementById('searchInput');
        var autocomplete = new Awesomplete(search);
        autocomplete.autoFirst = true;


        $.ajax({
            url: vm.parkstayUrl+'/api/search_suggest',
            dataType: 'json',
            success: function (response, stat, xhr) {
                vm.suggestions = response;
                $(search).on('awesomplete-selectcomplete', function(ev) {
                    this.blur();
                });

                autocomplete.list = response['features'].map(function (el) {
                    return el['properties']['name'];
                });
            }
        });

        // wire up search box
        $(search).on('blur', function(ev) {
            vm.search(ev.target.value);
        }).on('keypress', function(ev) {
            if (!ev) {
                ev = window.event;
            }
            // intercept enter keys
            var keyCode = ev.keyCode || ev.which;
            if (keyCode == '13') {
                this.blur();
                return false;
            }
        });

        // generate WMTS tile grid
        this.projection = ol.proj.get('EPSG:3857');
        this.projectionExtent = this.projection.getExtent();
        var size = ol.extent.getWidth(this.projectionExtent) / 256;
        this.matrixSet = 'mercator';
        this.resolutions = new Array(21);
        this.matrixIds = new Array(21);
        for (var z = 0; z < 21; ++z) {
            // generate resolutions and matrixIds arrays for this WMTS
            this.resolutions[z] = size / Math.pow(2, z);
            this.matrixIds[z] = this.matrixSet + ':' + z;
        }

        var tileGrid = new ol.tilegrid.WMTS({
            origin: ol.extent.getTopLeft(this.projectionExtent),
            resolutions: this.resolutions,
            matrixIds: this.matrixIds
        });
        this.streets = new ol.layer.Tile({
            canDelete: "no",
            source: new ol.source.WMTS({
                url: 'https://kmi.dpaw.wa.gov.au/geoserver/gwc/service/wmts',
                format: 'image/png',
                layer: 'public:mapbox-streets',
                matrixSet: this.matrixSet,
                projection: this.projection,
                tileGrid: tileGrid
            })
        });

        this.tenure = new ol.layer.Tile({
            canDelete: "no",
            opacity: 0.6,
            source: new ol.source.WMTS({
                url: 'https://kmi.dpaw.wa.gov.au/geoserver/gwc/service/wmts',
                format: 'image/png',
                layer: 'public:dpaw_lands_and_waters',
                matrixSet: this.matrixSet,
                projection: this.projection,
                tileGrid: tileGrid
            })
        });

        this.geojson = new ol.format.GeoJSON({
            featureProjection: 'EPSG:3857'
        });

        this.groundsData = new ol.Collection();
        this.groundsIds = new Set();
        this.groundsFilter = new ol.Collection();

        $.ajax({
            url: vm.parkstayUrl+'/api/mooring_map/?format=json',
            dataType: 'json',
            success: function (response, stat, xhr) {
                var features = vm.geojson.readFeatures(response);
                vm.groundsData.clear();
                vm.groundsData.extend(features);
                vm.groundsSource.loadSource();
            }
        });


        this.groundsSource = new ol.source.Vector({
            features: vm.groundsFilter
        });

        this.groundsSource.loadSource = function (onSuccess) {

            if (vm.dateCache != vm.arrivalDateString+vm.departureDateString+vm.gearType+vm.penType) {
            var urlBase = vm.parkstayUrl+'/api/mooring_map_filter/?';
            var params = {format: 'json'};
            var isCustom = false;


            if ((vm.arrivalData.date) && (vm.departureData.date)) {
                isCustom = true;
                var arrival = vm.arrivalDateString;
                if (arrival) {
                    params.arrival = arrival;
                }
                var departure = vm.departureDateString;
                if (departure) {
                    params.departure = vm.departureDateString;
                }
                params.num_adult = vm.numAdults;
                params.num_concessions = vm.numConcessions;
                params.num_children = vm.numChildren;
                params.num_infant = vm.numInfants;
                params.num_mooring = vm.numMooring;
                params.gear_type = vm.gearType;
                params.pen_type = vm.penType;
                
            }
            $.ajax({
                url: urlBase+$.param(params),
                success: function (response, stat, xhr) {
                    vm.groundsIds.clear();
                    response.forEach(function(el) {
                        vm.groundsIds.add(el.id);
                    });
                    vm.updateFilter();
                    vm.dateCache = vm.arrivalDateString+vm.departureDateString+vm.gearType+vm.penType;
                },
                dataType: 'json'
            });
            }
        };

        this.grounds = new ol.layer.Vector({
            source: this.groundsSource,
            style: function (feature) {
                var style = feature.get('style');
                //if (!style) {
                //    var icon = vm.sitesInPersonIcon;
                //    var campgroundType = feature.get('mooring_type');
                //    switch (campgroundType) {
                //        case 0:
                //        icon = vm.sitesOnlineIcon;
                //       break;
                //        case 2:
                //        icon = vm.sitesAltIcon;
                //        break;
                //        default:
                //        break;
                //    }
                //    style = new ol.style.Style({
                //        image: new ol.style.Icon({
                //            src: icon,
                //            imgSize: [32, 32],
                //            snapToPixel: true,
                //            anchor: [0.5, 1.0],
                //            anchorXUnits: 'fraction',
                //            anchorYUnits: 'fraction'
                //        }),
                //       zIndex: -feature.getGeometry().getCoordinates()[1]
                //    });
                //   feature.set('style', style);
                //}
                //console.log(style);
                return style;
            }
        });

        // Marker Popup Code
        $('#mapPopupClose').on('click', function(ev) {
            $('#mapPopup').hide();
            vm.popup.setPosition(undefined);
            vm.selectedFeature = null;
            return false;
        });
        this.popupContent = document.getElementById('mapPopupContent');
        this.popup = new ol.Overlay({
            element: document.getElementById('mapPopup'),
            autoPan: true,
            autoPanAnimation: {
                duration: 250
            }
        });

        this.posFeature = new ol.Feature();
        this.posFeature.setStyle(new ol.style.Style({
            image: new ol.style.Icon({
                src: vm.locationIcon,
                snapToPixel: true,
                anchor: [0.5, 0.5],
                anchorXUnits: 'fraction',
                anchorYUnits: 'fraction'
            })
        }));

        this.posLayer = new ol.layer.Vector({
            source: new ol.source.Vector({
                features: [this.posFeature]
            })
        });
        // create OpenLayers map object, prefill with all the stuff we made
        this.olmap = new ol.Map({
            logo: false,
            renderer: 'canvas',
            target: 'map',
            view: new ol.View({
                projection: 'EPSG:3857',
                center: vm.defaultCenter,
                zoom: 5,
                maxZoom: 21,
                minZoom: 5
            }),
            controls: [
                new ol.control.Zoom(),
                new ol.control.ScaleLine(),
            ],
            interactions: ol.interaction.defaults({
                altShiftDragRotate: false,
                pinchRotate: false,
            }),
            layers: [
                this.streets,
                this.tenure,
                this.grounds,
                this.posLayer
            ],
            overlays: [this.popup]
        });

      }

    },
    mounted: function() {
        var vm = this;

        $(document).foundation();
        console.log('Loading map...');
        var template_group = $('#template_group').val();
        if (template_group == 'rottnest') { 
		vm.admissions_key = 'ria';
	}
        // enable arrival/departure date pickers
        // $.ajax({
        //    url: "/api/admissions_key",
        //    dataType:'json',
        //    data:{ 'url' : window.location.href,},
        //    success: function(data, type, xhr){
        //        if (!data.includes("Error")){
        //            console.log("No error");
        //            vm.admissions_key = data;
        //        }
        //    }
        //})
        var nowTemp = new Date();
        var now = moment.utc({year: nowTemp.getFullYear(), month: nowTemp.getMonth(), day: nowTemp.getDate(), hour: 0, minute: 0, second: 0}).toDate();

        this.arrivalEl = $('#dateArrival');
        this.departureEl = $('#dateDeparture');

        this.arrivalData = this.arrivalEl.fdatepicker({
            format: 'dd/mm/yyyy',
            onRender: function (date) {
                // disallow start dates before today
                return date.valueOf() < now.valueOf() ? 'disabled': '';
                //return '';
            }
        }).on('changeDate', function (ev) {
            //console.log('arrivalEl changeDate');
            ev.target.dispatchEvent(new CustomEvent('change'));
        }).on('change', function (ev) {
            if (vm.arrivalData.date.valueOf() >= vm.departureData.date.valueOf()) {
                var newDate = moment(vm.arrivalData.date).add(1, 'days').toDate();
                vm.departureData.date = newDate;
                vm.departureData.setValue();
                vm.departureData.fill();
                vm.departureEl.trigger('changeDate');
            }
            vm.arrivalData.hide();
            vm.arrivalDate = moment(vm.arrivalData.date);
        }).on('keydown', function (ev) {
            if (ev.keyCode == 13) {
                ev.target.dispatchEvent(new CustomEvent('change'));
            }
        }).data('datepicker');
        this.arrivalEl.fdatepicker('update', now);

        this.departureData = this.departureEl.fdatepicker({
            format: 'dd/mm/yyyy',
            onRender: function (date) {
                return (date.valueOf() <= vm.arrivalData.date.valueOf()) ? 'disabled': '';
            }
        }).on('changeDate', function (ev) {
            //console.log('departureEl changeDate');
            ev.target.dispatchEvent(new CustomEvent('change'));
        }).on('change', function (ev) {
            vm.departureData.hide();
            vm.departureDate = moment(vm.departureData.date);
        }).on('keydown', function (ev) {
            if (ev.keyCode == 13) {
                ev.target.dispatchEvent(new CustomEvent('change'));
            }
        }).data('datepicker');
        var fivedays = new Date();
        fivedays.setDate(fivedays.getDate() + 5);
        fivedays = moment.utc({year: fivedays.getFullYear(), month: fivedays.getMonth(), day: fivedays.getDate(), hour: 0, minute: 0, second: 0}).toDate();
        
        this.departureEl.fdatepicker('update', fivedays);

        // load autosuggest choices
        var search = document.getElementById('searchInput');
        var autocomplete = new Awesomplete(search);
        autocomplete.autoFirst = true;

        $.ajax({
            url: vm.parkstayUrl+'/api/search_suggest',
            dataType: 'json',
            success: function (response, stat, xhr) {
                vm.suggestions = response;
                $(search).on('awesomplete-selectcomplete', function(ev) {
                    this.blur();
                });

                autocomplete.list = response['features'].map(function (el) {
                    return el['properties']['name'];
                });
            }
        });

        // wire up search box
        $(search).on('blur', function(ev) {
            vm.search(ev.target.value);
        }).on('keypress', function(ev) {
            if (!ev) {
                ev = window.event;
            }
            // intercept enter keys 
            var keyCode = ev.keyCode || ev.which;
            if (keyCode == '13') {
                this.blur();
                return false;
            }
        });

        // generate WMTS tile grid
        this.projection = ol.proj.get('EPSG:3857');
        this.projectionExtent = this.projection.getExtent();
        var size = ol.extent.getWidth(this.projectionExtent) / 256;
        this.matrixSet = 'mercator';
        this.resolutions = new Array(21);
        this.matrixIds = new Array(21);
        for (var z = 0; z < 21; ++z) {
            // generate resolutions and matrixIds arrays for this WMTS
            this.resolutions[z] = size / Math.pow(2, z);
            this.matrixIds[z] = this.matrixSet + ':' + z;
        }

        var tileGrid = new ol.tilegrid.WMTS({
            origin: ol.extent.getTopLeft(this.projectionExtent),
            resolutions: this.resolutions,
            matrixIds: this.matrixIds
        });

        this.streets = new ol.layer.Tile({
            canDelete: "no",
            source: new ol.source.WMTS({
                url: 'https://kmi.dpaw.wa.gov.au/geoserver/gwc/service/wmts',
                format: 'image/png',
                layer: 'public:mapbox-streets',
                matrixSet: this.matrixSet,
                projection: this.projection,
                tileGrid: tileGrid
            })
        });

        this.tenure = new ol.layer.Tile({
            canDelete: "no",
            opacity: 0.6,
            source: new ol.source.WMTS({
                url: 'https://kmi.dpaw.wa.gov.au/geoserver/gwc/service/wmts',
                format: 'image/png',
                layer: 'public:dpaw_lands_and_waters',
                matrixSet: this.matrixSet,
                projection: this.projection,
                tileGrid: tileGrid
            })
        });

        this.geojson = new ol.format.GeoJSON({
            featureProjection: 'EPSG:3857'   
        });

        this.groundsData = new ol.Collection();
        this.groundsIds = new Set();
        this.groundsFilter = new ol.Collection();
        $.ajax({
            url: vm.parkstayUrl+'/api/mooring_map/?format=json',
            dataType: 'json',
            success: function (response, stat, xhr) {
               vm.mooring_map_data = response;
               var features = vm.geojson.readFeatures(response);
               vm.groundsData.clear();
               vm.groundsData.extend(features);
               vm.groundsSource.loadSource();
               vm.buildmarkers();
 
            }
        });

        vm.updateBooking();
//        $.ajax({
//            url: vm.parkstayUrl+'/api/current_booking',
//            dataType: 'json',
//            success: function (response, stat, xhr) {
//               console.log("RESPONSE ");
//                console.log(response.current_booking);
//
 //               vm.current_booking = response.current_booking.current_booking;
//                vm.total_booking = response.current_booking.total_price;
//            }
//        });

        this.groundsSource = new ol.source.Vector({
            features: vm.groundsFilter   
        });

        this.groundsSource.loadSource = function (onSuccess) {
            if (vm.dateCache != vm.arrivalDateString+vm.departureDateString+vm.gearType+vm.penType) {
                    vm.removePinAnchors();
                    vm.anchorPinLevelChange = true;

            var urlBase = vm.parkstayUrl+'/api/mooring_map_filter/?';
            var params = {format: 'json'};
            var isCustom = false;
            if ((vm.arrivalData.date) && (vm.departureData.date)) {
                isCustom = true;
                var arrival = vm.arrivalDateString;
                if (arrival) {
                    params.arrival = arrival;
                }
                var departure = vm.departureDateString;
                if (departure) {
                    params.departure = vm.departureDateString;
                }
                params.num_adult = vm.numAdults;
                params.num_concessions = vm.numConcessions;
                params.num_children = vm.numChildren;
                params.num_infant = vm.numInfants;
                params.num_mooring = vm.numMooring;
                params.gear_type = vm.gearType;
                params.pen_type = vm.penType;
            }
            $.ajax({
                url: urlBase+$.param(params),
                success: function (response, stat, xhr) {
                    vm.groundsIds.clear();
                    response.forEach(function(el) {
                        vm.groundsIds.add(el.id);

                    vm.dateCache = vm.arrivalDateString+vm.departureDateString+vm.gearType+vm.penType;
                    vm.markerAvail[el.id] = el.avail;
                    });

                    vm.updateFilter();
               //     vm.removePinAnchors();
               //     vm.anchorPinLevelChange = true;
                    vm.buildmarkers();

                },
                dataType: 'json'
            });
          }
       };
       console.log("VECTOR 1");
       this.grounds = new ol.layer.Vector({
           source: this.groundsSource,
            style: function (feature) {
             var style = feature.get('style');
             //   if (!style) {
             //       var icon = vm.sitesInPersonIcon;
             //       var campgroundType = feature.get('mooring_type');
             //       switch (campgroundType) {
             //          case 0:
             //           icon = vm.sitesOnlineIcon;
             //           break;
             //           case 2:
             //           icon = vm.sitesAltIcon;
             //           break;
             //           default:
             //          break;
             //      }
             //      style = new ol.style.Style({
             //           image: new ol.style.Icon({
             //               src: icon,
             //               imgSize: [32, 32],
             //               snapToPixel: true,
             //               anchor: [0.5, 1.0],
             //             anchorXUnits: 'fraction',
             //               anchorYUnits: 'fraction'
             //           }),
             //           zIndex: -feature.getGeometry().getCoordinates()[1]
             //      });
             //      feature.set('style', style);
             //   }
             //   //console.log(style);
                return style;
            }
        });
        console.log("VECTOR 2");
	// Marker Popup Code
        $('#mapPopupClose').on('click', function(ev) {
            $('#mapPopup').hide();
            vm.popup.setPosition(undefined);
            vm.selectedFeature = null;
            return false;
        });
        this.popupContent = document.getElementById('mapPopupContent');
        this.popup = new ol.Overlay({
            element: document.getElementById('mapPopup'),
            autoPan: true,
            autoPanAnimation: {
                duration: 250
            }
        });

        this.posFeature = new ol.Feature();
        this.posFeature.setStyle(new ol.style.Style({
            image: new ol.style.Icon({
                src: vm.locationIcon,
                snapToPixel: true,
                anchor: [0.5, 0.5],
                anchorXUnits: 'fraction',
                anchorYUnits: 'fraction',
                imgSize: [32, 32] // JM
            })
        }));

        this.posLayer = new ol.layer.Vector({
            source: new ol.source.Vector({
                features: [this.posFeature]
            })
        });
	// End of Marker Popup Code


        // create OpenLayers map object, prefill with all the stuff we made
        this.olmap = new ol.Map({
            logo: false,
            renderer: 'canvas',
            target: 'map',
            view: new ol.View({
                projection: 'EPSG:3857',
                center: vm.defaultCenter,
                zoom: 5,
                maxZoom: 21,
                minZoom: 5
            }),
            controls: [
                new ol.control.Zoom(),
                new ol.control.ScaleLine(),
            ],
            interactions: ol.interaction.defaults({
                altShiftDragRotate: false,
                pinchRotate: false,
            }),
            layers: [
                this.streets,
                this.tenure,
                this.grounds,
                this.posLayer
            ],
            overlays: [this.popup]
        });

        // spawn geolocation tracker
        this.geolocation = new ol.Geolocation({
            tracking: true,
            projection: this.olmap.getView().getProjection()
        });
        this.geolocation.on('change:position', function() {
            var coords = vm.geolocation.getPosition();
            vm.posFeature.setGeometry(coords ? new ol.geom.Point(coords) : null);
        });

        // JASON ADDED
        var map = this.olmap;

        this.olmap.getView().on('change:resolution', function(evt) {
               var resolution = evt.target.get('resolution');
               var units = map.getView().getProjection().getUnits();
               var dpi = 25.4 / 0.28;
               var mpu = ol.proj.METERS_PER_UNIT[units];
 
               var scale_res = resolution * mpu * 39.37 * dpi;
               vm.current_map_scale = scale_res;
               setTimeout(function() { if (scale_res == vm.current_map_scale) { vm.buildmarkers(); vm.updateViewport(); }}, 400);
        });

        $('#vesselSize').blur(function() { 
               // vm.olmap.zoomOut();
               // vm.olmap.zoomIn();
               vm.vesselSize = this.value;
               vm.removePinAnchors();
               vm.removePinGroups();
	       vm.buildmarkers();
        });
        $('#vesselDraft').blur(function() { 
               // vm.olmap.zoomOut();
               // vm.olmap.zoomIn();
               vm.vesselDraft = this.value;
               vm.removePinAnchors();
               vm.removePinGroups();
	       vm.buildmarkers();
        });
        $('#vesselBeam').blur(function() { 
               // vm.olmap.zoomOut();
               // vm.olmap.zoomIn();
               vm.vesselBeam = this.value;
               vm.removePinAnchors();
               vm.removePinGroups();
	       vm.buildmarkers();
        });
        $('#vesselWeight').blur(function() { 
               // vm.olmap.zoomOut();
               // vm.olmap.zoomIn();
               vm.vesselWeight = this.value;
               vm.removePinAnchors();
               vm.removePinGroups();
	       vm.buildmarkers();
	    });

        $('#vesselDraft').blur(function() {
               // vm.olmap.zoomOut();
               // vm.olmap.zoomIn();
               vm.vesselDraft = this.value;
               vm.removePinAnchors();
               vm.removePinGroups();
               vm.buildmarkers();
        });

        $('#dateArrival').change(function() {
               vm.groundsSource.loadSource();
               //vm.removePinAnchors();
               //vm.anchorPinLevelChange = true;
               //vm.buildmarkers();
        });

        $('#dateDeparture').change(function() {
               vm.groundsSource.loadSource();
               //vm.removePinAnchors();
               //vm.anchorPinLevelChange = true;
               //vm.buildmarkers();
        });

        // $("input[name='gear_type']").change(function() {
        //        vm.groundsSource.loadSource();
        // //        vm.removePinAnchors();
        // //        vm.anchorPinLevelChange = true;
        // //        vm.removePinGroups();
	    // //    vm.buildmarkers();
        // });

        // $("input[name='pen_type']").change(function() {
        //     vm.groundsSource.loadSource();
        // //        vm.removePinAnchors();
        // //        vm.anchorPinLevelChange = true;
        // //        vm.removePinGroups();
	    // //    vm.buildmarkers();
        // });

        $('#vesselSize').val('0');
        $('#vesselDraft').val('0');
 
 
        // loop to change the pointer when mousing over a vector layer
        this.olmap.on('pointermove', function(ev) {
            if (ev.dragging) {
                return;
            }
            var result = map.forEachFeatureAtPixel(ev.pixel, function(feature, layer) {
               $('#map').attr('title', feature.get('name'));
               return feature;
            });
            if (result) {
                    // console.log($('#map').hasClass('click'));
                    if ($('#map').hasClass('click')) { 
                    } else {
			$('#map').addClass('click', result);
		    }
	    } else {
                   $('#map').removeClass('click', result);
            }
            if (!result) {
                $('#map').removeAttr('title');
            }
         
 
        });


       var element = document.getElementById('mapPopup');

       var popup = new ol.Overlay({
          element: element,
          positioning: 'bottom-center',
          stopEvent: false
       });

       map.addOverlay(popup);

       // another loop to spawn the popup on click
       this.olmap.on('singleclick', function(ev) {
          var feature = ev.map.forEachFeatureAtPixel(ev.pixel, 
             function(feature, layer) {
                return feature;
             });

          if (feature) {
            var geometry = feature.getGeometry();
            var coord = geometry.getCoordinates();
            var properties = feature.getProperties();
            if (properties.marker_group == 'mooring_marker') {

                $('#mapPopupName').html(properties.props.name);
                $('#mapPopupInfo').attr('href', properties.props.info_url);

                if (properties.props.mooring_type == 0) {
<<<<<<< HEAD
                   if (properties.bookable == true) { 
                      $('#mapPopupBook').show();
                   } else {
                      $('#mapPopupBook').hide();
		   }
                   $("#mapPopupImage").show();
                   if (properties.props.images.length > 0) { 
			$("#mapPopupImage").attr('src',  properties.props.images[0].image);
		   } else {
	                   $("#mapPopupImage").attr('src',  '/static/exploreparks/mooring_photo_scaled.png');
		   }
                   $("#vessel_size_popup").html(properties.props.vessel_size_limit);
		   //  $("#max_stay_period").html(properties.props.max_advance_booking);
                   var vessel_size = $('#vesselSize').val();
                   var vessel_draft = $('#vesselDraft').val();
                   if (vessel_size > 0 && vessel_draft > 0) {
                       $("#mapPopupBook").attr('href', vm.parkstayUrl+'/availability/?site_id='+properties.marker_id+'&'+vm.bookingParam);
                       $("#mapPopupBook").attr('target','_blank');
                   } else {
		       $("#mapPopupBook").attr('href','javascript:void(0);');
                       $("#mapPopupBook").attr('target','');
		   }
=======
                    if (properties.bookable == true) { 
                        $('#mapPopupBook').show();
                    } else {
                        $('#mapPopupBook').hide();
		            }
                    $("#mapPopupImage").show();
                    if (properties.props.images.length > 0) { 
			            $("#mapPopupImage").attr('src',  properties.props.images[0].image);
		            } else {
	                    $("#mapPopupImage").attr('src',  '/static/exploreparks/mooring_photo_scaled.png');
		            }
		            $("#max_stay_period").html(properties.props.max_advance_booking);
                    $("#vessel_size_popup").html(properties.props.vessel_size_limit);
                    $("#vessel_draft_popup").html(properties.props.vessel_draft_limit);
                    if(properties.props.mooring_physical_type == 0){
                        $("#vessel_beam_weight_popup").html("Max Weight: " + properties.props.vessel_weight_limit);
                    }
                    else {
                        $("#vessel_beam_weight_popup").html("Max Beam: " + properties.props.vessel_beam_limit);
                    }
                    var vessel_size = $('#vesselSize').val();
                    var vessel_draft = $('#vesselDraft').val();
                    var vessel_rego = $('#vesselRego').val();

                    if (vessel_size > 0 && vessel_draft > 0 && vessel_rego.length > 1) {
                        var distance_radius = properties.props.park.distance_radius;
                        $("#mapPopupBook").attr('href', vm.parkstayUrl+'/availability2/?site_id='+properties.marker_id+'&distance_radius='+distance_radius+'&'+vm.bookingParam);
                        // $("#mapPopupBook").attr('target','_blank');
                    } else {
		                $("#mapPopupBook").attr('href','javascript:void(0);');
                        $("#mapPopupBook").attr('target','');
		            }
>>>>>>> 7df6982c
                } else {
                    $("#max_stay_period").html(properties.props.max_advance_booking);
                    $("#vessel_size_popup").html(properties.props.vessel_size_limit);
                    $("#vessel_draft_popup").html(properties.props.vessel_draft_limit);
                    if(properties.props.mooring_physical_type == 0){
                        $("#vessel_beam_weight_popup").html("Vessel Weight: " + properties.props.vessel_weight_limit);
                    }
                    else {
                        $("#vessel_beam_weight_popup").html("Vessel Beam: " + properties.props.vessel_beam_limit);
                    }   
                    $('#mapPopupBook').hide();
                }

                popup.setPosition(coord);

                $(element).show();

                } else if (properties.marker_group == 'group_marker') {
                    var view = vm.olmap.getView();
                    var resolution = vm.resolutions[properties.zoom_level];
                    view.animate({
                          center: coord,
                          resolution: resolution,
                          duration: 1000
                    }); 
                    if (properties.props) { 
                    if (properties.props.mooring_type == 0) {
                        $('#mapPopupBook').show();
                        $("#mapPopupImage").hide();
                        var vessel_size = $('#vesselSize').val();
<<<<<<< HEAD
                        var vessel_draft = $('#vesselDraft').val();

                        if (vessel_size > 0 && vessel_draft > 0) {
                               $("#mapPopupBook").attr('href', vm.parkstayUrl+'/availability/?site_id='+properties.marker_id+'&'+vm.bookingParam);
=======
                        var vessel_rego = $('#vesselRego').val();
                        var vessel_draft = $('#vesselDraft').val();
                        if (vessel_size > 0 && vessel_draft > 0 && vessel_rego.length > 1) { 
                               var distance_radius = properties.props.park.distance_radius;
                               $("#mapPopupBook").attr('href', vm.parkstayUrl+'/availability2/?site_id='+properties.marker_id+'&distance_radius='+distance_radius+'&'+vm.bookingParam);
>>>>>>> 7df6982c
                        } else {
				 $("#mapPopupBook").attr('href','javascript:void;');
			}
                    } else {
                        $('#mapPopupBook').hide();
                    }
		    } else {
			$('#mapPopupBook').hide();
		    }
	        } 

          } else {
             $(element).hide();
 //            $(element).popover('destroy');
          }
     //      this.buildmarkers();

        });

            var x = document.cookie.split('vessel_rego=');
            if(x.length == 2){
                var secondHalf = x[1].split(';');
                var rego = secondHalf[0];
                vm.vesselRego = rego;
                vm.searchRego(rego);
            }

            var saneTz = (0 < Math.floor((vm.expiry - moment.now())/1000) < vm.timer);
            var timer = setInterval(function (ev) {
                // fall back to the pre-encoded timer
                if (!saneTz) {
                    vm.timer -= 1;
                } else {
                    // if the timezone is sane, do live updates
                    // this way unloaded tabs won't cache the wrong time.
                    var newTimer = Math.floor((vm.expiry - moment.now())/1000);
                    vm.timer = newTimer;
                }

                if ((vm.timer <= -1)) {
//                   clearInterval(timer);
//                    var loc = window.location;
//                    window.location = loc.protocol + '//' + loc.host + loc.pathname;
               }
            }, 1000);



//function(feature, layer) {
//                console.log('loading results');
//                vm.selectedFeature = feature;
//                vm.popup.setPosition(feature.getGeometry().getCoordinates());
//                // really want to make vue.js render this, except reactivity dies
//                // when you pass control of the popup element to OpenLayers :(
//                $("#mapPopupName")[0].innerHTML = feature.get('name');
//                if (feature.get('images')) {
//                   // console.log(feature.get('images')[0].image);
//                    $("#mapPopupImage").attr('src', feature.get('images')[0].image);
//                    $("#mapPopupImage").show();
//                } else {
//                    $("#mapPopupImage").hide();
//                }
//                if (feature.get('price_hint') && Number(feature.get('price_hint'))) {
//                    $("#mapPopupPrice")[0].innerHTML = '<small>From $' + feature.get('price_hint') + ' per night</small>';
//                } else {
//                    $("#mapPopupPrice")[0].innerHTML = '';
//                }
//                $("#mapPopupDescription")[0].innerHTML = feature.get('description');
//                $("#mapPopupInfo").attr('href', feature.get('info_url'));
//                $("#mapPopupBook").attr('href', vm.parkstayUrl+'/availability/?site_id='+feature.getId()+'&'+vm.bookingParam);
//                if (feature.get('campground_type') == 0) {
//                    $("#mapPopupBook").show();
//                } else {
//                    $("#mapPopupBook").hide();
//                }
//                return feature;
 //           }, {
//                layerFilter: function (layer) {
//                    console.log('did not make it');
//                    console.log(layer);
 //                   return layer === vm.grounds;
//                }
 //           });

//            // if just single-clicking the map, hide the popup
//            if (!result) {
//                vm.popup.setPosition(undefined);
//            }
//        });

        // hook to update the visible feature list on viewport change
        this.olmap.getView().on('propertychange', function(ev) {
            vm.updateViewport();
            vm.buildmarkers();
        });
	this.reload();
    }
};
</script><|MERGE_RESOLUTION|>--- conflicted
+++ resolved
@@ -34,15 +34,6 @@
                     </div>
                 </div>
                 <div class="row">
-<<<<<<< HEAD
-                    <div class="small-12 medium-12 large-3 columns">
-                        <label>Arrival <input id="dateArrival" autocomplete="off" name="arrival" type="text" placeholder="dd/mm/yyyy" v-on:change="updateDates"/></label>
-                    </div>
-                    <div class="small-12 medium-12 large-3 columns">
-                        <label>Departure <input id="dateDeparture" autocomplete="off" name="departure" type="text" placeholder="dd/mm/yyyy" v-on:change="updateDates"/></label>
-                    </div>
-                    <div class="small-12 medium-12 large-3 columns" style='display:none'>
-=======
                     <div class="small-12 medium-12 large-6 columns">
                         <label>Arrival <input id="dateArrival" autocomplete="off" name="arrival" type="text" placeholder="dd/mm/yyyy" v-on:change="updateDates"/></label>
                     </div>
@@ -75,7 +66,6 @@
                     <label>Vessel Weight (Tons)  <input v-model="vesselWeight" id="vesselWeight" name="vessel_weight" type="number" placeholder="2" /></label>
                     </div>
                     <div class="small-12 medium-12 large-6 columns" >
->>>>>>> 7df6982c
                         <label>
                             Guests <input type="button" class="button formButton" v-bind:value="numPeople" data-toggle="guests-dropdown"/>
                         </label>
@@ -129,19 +119,6 @@
                             </div>
 
                        </div>
-<<<<<<< HEAD
-                       </div>
-                     <div class="small-12 medium-12 large-3 columns">
-                        <label>Vessel Size (meters) <input id="vesselSize" name="vessel_size" type="number"  placeholder="35" /></label>
-                      </div>
-                     <div class="small-12 medium-12 large-3 columns">
-                        <label>Vessel Draft (meters) <input id="vesselDraft" name="vessel_draft" type="number" placeholder="35" /></label>
-                      </div>
-
-                    <div class="small-12 medium-12 large-12 columns">
-                        <label><input type="checkbox" v-model="bookableOnly"/> Show bookable moorings only</label>
-=======
->>>>>>> 7df6982c
                     </div>
                 </div>
                 <div class="row">
@@ -296,11 +273,7 @@
         <template v-if="extentFeatures.length > 0">
             <paginate name="filterResults" class="resultList" :list="extentFeatures" :per="9">
                 <div class="row">
-<<<<<<< HEAD
-                    <div class="small-12 medium-4 large-4 columns" v-for="f in paginated('filterResults')" v-if="f.vessel_size_limit >= vesselSize && f.vessel_draft_limit >= vesselDraft">
-=======
                     <div class="small-12 medium-4 large-4 columns" v-for="f in paginated('filterResults')" v-if="f.vessel_size_limit >= vesselSize && f.vessel_draft_limit >= vesselDraft && weightBeam(f) == true">
->>>>>>> 7df6982c
                         <div class="row">
                             <div class="small-12 columns">
                                 <span class="searchTitle">{{ f.name }}</span>
@@ -728,11 +701,8 @@
             vesselRego: '',
             vesselSize: 0,
             vesselDraft: 0,
-<<<<<<< HEAD
-=======
             vesselBeam: 0,
             vesselWeight: 0,
->>>>>>> 7df6982c
             groupPinLevelChange: true,
             anchorPinLevelChange: true,
             mooring_map_data: null,
@@ -851,17 +821,12 @@
                     'num_infant': this.numInfants,
                     'num_mooring' : this.numMooring,
                     'gear_type': this.gearType,
-<<<<<<< HEAD
-                    'vessel_size' : this.vesselSize,
-                    'vessel_draft' : this.vesselDraft,
-=======
                     'pen_type': this.penType,
                     'vessel_size' : this.vesselSize,
                     'vessel_draft': this.vesselDraft,
                     'vessel_beam': this.vesselBeam,
                     'vessel_weight': this.vesselWeight,
                     'vessel_rego': this.vesselRego,
->>>>>>> 7df6982c
                 };
                 if (this.arrivalDate && this.departureDate) {
                     params['arrival'] = this.arrivalDateString;
@@ -1288,31 +1253,6 @@
 //             this.groundsSource.loadSource();
             map.updateSize();
            
-<<<<<<< HEAD
-             var response = vm.anchorPins; 
-             var pin_count = 0;
-             for (var x in response) {
-                        var mooring = response[x];
-                        for (var m in mooring) {
-                             for (var b in response[x][m]) {
-				   if (b == 'geometry') {
-                                      var vessel_size = $("#vesselSize").val();
-                                      var vessel_draft = $("#vesselDraft").val();
-                                      var show_marker = true;
-                                      if (response[x][m]['properties']['vessel_size_limit'].length == 0) { 
-						response[x][m]['properties']['vessel_size_limit'] = 0;
-				      }
-                                     
-                                      if (parseInt(vessel_size) > 0 || parseInt(vessel_draft) > 0) {
-                                          show_marker = false;
-                                          if (parseInt(response[x][m]['properties']['vessel_size_limit']) >= parseInt(vessel_size) && parseInt(response[x][m]['properties']['vessel_draft_limit']) >= parseInt(vessel_draft)) {
-                                               show_marker = true;
-                                          }
-                                      }
-
-                                      if (show_marker == true) {
-                                                var array_search = vm.anchorPinsActive.indexOf(response[x][m]['id']);
-=======
             var response = vm.anchorPins;
             var pin_count = 0;
             for (var x in response) {
@@ -1372,7 +1312,6 @@
 
                             if (show_marker == true) {
                                 var array_search = vm.anchorPinsActive.indexOf(response[x][m]['id']);
->>>>>>> 7df6982c
   				                if (array_search > 0) {
 				                } else {
                                     var marker_id = response[x][m]['id'];
@@ -1416,49 +1355,6 @@
                                                                    map.addLayer(vm.buildMarkerBookable(response[x][m]['geometry']['coordinates'][0],response[x][m]['geometry']['coordinates'][1],response[x][m]['properties'],response[x][m]['properties']['name'],response[x][m]['id']));
                                                                 }
                                                             }
-<<<<<<< HEAD
-                                                           }
-                                                      }
-
-						}
-                                      }
-                                      
-                                   }
-		   	      }
-			}
-             }
-      } else if (scale >= 1300001) {
-	      var center = map.getView().getCenter();
-              if (center) {
-	                var latLon = ol.proj.transform([center[0],center[1]], 'EPSG:3857', 'EPSG:4326');
-	      }
-              if (vm.anchorPinLevelChange == true) { 
-                   this.removePinAnchors();
-	      }
-              vm.groupPinLevelChange = true;
-              vm.anchorPinLevelChange = false;
-
-       var response = this.mooring_map_data;
-       vm.anchorGroups = {};
-       var vessel_size = $('#vesselSize').val();
-       var vessel_draft = $('#vesselDraft').val();
-
-            var mooring = response['features'];
-            for (var m in mooring) {
-                 var mooring_vessel_size = response['features'][m]['properties']['vessel_size_limit'];
-                 var mooring_vessel_draft = response['features'][m]['properties']['vessel_draft_limit'];
-                 if (mooring_vessel_size >= vessel_size && mooring_vessel_draft >= vessel_draft) { 
-                 if (vm.anchorGroups[response['features'][m]['properties']['park']['district']['region']['id']] == null) { 
-                      vm.anchorGroups[response['features'][m]['properties']['park']['district']['region']['id']] = {};
-                      vm.anchorGroups[response['features'][m]['properties']['park']['district']['region']['id']]['total'] = 1;
-                      vm.anchorGroups[response['features'][m]['properties']['park']['district']['region']['id']]['name'] = response['features'][m]['properties']['park']['district']['region']['name'];
-                      vm.anchorGroups[response['features'][m]['properties']['park']['district']['region']['id']]['zoom_level'] = response['features'][m]['properties']['park']['district']['region']['zoom_level'];
-                      vm.anchorGroups[response['features'][m]['properties']['park']['district']['region']['id']]['geometry'] = response['features'][m]['properties']['park']['district']['region']['wkb_geometry']['coordinates'];
-   		 } else {
-			vm.anchorGroups[response['features'][m]['properties']['park']['district']['region']['id']]['total'] = vm.anchorGroups[response['features'][m]['properties']['park']['district']['region']['id']]['total'] + 1;
-		 }
-                 }
-=======
                                                         }
                                                     }
 								                }
@@ -1498,7 +1394,6 @@
                         }
 		   	        }
 			    }
->>>>>>> 7df6982c
             }
         } else if (scale >= 1300001) {
 	        var center = map.getView().getCenter();
@@ -1752,23 +1647,6 @@
 
       },
       BookNow: function() { 
-<<<<<<< HEAD
-       var vessel_size = $('#vesselSize').val();
-       var veseel_draft = $('#vesselDraft').val();
-
-       if (vessel_size > 0 && veseel_draft > 0) {
-       } else {
-                swal({
-                  title: 'Missing Vessel Draft or Size',
-                  text: "Please enter vessel draft or size:",
-                  type: 'warning',
-                  showCancelButton: false,
-                  confirmButtonText: 'OK',
-                  showLoaderOnConfirm: true,
-                  allowOutsideClick: false
-                })
-       }
-=======
         var vessel_size = $('#vesselSize').val();
         var vessel_draft = $('#vesselDraft').val();
         var vessel_beam = $('#vesselBeam').val();
@@ -1830,7 +1708,6 @@
                 allowOutsideClick: false,
             })
         }
->>>>>>> 7df6982c
       },
       loadMap: function() {
 
@@ -2622,30 +2499,6 @@
                 $('#mapPopupInfo').attr('href', properties.props.info_url);
 
                 if (properties.props.mooring_type == 0) {
-<<<<<<< HEAD
-                   if (properties.bookable == true) { 
-                      $('#mapPopupBook').show();
-                   } else {
-                      $('#mapPopupBook').hide();
-		   }
-                   $("#mapPopupImage").show();
-                   if (properties.props.images.length > 0) { 
-			$("#mapPopupImage").attr('src',  properties.props.images[0].image);
-		   } else {
-	                   $("#mapPopupImage").attr('src',  '/static/exploreparks/mooring_photo_scaled.png');
-		   }
-                   $("#vessel_size_popup").html(properties.props.vessel_size_limit);
-		   //  $("#max_stay_period").html(properties.props.max_advance_booking);
-                   var vessel_size = $('#vesselSize').val();
-                   var vessel_draft = $('#vesselDraft').val();
-                   if (vessel_size > 0 && vessel_draft > 0) {
-                       $("#mapPopupBook").attr('href', vm.parkstayUrl+'/availability/?site_id='+properties.marker_id+'&'+vm.bookingParam);
-                       $("#mapPopupBook").attr('target','_blank');
-                   } else {
-		       $("#mapPopupBook").attr('href','javascript:void(0);');
-                       $("#mapPopupBook").attr('target','');
-		   }
-=======
                     if (properties.bookable == true) { 
                         $('#mapPopupBook').show();
                     } else {
@@ -2678,7 +2531,6 @@
 		                $("#mapPopupBook").attr('href','javascript:void(0);');
                         $("#mapPopupBook").attr('target','');
 		            }
->>>>>>> 7df6982c
                 } else {
                     $("#max_stay_period").html(properties.props.max_advance_booking);
                     $("#vessel_size_popup").html(properties.props.vessel_size_limit);
@@ -2709,18 +2561,11 @@
                         $('#mapPopupBook').show();
                         $("#mapPopupImage").hide();
                         var vessel_size = $('#vesselSize').val();
-<<<<<<< HEAD
-                        var vessel_draft = $('#vesselDraft').val();
-
-                        if (vessel_size > 0 && vessel_draft > 0) {
-                               $("#mapPopupBook").attr('href', vm.parkstayUrl+'/availability/?site_id='+properties.marker_id+'&'+vm.bookingParam);
-=======
                         var vessel_rego = $('#vesselRego').val();
                         var vessel_draft = $('#vesselDraft').val();
                         if (vessel_size > 0 && vessel_draft > 0 && vessel_rego.length > 1) { 
                                var distance_radius = properties.props.park.distance_radius;
                                $("#mapPopupBook").attr('href', vm.parkstayUrl+'/availability2/?site_id='+properties.marker_id+'&distance_radius='+distance_radius+'&'+vm.bookingParam);
->>>>>>> 7df6982c
                         } else {
 				 $("#mapPopupBook").attr('href','javascript:void;');
 			}
