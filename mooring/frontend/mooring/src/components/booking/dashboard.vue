--- conflicted
+++ resolved
@@ -53,17 +53,10 @@
                         <div class="col-md-4">
                             <div class="form-group">
                             <label for="">Cancelled</label>
-<<<<<<< HEAD
-                            <select class="form-control" v-model="filterCanceled" id="filterCanceled">
-                                    <option value="True">Yes</option>
-                                    <option value="False">No</option>
-                            </select>
-=======
                                 <select class="form-control" v-model="filterCanceled" id="filterCanceled">
                                     <option value="True">Yes</option>
                                     <option value="False">No</option>
                                 </select>
->>>>>>> 51180c2f
                             </div>
                         </div>
                     </div>
@@ -155,8 +148,6 @@
                             </span>
                             </div>
                         </div>
-<<<<<<< HEAD
-=======
                         <div class="col-md-4">
                             <div class="form-group">
                             <label for="">Cancelled</label>
@@ -166,7 +157,6 @@
                             </select>
                             </div>
                         </div>
->>>>>>> 51180c2f
                     </div>
                     <div class="row">
                         <div class="col-lg-12">
@@ -184,9 +174,6 @@
 
 <script>
 // Variabled ending with a 2 (except select2) are reused for the admissions fee payment table.
-<<<<<<< HEAD
-import {$,bus,datetimepicker,api_endpoints,helpers,Moment,swal,select2} from "../../hooks.js"
-=======
 import {$,
         bus,
         datetimepicker,
@@ -196,7 +183,6 @@
         swal,
 //        select2
         } from "../../hooks.js"
->>>>>>> 51180c2f
 import loader from "../utils/loader.vue"
 import datatable from '../utils/datatable.vue'
 import changebooking from "./changebooking.vue"
@@ -276,11 +262,7 @@
                         data:"id",
                         orderable:false,
                         searchable:false,
-<<<<<<< HEAD
-                        mRender:function(data,type,full){
-=======
                         mRender:function(data,type,full) {
->>>>>>> 51180c2f
                             return full.status != 'Canceled' ? "<a href='/api/get_confirmation/"+full.id+"' target='_blank' class='text-primary'>PS"+data+"</a><br/>": "PS"+full.id;
                         }
                     },
@@ -428,11 +410,7 @@
                             }
 
                             full.has_history ? column += "<a href='/view-booking/"+full.id+"' class='text-primary' data-history = '"+booking+"' > View History</a><br/>" : '';
-<<<<<<< HEAD
-                            $.each(full.active_invoices,(i,v) =>{
-=======
                             $.each(full.invoices,(i,v) =>{
->>>>>>> 51180c2f
                                 invoices += "<a href='/mooring/payments/invoice-pdf/"+v+"' target='_blank' class='text-primary'><i style='color:red;' class='fa fa-file-pdf-o'></i>&nbsp #"+v+"</a><br/>"; 
                             });
                             invoices += " <a class='text-primary' href='/booking-history/"+full.id+"'>View History</a>";
@@ -472,10 +450,7 @@
                         if (vm.filterDateTo2) {
                             d.departure = vm.filterDateTo2;
                         }
-<<<<<<< HEAD
-=======
                         d.canceled = vm.filterCanceled2;
->>>>>>> 51180c2f
                     }
                 },
                 columns:[
@@ -557,28 +532,16 @@
                                 invoices += "<a href='/mooring/payments/invoice-pdf/"+v+"' target='_blank' class='text-primary'><i style='color:red;' class='fa fa-file-pdf-o'></i>&nbsp #"+v+"</a><br/>"; 
                             });
                             var invoice = "/ledger/payments/invoice/payment?" + search;
-<<<<<<< HEAD
-                            if(full.payment_visible){
-=======
                             if (full.payment_visible) {
->>>>>>> 51180c2f
                                 var invoice_link= (full.invoice_ref)?"<a href='"+invoice+"' target='_blank' class='text-primary'>View Payment</a><br/>":"";
                                 column += invoice_link;
                             }
                             console.log(full.part_booking);
-<<<<<<< HEAD
-                            if (full.in_future && !full.part_booking){
-                                if (full.booking_type == 0 || full.booking_type == 1 || full.booking_type == 2) { 
-                                    var cancel_booking = "<a href='/cancel-admissions-booking/"+full.id+"' class='text-primary'> Cancel</a><br/>";
-                                    column += cancel_booking;
-				                }
-=======
                             if (full.in_future && !full.part_booking) {
                                 if (full.booking_type == 0 || full.booking_type == 1 || full.booking_type == 2) { 
                                     var cancel_booking = "<a href='/cancel-admissions-booking/"+full.id+"' class='text-primary'> Cancel</a><br/>";
                                     column += cancel_booking;
 			        }
->>>>>>> 51180c2f
                             }
                             // invoices += " <a href='/booking-history/{{ full.id }}'>View History</a>";
                             column += invoices;
@@ -613,10 +576,7 @@
             filterRefundStatus: 'All',
             filterDateFrom2:"",
             filterDateTo2:"",
-<<<<<<< HEAD
-=======
             filterCanceled2: 'False',
->>>>>>> 51180c2f
         }
     },
     watch:{
@@ -650,11 +610,7 @@
         ]),
     },
     methods:{
-<<<<<<< HEAD
-        showhidebookings: function(){
-=======
         showhidebookings: function() {
->>>>>>> 51180c2f
             var content = $('#content_booking');
             var span = $('#collapse_bookings_span');
             if (content.css("display") !== "none"){
@@ -842,12 +798,9 @@
                 }
 
             });
-<<<<<<< HEAD
-=======
             $('#filterCanceled2').on('change',function (e) {
                    vm.$refs.admissions_bookings_table.vmDataTable.ajax.reload();
 	    });
->>>>>>> 51180c2f
             helpers.namePopover($,vm.$refs.bookings_table.vmDataTable);
             $(document).on('keydown', function(e) {
                 if(e.ctrlKey && (e.key == "p" || e.charCode == 16 || e.charCode == 112 || e.keyCode == 80) ){
@@ -877,13 +830,6 @@
         printParams2() {
             let vm = this;
             var str = [];
-<<<<<<< HEAD
-            let obj = {
-                arrival : vm.filterDateFrom2 != null ? vm.filterDateFrom2: '',
-                departure : vm.filterDateTo2 != null ? vm.filterDateTo2:'' ,
-                'search[value]': vm.$refs.admissions_bookings_table.vmDataTable.search()
-            }
-=======
             console.log("printParams2");
             let obj = {
                 arrival : vm.filterDateFrom2 != null ? vm.filterDateFrom2: '',
@@ -892,7 +838,6 @@
                 canceled: vm.filterCanceled2,
             }
 
->>>>>>> 51180c2f
             for(var p in obj)
                 if (obj.hasOwnProperty(p)) {
                 str.push(encodeURIComponent(p) + "=" + encodeURIComponent(obj[p]));
@@ -1089,11 +1034,7 @@
         print2:function () {
             let vm =this;
             vm.exportingCSV2 = true;
-<<<<<<< HEAD
-
-=======
             
->>>>>>> 51180c2f
             vm.$http.get(api_endpoints.admissionsbookings+'?'+vm.printParams2()).then(res => {
                 var data = res.body.results;
 
