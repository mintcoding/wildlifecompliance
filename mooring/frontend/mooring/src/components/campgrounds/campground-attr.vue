<template lang="html">
<div  id="cg_attr" >
	<div v-show="!isLoading">
		<form id="attForm">
		<div class="col-sm-12">
			<alert :show.sync="showUpdate" type="success" :duration="7000">
				<p>Mooring successfully updated</p>
			</alert>
			<alert :show.sync="showError" type="danger">
				<p>{{errorString}}<p/>
			</alert>
					<div class="row">
						<div class="col-lg-12">
							<div class="panel panel-primary">
								<div class="panel-heading">
									<h3 class="panel-title">Mooring Details</h3>
								</div>
								<div class="panel-body">
									<div class="row">
										<div class="col-md-4">
											<div class="form-group">
												<label class="control-label" >Mooring Name</label>
												<input type="text" name="name" id="name" class="form-control" v-model="campground.name" required/>
											</div>
										</div>
										<div class="col-md-4">
											<div class="form-group">
												<label class="control-label" >Mooring Oracle Code</label>
												<input type="text" name="oracle_code" id="oracle_code" class="form-control" v-model="campground.oracle_code" required/>
											</div>
										</div>
										<div class="col-md-4">
											<div class="form-group ">
												<label class="control-label" >Park</label>
												<select name="park" v-show="!parks.length > 0" class="form-control" >
													<option >Loading...</option>
												</select>
												<select name="park" v-if="parks.length > 0" class="form-control" v-model="campground.park">
													<option v-for="park in parks" :value="park.id">{{ park.name }}</option>
												</select>
											</div>
										</div>
									</div>
									<div class="row">
										<div class="col-md-6">
											<div class="form-group ">
												<label class="control-label" >Mooring Type</label>
												<select id="campground_type" name="campground_type" class="form-control"  v-model="campground.mooring_type">
													<option value="0">Bookable Online</option>
													<option value="1">Not Bookable Online</option>
													<option value="2">Public</option>
													<option value="3">Unpublished</option>
												</select>
											</div>
										</div>
										<div class="col-md-0">
											<div class="form-group " style='display:none'>
												<label class="control-label" >Booking Configuration</label>
												<select id="site_type" name="site_type" class="form-control"  v-model="campground.site_type">
													<option value="0" selected >Bookable per site</option>
													<option value="1" >Bookable per site type</option>
													<option value="2">Bookable per site type (hide site number)</option>
												</select>
											</div>
										</div>
                                        <div class="col-md-6">
                                            <div class="form-group ">
                                                <label class="control-label" >Mooring Group (Permissions)</label>
                                                <select class="form-control" v-model="campground.mooring_group" id='mooring_groups' name='mooring_groups' multiple>
                                                    <option v-for="m in mooring_groups" :value="m.id" >{{m.name}}</option>
                                                </select>
                                            </div>
                                        </div>
									</div>
                                    <div class="row">
                                        <div class="col-md-6">
											<div class="form-group ">
												<label class="control-label" >Mooring Physical Type</label>
												<select id="campground_type" name="campground_type" class="form-control"  v-model="campground.mooring_physical_type">
													<option value="0">Mooring</option>
													<option value="1">Jetty Pen</option>
												</select>
											</div>
										</div>
                                        <div class="col-md-6">
											<div class="form-group ">
												<label class="control-label" >Mooring Class</label>
												<select id="campground_type" name="campground_type" class="form-control"  v-model="campground.mooring_class">
													<option value="0">Small</option>
													<option value="1">Medium</option>
													<option value="2">Large</option>
												</select>
											</div>
										</div>
                                    </div>
                                    <imagePicker :images="campground.images"></imagePicker>
									<div class="row" style="margin-top: 40px;">
										<div class="col-lg-12">
											<div class="panel panel-primary">
												<div class="panel-heading">
													<h3 class="panel-title">Contact</h3>
												</div>
												<div class="panel-body">
													<div class="row">
														<div class="form-group">
															<label class="col-md-2 control-label">Customer Contact</label>
															<div class="col-md-4">
															  	<select class="form-control" name="contact" v-model="campground.contact">
																	<option value="undefined">Select Contact</option>
																	<option v-for="c in contacts" :value="c.id">{{ c.name }}</option>
															  	</select>
															</div>
														</div>
													</div>
                                                    <div class="row">
                                                        <div class="form-group">
                                                            <div class="col-md-6">
                                                                <label class="control-label">Phone Number</label>
												                <input type="text" disabled name="contact_number" id="contact_number" class="form-control" v-model="selected_contact_number" required/>
                                                            </div>
                                                            <div class="col-md-6">
                                                                <label class="control-label">Email</label>
												                <input type="text" disabled name="contact_email" id="contact_email" class="form-control" v-model="selected_contact_email" required/>
                                                            </div>
                                                        </div>
                                                    </div>
												</div>
											</div>
										</div>
									</div>
                                    <div class="row" style="margin-top: 40px;">
										<div class="col-lg-12">
											<div class="panel panel-primary">
												<div class="panel-heading">
													<h3 class="panel-title">Vessel Limits</h3>
												</div>
												<div class="panel-body">
													<div class="row">
														<div class="form-group">
															<div class="col-md-6">
															  	<label class="control-label" >Maximum Vessel Size (Meters)</label>
                                                                <div class="alert alert-danger" id="vessel_size_warning" role="alert">Size limit must be greater than 0.</div>
                                                                <input type="number" name="vessel_size_limit" id="vessel_size_limit" class="form-control" v-model="campground.vessel_size_limit" required/>
															</div>
                                                            <div class="col-md-6">
                                                                <label class="control-label" >Maximum Vessel Draft (Meters)</label>
                                                                <div class="alert alert-danger" id="vessel_draft_warning" role="alert">Draft limit must be greater than 0.</div>
                                                                <input type="number" name="vessel_draft_limit" id="vessel_draft_limit" class="form-control" v-model="campground.vessel_draft_limit" required/>
                                                            </div>
														</div>
													</div>
                                                    <div class="row" style="margin-top: 10px;">
                                                        <div class="form-group">
                                                            <div class="col-md-6" v-if="jettyPen">
                                                                <label class="control-label" >Maximum Vessel Beam (Meters)</label>
                                                                <div class="alert alert-danger" id="vessel_beam_warning" role="alert">Beam limit must be greater than 0.</div>
                                                                <input type="number" name="vessel_beam_limit" id="vessel_beam_limit" class="form-control" v-model="campground.vessel_beam_limit" required/>
                                                            </div>
                                                            <div class="col-md-6" v-else>
                                                                <label class="control-label" >Maximum Vessel Weight (Tons)</label>
                                                                <div class="alert alert-danger" id="vessel_weight_warning" role="alert">Weight limit must be greater than 0.</div>
                                                                <input type="number" name="vessel_weight_limit" id="vessel_weight_limit" class="form-control" v-model="campground.vessel_weight_limit" required/>
                                                            </div>
                                                        </div>
                                                    </div>
												</div>
											</div>
										</div>
									</div>
                                    <div class="row" style="margin-top: 40px;margin-left:10px;">
                                        <div class="alert alert-danger" id="selected_features_warning">Please select at least 1 feature.</div>
                                    </div>
									<div class="row">
										<div class="col-sm-3 features">
											<div class="panel panel-primary">
												<div class="panel-heading">
													<h3 class="panel-title">Features</h3>
												</div>
												<div class="panel-body" v-bind:class="{ 'empty-features': allFeaturesSelected }">
													<p v-show="allFeaturesSelected" style='text-align: center'>
				                             All features selected
				                         </p>
													<ul class="list-group">
														<a href="" v-for="feature,key in features"  @click.prevent="addSelectedFeature(feature,key)" class="list-group-item list-group-item-primary">{{feature.name}}</a>
													</ul>
												</div>
											</div>
										</div>
										<div class="col-sm-3 features">
											<div class="panel panel-primary">
												<div class="panel-heading">
													<h3 class="panel-title">Selected Features</h3>
												</div>
												<div class="panel-body"  v-bind:class="{ 'empty-features': !hasSelectedFeatures }">
													<p v-show="!hasSelectedFeatures" style='text-align: center'>
				                						             No features selected
										                        </p>
													<ul class="list-group">
														<a href="" v-for="feature,key in selected_features"  @click.prevent="removeSelectedFeature(feature, key)" class="list-group-item ">{{feature.name}}</a>
													</ul>
												</div>
											</div>
										</div>
                                                                                <div class="col-sm-6 features">
                                                                                        <div class="panel panel-primary">
                                                                                                <div class="panel-heading">
                                                                                                        <h3 class="panel-title">Location</h3>
                                                                                                </div>
                                                                                                <div class="panel-body" >
<!--- START MAP SELECTION -->

 <div id="map" class="map" style='height:80%'></div>
 <input type='hidden' value='' iname='location_coordinates' id='location_coordinates'>
 <input type='hidden' value='Point' name='type' id='type'>
<div class="col-lg-12">
  <div class="col-lg-6">
         Longitude
  </div>
   <div class="col-lg-6">
        Latitude
   </div>
</div>

<div class="col-lg-12">
  <div class="col-lg-6">
       <input type='text' name='longitude' id='longitude'  class="form-control" v-on:change="setCoordinates()"> 
  </div>
   <div class="col-lg-6">
       <input type='text' name='latitude' id='latitude' class="form-control" v-on:change="setCoordinates()">
   </div>
</div>

<!--- END MAP SELECTION -->





												</div>
											</div>
										</div>
									</div>
									<div class="row" style="margin-top: 40px;">
										<div class="col-md-12">
											<div class="form-group">
												<label class="control-label" >Description</label>
												<div id="editor" class="form-control"></div>
											</div>
										</div>
									</div>
				                                        <div class="row" style="margin-top: 40px;">
										<div class="col-md-12">
											<div class="form-group">
												<label class="control-label" >Additional confirmation information</label>
												<textarea id="additional_info" class="form-control" v-model="campground.additional_info"/>
											</div>
										</div>
									</div>
									<div class="row" style="margin-top: 40px;">
										<div class="col-sm-8">
											<div class="form-group" style='display:none;'>
												<div class="col-sm-4 col-md-3 col-lg-2">
													<label style="line-height: 2.5;">Price set at: </label>
												</div>
												<div class="col-sm-8 col-md-9 col-lg-10">
													<select id="price_level" name="price_level" class="form-control" v-model="campground.price_level">
 														<option value="0" selected>Mooring level</option>
													</select>
												</div>
											</div>
										</div>
										<div class="col-sm-4">
											<div class="col-sm-12">
												<div class="form-group pull-right">
													<a href="#" v-if="createCampground" class="btn btn-primary" @click.prevent="create">Create</a>
													<a href="#" v-else class="btn btn-primary" @click.prevent="update">Update</a>
													<a href="#" class="btn btn-default" @click.prevent="goBack">Cancel</a>
												</div>
											</div>
										</div>
									</div>
								</div>

						</div>
					</div>
                </div>
			</div>

			</form>
		</div>
		<loader :isLoading.sync="isLoading">Loading...</loader>
	</div>
</template>
<style>
.alert{
    display:none;
    height:30px;
    line-height:30px;
    padding:7px 9px;
}
.ol-box{box-sizing:border-box;border-radius:2px;border:2px solid #00f}.ol-mouse-position{top:8px;right:8px;position:absolute}.ol-scale-line{background:rgba(0,60,136,.3);border-radius:4px;bottom:8px;left:8px;padding:2px;position:absolute}.ol-scale-line-inner{border:1px solid #eee;border-top:none;color:#eee;font-size:10px;text-align:center;margin:1px;will-change:contents,width}.ol-overlay-container{will-change:left,right,top,bottom}.ol-unsupported{display:none}.ol-unselectable,.ol-viewport{-webkit-touch-callout:none;-webkit-user-select:none;-moz-user-select:none;-ms-user-select:none;user-select:none;-webkit-tap-highlight-color:transparent}.ol-selectable{-webkit-touch-callout:default;-webkit-user-select:auto;-moz-user-select:auto;-ms-user-select:auto;user-select:auto}.ol-grabbing{cursor:-webkit-grabbing;cursor:-moz-grabbing;cursor:grabbing}.ol-grab{cursor:move;cursor:-webkit-grab;cursor:-moz-grab;cursor:grab}.ol-control{position:absolute;background-color:rgba(255,255,255,.4);border-radius:4px;padding:2px}.ol-control:hover{background-color:rgba(255,255,255,.6)}.ol-zoom{top:.5em;left:.5em}.ol-rotate{top:.5em;right:.5em;transition:opacity .25s linear,visibility 0s linear}.ol-rotate.ol-hidden{opacity:0;visibility:hidden;transition:opacity .25s linear,visibility 0s linear .25s}.ol-zoom-extent{top:4.643em;left:.5em}.ol-full-screen{right:.5em;top:.5em}@media print{.ol-control{display:none}}.ol-control button{display:block;margin:1px;padding:0;color:#fff;font-size:1.14em;font-weight:700;text-decoration:none;text-align:center;height:1.375em;width:1.375em;line-height:.4em;background-color:rgba(0,60,136,.5);border:none;border-radius:2px}.ol-control button::-moz-focus-inner{border:none;padding:0}.ol-zoom-extent button{line-height:1.4em}.ol-compass{display:block;font-weight:400;font-size:1.2em;will-change:transform}.ol-touch .ol-control button{font-size:1.5em}.ol-touch .ol-zoom-extent{top:5.5em}.ol-control button:focus,.ol-control button:hover{text-decoration:none;background-color:rgba(0,60,136,.7)}.ol-zoom .ol-zoom-in{border-radius:2px 2px 0 0}.ol-zoom .ol-zoom-out{border-radius:0 0 2px 2px}.ol-attribution{text-align:right;bottom:.5em;right:.5em;max-width:calc(100% - 1.3em)}.ol-attribution ul{margin:0;padding:0 .5em;font-size:.7rem;line-height:1.375em;color:#000;text-shadow:0 0 2px #fff}.ol-attribution li{display:inline;list-style:none;line-height:inherit}.ol-attribution li:not(:last-child):after{content:" "}.ol-attribution img{max-height:2em;max-width:inherit;vertical-align:middle}.ol-attribution button,.ol-attribution ul{display:inline-block}.ol-attribution.ol-collapsed ul{display:none}.ol-attribution.ol-logo-only ul{display:block}.ol-attribution:not(.ol-collapsed){background:rgba(255,255,255,.8)}.ol-attribution.ol-uncollapsible{bottom:0;right:0;border-radius:4px 0 0;height:1.1em;line-height:1em}.ol-attribution.ol-logo-only{background:0 0;bottom:.4em;height:1.1em;line-height:1em}.ol-attribution.ol-uncollapsible img{margin-top:-.2em;max-height:1.6em}.ol-attribution.ol-logo-only button,.ol-attribution.ol-uncollapsible button{display:none}.ol-zoomslider{top:4.5em;left:.5em;height:200px}.ol-zoomslider button{position:relative;height:10px}.ol-touch .ol-zoomslider{top:5.5em}.ol-overviewmap{left:.5em;bottom:.5em}.ol-overviewmap.ol-uncollapsible{bottom:0;left:0;border-radius:0 4px 0 0}.ol-overviewmap .ol-overviewmap-map,.ol-overviewmap button{display:inline-block}.ol-overviewmap .ol-overviewmap-map{border:1px solid #7b98bc;height:150px;margin:2px;width:150px}.ol-overviewmap:not(.ol-collapsed) button{bottom:1px;left:2px;position:absolute}.ol-overviewmap.ol-collapsed .ol-overviewmap-map,.ol-overviewmap.ol-uncollapsible button{display:none}.ol-overviewmap:not(.ol-collapsed){background:rgba(255,255,255,.8)}.ol-overviewmap-box{border:2px dotted rgba(0,60,136,.7)}.ol-overviewmap .ol-overviewmap-box:hover{cursor:move}

</style>

<script>
import {
    $,
    api_endpoints,
    helpers,
    validate
}
from '../../hooks.js'
import {
    bus
}
from '../utils/eventBus.js';
import OpenLayers from 'openlayers';
import ol from 'openlayers';
import imagePicker from '../utils/images/imagePicker.vue'
import Editor from 'quill';
import Render from 'quill-render';
import loader from '../utils/loader.vue'
import alert from '../utils/alert.vue'
import {mapGetters} from 'vuex'
export default {
    name: 'cg_attr',
    components: {
        alert,
        loader,
        imagePicker
    },
    data: function() {
        let vm = this;
        return {
            selected_price_set: this.priceSet[0],
            editor: null,
            editor_updated: false,
            features: [],
            selected_features_loaded: false,
            selected_features: Array(),
            form: null,
            errors: false,
            errorString: '',
            showUpdate: false,
            isLoading: false,
            reload : false,
            contacts:[],
            mooring_groups: [],
            MooringGroups: [{ id: 1, name: 'Principal' }, { id: 2, name: 'Dessert' }, { id: 3, name: 'Drink' }],
        }
    },
    props: {
        createCampground: {
            default: function() {
                return true;
            }
        },
        priceSet: {
            default: function() {
                return [{
                    'val': 0,
                    name: 'Mooring level'
                }, {
                    'val': 1,
                    name: 'Mooring site Type level'
                }, {
                    'val': 2,
                    name: 'Mooring site level'
                }];
            }
        },
        campground: {
            default: function() {
                return {
                    address: {},
                    images: []
                };
            },
            type: Object
        },
    },
    computed: {
        showError: function() {
            var vm = this;
            return vm.errors;
        },
        hasSelectedFeatures: function() {
            return this.selected_features.length > 0;
        },
        allFeaturesSelected: function() {
            return this.features.length < 1;
        },
        selected_contact_number: function() {
            let id = this.campground.contact;
            if(id != null) {
                let contact = this.contacts.find(contact => contact.id === id);
                return contact ? contact.phone_number: '';
            }
            else {
                return '';
            }
        },
        selected_contact_email: function(){
            let id = this.campground.contact;
            if(id != null){
                let contact = this.contacts.find(contact => contact.id === id);
                return contact ? contact.email: '';
            }
            else{
                return '';
            }
        },
        jettyPen: function(){
            return this.campground.mooring_physical_type == 1;
        },
		...mapGetters([
          'parks',
          'mooring_groups'
        ]),
 
    },
    watch: {
        campground: {
            handler: function() {
                this.loadSelectedFeatures();
            },
            deep: true

        }
    },
    methods: {
		goBack: function() {
            helpers.goBack(this);
        },
        validateLimits: function(){
            let vm = this;
            var isValid = true;
            if(!parseInt(vm.campground.vessel_size_limit) > 0){
                $('#vessel_size_warning').css("display","inline");
                isValid = false;
            } else {
                $('#vessel_size_warning').css("display","none");
            }
            if(!parseInt(vm.campground.vessel_draft_limit) > 0){
                $('#vessel_draft_warning').css("display","inline");
                isValid = false;
            } else {
                $('#vessel_draft_warning').css("display","none");
            }
            if(vm.campground.mooring_physical_type == 0){
                if(!parseInt(vm.campground.vessel_weight_limit) > 0){
                    $('#vessel_weight_warning').css("display","inline");
                    isValid = false;
                } else {
                    $('#vessel_weight_warning').css("display","none");
                }
            } else {
                if(!parseInt(vm.campground.vessel_beam_limit) > 0){
                    $('#vessel_beam_warning').css("display","inline");
                    isValid = false;
                } else {
                    $('#vessel_beam_warning').css("display","none");
                }
            }
            return isValid;
        },
		validateForm:function () {
			let vm = this;
            var isValid = vm.validateEditor($('#editor'))
            if(isValid){
                isValid = vm.validateLimits();
                if(isValid){
                    if(!vm.selected_features || vm.selected_features == ''){
                        $('#selected_features_warning').css("display","inline");
                        isValid = false;
                    } else {
                        $('#selected_features_warning').css("display","none");
                    }
                }
            }
            return  vm.form.valid() && isValid;
		},
        create: function() {
            console.log("CREATE");
			if(this.validateForm()){
				this.sendData(api_endpoints.campgrounds, 'POST');
			}
        },
        update: function() {
			if(this.validateForm()){
<<<<<<< HEAD
				this.sendData(api_endpoints.campground(this.campground.id), 'PUT',true); 
			}	
=======
				this.sendData(api_endpoints.campground(this.campground.id), 'PUT');
                location.reload(); 
			}
>>>>>>> 8f173238
        },
        validateEditor: function(el){
            let vm = this;
			if (el.parents('.form-group').hasClass('has-error')) {
				el.tooltip("destroy");
				el.attr("data-original-title", "").parents('.form-group').removeClass('has-error');
			}
            if (vm.editor.getText().trim().length == 0) {
                // add or update tooltips
                el.tooltip({
                        trigger: "focus"
                    })
                    .attr("data-original-title", 'Description is required')
                    .parents('.form-group').addClass('has-error');
                return false;
            }
            return true;
        },
        sendData: function(url, method, reload=false) {
            let vm = this;
            vm.isLoading =true;
            vm.reload = reload;
            var featuresURL = new Array();
            var temp_features = vm.selected_features;
            if (vm.createCampground) {
                vm.campground.features = vm.selected_features;
            }
            vm.campground.features.forEach(function(f) {
                featuresURL.push(f.id);
            });
            vm.campground.features = featuresURL;
            if ( vm.campground.contact == "undefined") {
                vm.campground.contact = '';
            }
            if (vm.campground.mooring_physical_type == 1){
                vm.campground.vessel_weight_limit = 0;
            } else {
                vm.campground.vessel_beam_limit = 0;
            }
            $.ajax({
                beforeSend: function(xhrObj) {
                    xhrObj.setRequestHeader("Content-Type", "application/json");
                    xhrObj.setRequestHeader("Accept", "application/json");
                },
                url: url,
                method: method,
                xhrFields: {
                    withCredentials: true
                },
                data: JSON.stringify(vm.campground),
                headers: {'X-CSRFToken': helpers.getCookie('csrftoken')},
                contentType: "application/x-www-form-urlencoded",
                dataType: 'json',
                success: function(data, stat, xhr) {
                    console.log("SUCCESS!!");
                    if (method == 'POST') {
                        vm.$router.push({
                            name: 'cg_detail',
                            params: {
                                id: data.data.id
                            }
                        });
                        vm.isLoading = false;
                    }
                    else if (method == 'PUT') {
                        vm.campground.features = temp_features;
                        vm.showUpdate = true;
                        vm.isLoading = false
                    }
					vm.$store.dispatch("updateAlert",{
						visible:false,
						type:"danger",
						message: ""
					});
                     if (vm.reload == true) {  
	                     location.reload();
	             }
                },
                error: function(resp) {
                    console.log("There was an error sending data.");
                    console.log(resp);
					vm.$store.dispatch("updateAlert",{
						visible:true,
						type:"danger",
						message: helpers.apiError(resp)
					});
                    vm.isLoading = false
                }
            });
        },
        showAlert: function() {
            bus.$emit('showAlert', 'alert1');
        },
        loadParks: function() {
            var vm = this;
   	    if (vm.parks.length == 0) {
                vm.$store.dispatch("fetchParks");
            }
        },
        loadMooringGroups: function() {
            let vm =this;
            $.ajax({
                url: api_endpoints.mooring_groups,
                dataType: 'json',
                async: false,
                success: function(data, stat, xhr) {
                    vm.mooring_groups = data;
                }
            });
        },
        loadFeatures: function() {
            var vm = this;
            var url = api_endpoints.features;
            console.log(url);
            $.ajax({
                url: url,
                dataType: 'json',
                success: function(data, stat, xhr) {
                    vm.features = data;
                }
            });
        },
        addSelectedFeature: function(feature, key) {
            let vm = this;
            vm.selected_features.push(feature);
            vm.features.splice(key, 1);
            vm.selected_features.sort(function(a, b) {
                return parseInt(a.id) - parseInt(b.id)
            });
        },
        removeSelectedFeature: function(feature, key) {
            let vm = this;
            vm.features.push(feature);
            vm.selected_features.splice(key, 1);
            vm.features.sort(function(a, b) {
                return parseInt(a.id) - parseInt(b.id)
            });
        },
        fetchCampground:function () {
            let vm =this;
            $.ajax({
                url: api_endpoints.campground(vm.$route.params.id),
                dataType: 'json',
                async: false,
                success: function(data, stat, xhr) {
                    vm.campground = data;
                    bus.$emit('campgroundFetched');
                }
            });
        },
        addFormValidations: function() {
            this.form.validate({
				ignore:'div.ql-editor',
                rules: {
                    name: "required",
                    park: "required",
                    campground_type: "required",
//                    site_type: "required",
//                    street: "required",
                    email: {
                        required: true,
                        email: true
                    },
                    telephone: "required",
            //        postcode: "required",
 //                   price_level: "required"

                },
                messages: {
                    name: "Enter a mooring name",
                    park: "Select a park from the options",
                    campground_type: "Select a mooring type from the options",
                    site_type: "Select a site type from the options",
//                    price_level: "Select a price level from the options"
                },
                showErrors: function(errorMap, errorList) {
                    $.each(this.validElements(), function(index, element) {
                        var $element = $(element);

                        $element.attr("data-original-title", "").parents('.form-group').removeClass('has-error');
                    });

                    // destroy tooltips on valid elements
                    $("." + this.settings.validClass).tooltip("destroy");

                    // add or update tooltips
                    for (var i = 0; i < errorList.length; i++) {
                        var error = errorList[i];
                        $(error.element)
                            .tooltip({
                                trigger: "focus"
                            })
                            .attr("data-original-title", error.message)
                            .parents('.form-group').addClass('has-error');
                    }
                }
            });
        },
        loadSelectedFeatures: function() {
            let vm = this;
            if (vm.campground.features) {
                if (!vm.createCampground) {
                    vm.selected_features = vm.campground.features;
                }
                $.each(vm.campground.features, function(i, cgfeature) {
                    $.each(vm.features, function(j, feat) {
                        if (feat != null) {
                            if (cgfeature.id == feat.id) {
                                vm.features.splice(j, 1);
                            }
                        }
                    })
                });
            }

        },
        setCoordinates: function() { 
		console.log('gps changes');
                var longitude = $('#longitude').val();
		var latitude = $('#latitude').val();
                $('#location_coordinates').val("POINT ("+longitude+" "+latitude+")");
                console.log("setCoordinates");
                console.log(this.campground.wkb_geometry);
                var coord = new Object();
                coord.coordinates = [parseFloat(longitude),parseFloat(latitude)];
                coord.type = "Point";
                this.campground.wkb_geometry = coord;
                console.log("NBEXT");
                console.log(this.campground.wkb_geometry);
	}
    },
    mounted: function() {
        let vm = this;
        vm.loadParks();
        vm.loadFeatures();
        vm.fetchCampground();
        vm.loadMooringGroups();

        console.log('LOG');
        console.log(vm.mooring_groups);
        console.log(vm);
        vm.editor = new Editor('#editor', {
            modules: {
                toolbar: true
            },
            theme: 'snow'
        });
        // vm.editor.clipboard.dangerouslyPasteHTML(0, vm.campground.description, 'api');
        vm.editor.on('text-change', function(delta, oldDelta, source) {
            var text = $('#editor >.ql-editor').html();
            vm.campground.description = text;
			vm.validateEditor($('#editor'));
        });
        
        vm.form = $('#attForm');
        vm.addFormValidations();
		vm.$http.get(api_endpoints.contacts).then((response) => {
			vm.contacts = response.body
		}, (error) => {
			console.log(error);
		});

        // Load Map Point Selection
        var raster = new ol.layer.Tile({
            source: new ol.source.OSM({noWrap: true, wrapX: false,})
        });


//       var raster = new ol.layer.Tile({
//             source: new ol.source.WMTS({
//                url: 'https://kmi.dpaw.wa.gov.au/geoserver/gwc/service/wmts',
//                format: 'image/png',
//                layer: 'public:mapbox-streets',
//		})
//       });


var iconFeature = null;
var lat = 0;
var lon = 0;
if (vm.campground.wkb_geometry) {
    console.log("GSPPP");
    console.log(vm.campground.wkb_geometry);
    if (vm.campground.wkb_geometry.coordinates) {
	lat = vm.campground.wkb_geometry.coordinates[0];
	lon = vm.campground.wkb_geometry.coordinates[1];
        $('#longitude').val(lat);
        $('#latitude').val(lon);

    }
}

var coords = ol.proj.transform([lat,lon], 'EPSG:4326', 'EPSG:3857');
// var coords = ol.proj.transform([-106.63694687814734,42.46614905892275], 'EPSG:4326', 'EPSG:3857');

var iconFeature;
if (lat == 0 && lon == 0) { 
iconFeature = new ol.Feature({
    saved_coordinates: 'yes',
  });

} else {
iconFeature = new ol.Feature({
    geometry: new ol.geom.Point(coords),
    saved_coordinates: 'yes',
  });
}
console.log(iconFeature);
var source = new ol.source.Vector({wrapX: false, features: [iconFeature]});

   var vector = new ol.layer.Vector({
       source: source
   });

   var map = new ol.Map({
        layers: [raster, vector],
        target: 'map',
         view: new ol.View({
            center: [-11000000, 4600000],
            zoom: 4
        })
   });

   var typeSelect = document.getElementById('type');

   var draw; // global so we can remove it later
   function addInteraction() {
            var value = typeSelect.value;
            var value = 'Point';
            var lastFeature; 
            //if (value === 'None') {
            //} else {
                var geometryFunction;
                    console.log(value);
                    draw = new ol.interaction.Draw({
                        source: source,
                        type: /** @type {ol.geom.GeometryType} */(typeSelect.value),
                    });

                    draw.on('drawend', function (e) {
                      // Filter on points ONLY
                      if (value === 'Point') {
                           if (lastFeature) { 
			      source.removeFeature(lastFeature);
                           }
                      }
                      lastFeature = e.feature;
                   });

                 map.addInteraction(draw);
            //}
        };

        if (lat == 0 && lon == 0 ) {
                console.log('no coor'); 
		map.getView().setCenter(ol.proj.transform([114.85900618716143, -29.714142674457065], 'EPSG:4326', 'EPSG:3857'));
        } else {
	        map.getView().setCenter(ol.proj.transform([lat, lon], 'EPSG:4326', 'EPSG:3857'));
        }

        map.on('singleclick', function(ev) {
          console.log('clicked');

         // Remove Prepopulated Point From Map
         var features = source.getFeatures();
         features.forEach((feature) => {
		console.log(feature);
                var properties = feature.getProperties();
                if ('saved_coordinates' in properties) { 
                  console.log(properties.saved_coordinates);
                  if (properties.saved_coordinates == 'yes') {
                    source.removeFeature(feature);
                  }
                }

         });

         // Save Long and Lat to hidden input field.
          var mouseCoords = [ev.originalEvent.offsetX, ev.originalEvent.offsetY];
          console.log(ev.coordinate);
          var latLon = ol.proj.transform(ev.coordinate, 'EPSG:3857', 'EPSG:4326');
          console.log("GPS SELECT");
          console.log(latLon);
          $('#longitude').val(latLon[0]);
          $('#latitude').val(latLon[1]);
          $('#location_coordinates').val("POINT ("+latLon[0]+" "+latLon[1]+")");
          // console.log("vm.campground.wkb_geometry.coordinates -START");
          var coord = new Object();
          coord.coordinates = latLon;
          coord.type = "Point";
          vm.campground.wkb_geometry = coord;
         

         // Add Point
         addInteraction();

        });
        console.log("ENDED");

        // End Map Point Selection

        $('#vessel_size_limit').blur(function() {
            vm.validateLimits();
        });
        $('#vessel_draft_limit').blur(function() {
            vm.validateLimits();
        });
        $('#vessel_beam_limit').blur(function() {
            vm.validateLimits();
        });
        $('#vessel_weight_limit').blur(function() {
            vm.validateLimits();
        });

    },
    updated: function() {
        let vm = this;
        var changed = false;
        if (vm.campground.description != null && vm.editor_updated == false) {
            vm.editor.clipboard.dangerouslyPasteHTML(0, vm.campground.description, 'api');
            changed = true;
        }
        if (changed) {
            vm.editor_updated = true;
        }
    }
}

</script>

<style lang="css">
    #editor{
        height: 200px;
    }
    .features >.panel>.panel-body{
        padding:0;
        max-height: 300px;
        min-height: 300px;
        overflow: auto;
    }
    .features .list-group{
        margin-bottom: 0;
    }
    .features .list-group-item{
        border-radius: 0;
    }
    .list-group-item:last-child{
        border-bottom-left-radius: 5px;
        border-bottom-right-radius: 5px;
    }
    .empty-features{
        display: flex;
        justify-content: center;
        align-items: center;
        min-height: 300px;
        color: #ccc;
        font-size: 2em;
    }
</style><|MERGE_RESOLUTION|>--- conflicted
+++ resolved
@@ -488,14 +488,8 @@
         },
         update: function() {
 			if(this.validateForm()){
-<<<<<<< HEAD
 				this.sendData(api_endpoints.campground(this.campground.id), 'PUT',true); 
 			}	
-=======
-				this.sendData(api_endpoints.campground(this.campground.id), 'PUT');
-                location.reload(); 
-			}
->>>>>>> 8f173238
         },
         validateEditor: function(el){
             let vm = this;
