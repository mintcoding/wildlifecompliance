--- conflicted
+++ resolved
@@ -801,13 +801,9 @@
         validateSize: function(){
             let vm = this;
             var isValid = true;
-<<<<<<< HEAD
-            if(!parseInt(vm.campground.vessel_size_limit) > 0){
-=======
             console.log('VESSEL SIZE'); 
             console.log(vm.campground.vessel_size_limit)
             if(!parseFloat(vm.campground.vessel_size_limit) > 0){
->>>>>>> 51180c2f
                 isValid = false;
                 var error = {
                     title : "Invalid Size",
@@ -842,11 +838,7 @@
         validateDraft: function(){
             let vm = this;
             var isValid = true;
-<<<<<<< HEAD
-            if(!parseInt(vm.campground.vessel_draft_limit) > 0){
-=======
             if(!parseFloat(vm.campground.vessel_draft_limit) > 0){
->>>>>>> 51180c2f
                 isValid = false;
                 var error = {
                     title : "Invalid Draft",
@@ -857,11 +849,7 @@
                 vm.swalMessage(error);
             }
             if (isValid){
-<<<<<<< HEAD
-                if (parseInt(vm.campground.vessel_draft_limit) > vm.limits[vm.class_val + 3].value){
-=======
                 if (parseFloat(vm.campground.vessel_draft_limit) > vm.limits[vm.class_val + 3].value){
->>>>>>> 51180c2f
                     isValid = false;
                     var error = {
                         title : "Invalid Draft",
@@ -877,13 +865,8 @@
         validateBeamWeight: function(){
             let vm = this;
             var isValid = true;
-<<<<<<< HEAD
-            if(vm.campground.mooring_physical_type == 1) {
-                if(!parseInt(vm.campground.vessel_beam_limit) > 0){
-=======
             if(vm.campground.mooring_physical_type == 1 || vm.campground.mooring_physical_type == 2) {
                 if(!parseFloat(vm.campground.vessel_beam_limit) > 0){
->>>>>>> 51180c2f
                     isValid = false;
                     var error = {
                         title : "Invalid Beam",
@@ -894,11 +877,7 @@
                     vm.swalMessage(error);
                 }
                 if (isValid){
-<<<<<<< HEAD
-                    if (parseInt(vm.campground.vessel_beam_limit) > vm.limits[vm.class_val + 6].value){
-=======
                     if (parseFloat(vm.campground.vessel_beam_limit) > vm.limits[vm.class_val + 6].value){
->>>>>>> 51180c2f
                         isValid = false;
                         var error = {
                             title : "Invalid Beam",
@@ -910,11 +889,7 @@
                     }
                 }
             } else {
-<<<<<<< HEAD
-                if(!parseInt(vm.campground.vessel_weight_limit) > 0){
-=======
                 if(!parseFloat(vm.campground.vessel_weight_limit) > 0){
->>>>>>> 51180c2f
                     isValid = false;
                     var error = {
                         title : "Invalid Weight",
@@ -925,11 +900,7 @@
                     vm.swalMessage(error);
                 }
                 if (isValid){
-<<<<<<< HEAD
-                    if (parseInt(vm.campground.vessel_weight_limit) > vm.limits[vm.class_val + 9].value){
-=======
                     if (parseFloat(vm.campground.vessel_weight_limit) > vm.limits[vm.class_val + 9].value){
->>>>>>> 51180c2f
                         isValid = false;
                         var error = {
                             title : "Invalid Weight",
@@ -1028,11 +999,7 @@
             }
 
             if (isValid){
-<<<<<<< HEAD
-                console.log("Page has found to be valid up until form checks")
-=======
                 // console.log("Page has found to be valid up until form checks")
->>>>>>> 51180c2f
                 $('form').each(function(){
                     if (!$(this).valid()){
                         isValid = false;
@@ -1099,13 +1066,8 @@
                         console.log("There was an error sending data.");
                         console.log(resp);
                         var message = {
-<<<<<<< HEAD
-                            title: "Failure",
-                            text: "Mooring not updated, there was an error.\nPlease check all mandatory fields are complete.",
-=======
                             title: "Failure: There was and error updating the mooring",
                             text: resp.responseText,
->>>>>>> 51180c2f
                             type: "error"
                         }
                         vm.swalMessage(message);
