--- conflicted
+++ resolved
@@ -219,13 +219,10 @@
     mooring_map = models.FileField(upload_to=update_mooring_map_filename,null=True,blank=True)
     vessel_size_limit = models.IntegerField(default=0)
     vessel_draft_limit = models.IntegerField(default=0)
-<<<<<<< HEAD
-=======
     vessel_beam_limit = models.IntegerField(default=0)
     vessel_weight_limit = models.IntegerField(default=0)
     mooring_physical_type = models.SmallIntegerField(choices=MOORING_PHYSICAL_TYPE_CHOICES, default=0)
     mooring_class = models.CharField(choices=MOORING_CLASS_CHOICES, default=0, max_length=20)
->>>>>>> 7df6982c
 
     def __str__(self):
         return self.name
