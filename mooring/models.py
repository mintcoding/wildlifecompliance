from __future__ import unicode_literals

import os
import uuid
import base64
import binascii
import hashlib
import calendar
from decimal import Decimal as D
from django.core.files.base import ContentFile
from django.core.exceptions import ValidationError
from django.db.models import Q
from django.contrib.gis.db import models
from django.contrib.auth.models import Group
from django.contrib.postgres.fields import JSONField
from django.db import IntegrityError, transaction, connection
from django.utils import timezone
from datetime import date, time, datetime, timedelta
from django.conf import settings
from taggit.managers import TaggableManager
from django.dispatch import receiver
from django.db.models.signals import post_delete, pre_save, post_save,pre_delete
from mooring.exceptions import BookingRangeWithinException
from django.core.cache import cache
from ledger.payments.models import Invoice
from ledger.accounts.models import EmailUser

# Create your models here.

PARKING_SPACE_CHOICES = (
    (0, 'Marinaing within site.'),
    (1, 'Marinaing for exclusive use of site occupiers next to site, but separated from tent space.'),
    (2, 'Marinaing for exclusive use of occupiers, short walk from tent space.'),
    (3, 'Shared parking (not allocated), short walk from tent space.')
)

NUMBER_VEHICLE_CHOICES = (
    (0, 'One vehicle'),
    (1, 'Two vehicles'),
    (2, 'One vehicle + small trailer'),
    (3, 'One vehicle + small trailer/large vehicle')
)

class Contact(models.Model):
    name = models.CharField(max_length=255, unique=True)
    phone_number = models.CharField(max_length=50, null=True, blank=True)
    email = models.EmailField(max_length=255)
    description = models.TextField(null=True,blank=True)
    opening_hours = models.TextField(null=True)
    other_services = models.TextField(null=True)

    def __str__(self):
        return "{}: {}".format(self.name, self.phone_number)


class MarinePark(models.Model):

    ZOOM_LEVEL = (
        (0, 'default'),
        (1, '1'),
        (2, '2'),
        (3, '3'),
        (4, '4'),
        (5, '4'),
        (6, '6'),
        (7, '7'),
        (8, '8'),
        (9, '9'),
        (10, '10'),
        (11, '11'),
        (12, '12'),
        (13, '13'),
        (14, '14'),
        (15, '15'),
        (16, '16'),

    )

    name = models.CharField(max_length=255)
    district = models.ForeignKey('District', null=True, on_delete=models.PROTECT)
    ratis_id = models.IntegerField(default=-1)
    entry_fee_required = models.BooleanField(default=True)
    oracle_code = models.CharField(max_length=50, null=True,blank=True)
    wkb_geometry = models.PointField(srid=4326, blank=True, null=True)
    zoom_level = models.IntegerField(choices=ZOOM_LEVEL,default=-1)  
    distance_radius = models.IntegerField(default=25)

    def __str__(self):
        return '{} - {}'.format(self.name, self.district)

    def clean(self,*args,**kwargs):
        if self.entry_fee_required and not self.oracle_code:
            raise ValidationError('A park entry oracle code is required if entry fee is required.')

    def save(self,*args,**kwargs):
        cache.delete('parks')
        self.full_clean()
        super(MarinePark,self).save(*args,**kwargs)

    class Meta:
        unique_together = (('name',),)


class PromoArea(models.Model):


    ZOOM_LEVEL = (
        (0, 'default'),
        (1, '1'),
        (2, '2'),
        (3, '3'),
        (4, '4'),
        (5, '4'),
        (6, '6'),
        (7, '7'),
        (8, '8'),
        (9, '9'),
        (10, '10'),
        (11, '11'),
        (12, '12'),
        (13, '13'),
        (14, '14'),
        (15, '15'),
        (16, '16'),

    )

    name = models.CharField(max_length=255, unique=True)
    wkb_geometry = models.PointField(srid=4326, blank=True, null=True)
    zoom_level = models.IntegerField(choices=ZOOM_LEVEL,default=-1)

    def __str__(self):
        return self.name

def update_mooring_map_filename(instance, filename):
    return 'mooring/mooring_maps/{}/{}'.format(instance.id,filename)


class MooringArea(models.Model):

    MOORING_TYPE_CHOICES = (
        (0, 'Bookable Online'),
        (1, 'Not Bookable Online'),
        (2, 'Public'),
        (3, 'Unpublished'),
    )

    CAMPGROUND_PRICE_LEVEL_CHOICES = (
        (0, 'Mooring level'),
        (1, 'Mooringsite Class level'),
#        (2, 'Mooringsite level'),
    )

    SITE_TYPE_CHOICES = (
        (0, 'Bookable Per Site'),
       (1, 'Bookable Per Site Type'),
        #(2, 'Bookable Per Site Type (hide site number)'),
    )

    MOORING_PHYSICAL_TYPE_CHOICES = (
        (0, 'Mooring'),
        (1, 'Jetty Pen'),
        (2, 'Beach Pen')
    )

    MOORING_CLASS_CHOICES = (
        ('small', 'Small'),
        ('medium', 'Medium'),
        ('large','Large')
    )

    name = models.CharField(max_length=255, null=True)
    park = models.ForeignKey('MarinePark', on_delete=models.PROTECT, related_name='marineparks')
    ratis_id = models.IntegerField(default=-1)
    contact = models.ForeignKey('Contact', on_delete=models.PROTECT, blank=True, null=True)
    mooring_type = models.SmallIntegerField(choices=MOORING_TYPE_CHOICES, default=3)
    promo_area = models.ForeignKey('PromoArea', on_delete=models.PROTECT,blank=True, null=True)
    site_type = models.SmallIntegerField(choices=SITE_TYPE_CHOICES, default=0)
    address = JSONField(null=True,blank=True)
    features = models.ManyToManyField('Feature')
    description = models.TextField(blank=True, null=True)
    additional_info = models.TextField(blank=True, null=True)
    area_activities = models.TextField(blank=True, null=True)

    # Tags for communications methods available and access type
    tags = TaggableManager(blank=True)
    driving_directions = models.TextField(blank=True, null=True)
    fees = models.TextField(blank=True, null=True)
    othertransport = models.TextField(blank=True, null=True)
    key = models.CharField(max_length=255, blank=True, null=True)
    price_level = models.SmallIntegerField(choices=CAMPGROUND_PRICE_LEVEL_CHOICES, default=0)
    info_url = models.CharField(max_length=255, blank=True)
    long_description = models.TextField(blank=True,null=True)

    wkb_geometry = models.PointField(srid=4326, blank=True, null=True)
    dog_permitted = models.BooleanField(default=False)
    check_in = models.TimeField(default=time(14))
    check_out = models.TimeField(default=time(10))
    max_advance_booking = models.IntegerField(default=180)
    oracle_code = models.CharField(max_length=50,null=True,blank=True)
    mooring_map = models.FileField(upload_to=update_mooring_map_filename,null=True,blank=True)
    vessel_size_limit = models.IntegerField(default=0)
    vessel_draft_limit = models.IntegerField(default=0)
    vessel_beam_limit = models.IntegerField(default=0)
    vessel_weight_limit = models.IntegerField(default=0)
    mooring_physical_type = models.SmallIntegerField(choices=MOORING_PHYSICAL_TYPE_CHOICES, default=0)
    mooring_class = models.CharField(choices=MOORING_CLASS_CHOICES, default=0, max_length=20)

    def __str__(self):
        return self.name

    def save(self,*args,**kwargs):
        cache.delete('marina')
        cache.delete('marina_dt')
        super(MooringArea,self).save(*args,**kwargs)

    class Meta:
        unique_together = (('name', 'park'),)
        verbose_name = 'Mooring'
        verbose_name_plural = 'Moorings'

    # Properties
    # =======================================
    @property
    def region(self):
        return self.park.district.region.name

    @property
    def district(self):
        return self.park.district.name

    @property
    def active(self):
        return self._is_open(timezone.now())

    @property
    def current_closure(self):
        closure = self._get_current_closure()
        if closure:
            start = closure.range_start
            timestamp = calendar.timegm(start.timetuple())
            local_dt = datetime.fromtimestamp(timestamp)
            start = local_dt.replace(microsecond=start.microsecond)
            start = start.strftime('%d/%m/%Y %H:%M')
            if closure.range_end:
                end = closure.range_end if closure.range_end else ""
                timestamp = calendar.timegm(end.timetuple())
                local_dt = datetime.fromtimestamp(timestamp)
                end = local_dt.replace(microsecond=end.microsecond)
                end = end.strftime('%d/%m/%Y %H:%M')
            else:
                end = ""
            strTime = 'Start: {} Reopen: {}'.format(start, end)
            return strTime
        return ''

    @property
    def dog_permitted(self):
        try:
            self.features.get(name='NO DOGS')
            return False
        except Feature.DoesNotExist:
            return True

    @property
    def campfires_allowed(self):
        try:
            self.features.get(name='NO CAMPFIRES')
            return False
        except Feature.DoesNotExist:
            return True

    @property
    def campsite_classes(self):
        return list(set([c.campsite_class.id for c in self.campsites.all()]))

    @property
    def first_image(self):
        images = self.images.all()
        if images.count():
            return images[0]
        return None

    @property
    def email(self):
        if self.contact:
            return self.contact.email
        return None

    @property
    def telephone(self):
        if self.contact:
            return self.contact.phone_number
        return None

    # Methods
    # =======================================
    def _is_open(self,period):
        '''Check if the campground is open on a specified datetime
        '''
        open_ranges, closed_ranges = None, None
        # Get all booking ranges
        try:
            open_ranges = self.booking_ranges.filter(Q(status=0),Q(range_start__lte=period), Q(range_end__gte=period) | Q(range_end__isnull=True) ).latest('updated_on')
        except MooringAreaBookingRange.DoesNotExist:
            pass
        try:
            closed_ranges = self.booking_ranges.filter(Q(range_start__lte=period),~Q(status=0),Q(range_end__gte=period) | Q(range_end__isnull=True) ).latest('updated_on')
        except MooringAreaBookingRange.DoesNotExist:
            return True if open_ranges else False

        if not open_ranges:
            return False
        if open_ranges.updated_on > closed_ranges.updated_on:
            return True
        return False

    def _get_current_closure(self):
        closure_period = None
        period = timezone.now()
        if not self.active:
            closure = self.booking_ranges.filter(Q(range_start__lte=period),~Q(status=0),Q(range_end__isnull=True) |Q(range_end__gte=period)).order_by('updated_on')
            if closure:
                closure_period = closure[0]
        return closure_period

    def open(self, data):
        if self.active:
            raise ValidationError('This campground is already open.')
        b = MooringAreaBookingRange(**data)
        try:
            within = MooringAreaBookingRange.objects.filter(Q(campground=b.campground),Q(status=0),Q(range_start__lte=b.range_start), Q(range_end__gte=b.range_start) | Q(range_end__isnull=True) ).latest('updated_on')
            if within:
                within.updated_on = timezone.now()
                within.save(skip_validation=True)

        except MooringAreaBookingRange.DoesNotExist:
        #if (self.__get_current_closure().range_start <= b.range_start and not self.__get_current_closure().range_end) or (self.__get_current_closure().range_start <= b.range_start <= self.__get_current_closure().range_end):
        #    self.__get_current_closure().delete()
            b.save()

    def close(self, data):
        b = MooringAreaBookingRange(**data)
        try:
            within = MooringAreaBookingRange.objects.filter(Q(campground=b.campground),~Q(status=0),Q(range_start__lte=b.range_start), Q(range_end__gte=b.range_start) | Q(range_end__isnull=True) ).latest('updated_on')
            if within:
                within.updated_on = timezone.now()
                within.save(skip_validation=True)
                if within.range_start != b.range_start or within.range_end != b.range_end:
                    raise ValidationError('{} is already closed.'.format(within.campground.name))
            else:
                b.save()
        except MooringAreaBookingRange.DoesNotExist:
            print "DEBUG-count pre b save: ", MooringAreaBookingRange.objects.filter(campground=self.id).count()
            b.save()
            print "DEBUG-count post b save: ", MooringAreaBookingRange.objects.filter(campground=self.id).count()
        except:
            raise


    def createMooringsitePriceHistory(self,data):
        '''Create Multiple campsite rates
        '''
        try:
            with transaction.atomic():
                for c in self.campsites.all():
                    cr = MooringsiteRate(**data)
                    cr.campsite = c
                    cr.save()
                    MooringsiteRateLog.objects.create(change_type=0,mooringarea=self,booking_period=cr.booking_period, date_start=cr.date_start, date_end=cr.date_end,reason=cr.reason,details=cr.details)
        except Exception as e:
            raise

    def updatePriceHistory(self,original,_new):
        '''Update Multiple campsite rates
        '''
        try:
            rates = MooringsiteRate.objects.filter(**original)
            campsites = self.campsites.all()
            with transaction.atomic():
                for r in rates:
                    if r.campsite in campsites and r.update_level == 0:
                        r.update(_new)
                        MooringsiteRateLog.objects.create(change_type=1,mooringarea=self,booking_period=_new['booking_period'], date_start=r.date_start, date_end=_new['date_end'],reason=_new['reason'],details=_new['details'])
        except Exception as e:
            raise

    def deletePriceHistory(self,data):
        '''Delete Multiple campsite rates
        '''
        try:
            rates = MooringsiteRate.objects.filter(**data)
            campsites = self.campsites.all()
            with transaction.atomic():
                for r in rates:
                    if r.campsite in campsites and r.update_level == 0:
                        MooringsiteRateLog.objects.create(change_type=2,mooringarea=self,booking_period=r.booking_period, date_start=r.date_start, date_end=r.date_end,reason=r.reason,details=r.details)
                        r.delete()

        except Exception as e:
            raise

def campground_image_path(instance, filename):
    return '/'.join(['mooring', 'campground_images', filename])

class MooringAreaGroup(models.Model):
    name = models.CharField(max_length=100)
    members = models.ManyToManyField(EmailUser,blank=True)
#    campgrounds = models.ManyToManyField(MooringArea,blank=True)
    moorings = models.ManyToManyField(MooringArea,blank=True)

    def __str__(self):
        return self.name

    class Meta:
        verbose_name = 'Mooring Group'
        verbose_name_plural = 'Mooring Groups'

class MooringAreaImage(models.Model):
    image = models.ImageField(max_length=255, upload_to=campground_image_path)
    campground = models.ForeignKey(MooringArea, related_name='images')
    checksum = models.CharField(blank=True, max_length=255, editable=False)

    class Meta:
        ordering = ('id',)

    def get_file_extension(self, file_name, decoded_file):
        import imghdr

        extension = imghdr.what(file_name, decoded_file)
        extension = "jpg" if extension == "jpeg" else extension
        return extension

    def strip_b64_header(self, content):
        if ';base64,' in content:
            header, base64_data = content.split(';base64,')
            return base64_data
        return content

    def _calculate_checksum(self, content):
        checksum = hashlib.md5()
        checksum.update(content.read())
        return base64.b64encode(checksum.digest())

    def createImage(self, content):
        base64_data = self.strip_b64_header(content)
        try:
            decoded_file = base64.b64decode(base64_data)
        except (TypeError, binascii.Error):
            raise ValidationError(self.INVALID_FILE_MESSAGE)
        file_name = str(uuid.uuid4())[:12]
        file_extension = self.get_file_extension(file_name,decoded_file)
        complete_file_name = "{}.{}".format(file_name, file_extension)
        uploaded_image = ContentFile(decoded_file, name=complete_file_name)
        return uploaded_image

    def save(self, *args, **kwargs):
        self.checksum = self._calculate_checksum(self.image)
        self.image.seek(0)
        if not self.pk:
            self.image = self.createImage(base64.b64encode(self.image.read()))
        else:
            orig = MooringAreaImage.objects.get(pk=self.pk)
            if orig.image:
                if orig.checksum != self.checksum:
                    if os.path.isfile(orig.image.path):
                        os.remove(orig.image)
                    self.image = self.createImage(base64.b64encode(self.image.read()))
                else:
                    pass

        super(MooringAreaImage,self).save(*args,**kwargs)

    def delete(self, *args, **kwargs):
        try:
            os.remove(self.image)
        except:
            pass
        super(MooringAreaImage,self).delete(*args,**kwargs)


class ChangePricePeriod(models.Model):

    REFUND_CALCULATION_TYPE = (
        (0, 'Percentage'),
        (1, 'Fixed Price'),
    )

    calulation_type = models.SmallIntegerField(choices=REFUND_CALCULATION_TYPE, default=0)
    percentage = models.FloatField()
    amount =  models.DecimalField(max_digits=8, decimal_places=2, default='0.00')
    days = models.IntegerField()
    oracle_code = models.CharField(max_length=50,null=True,blank=True)
    created = models.DateTimeField(auto_now_add=True)

    def __str__(self):
        if self.calulation_type == 0:
           return 'Percentage - {}% for {} day/s'.format(str(self.percentage), str(self.days))
        else:
           return 'Fixed Price - ${} for {} day/s'.format(str(self.amount), str(self.days))

class ChangeGroup(models.Model):
    name = models.CharField(max_length=100)
    change_period = models.ManyToManyField(ChangePricePeriod, related_name='refund_period_options')
    created = models.DateTimeField(auto_now_add=True)
    mooring_group = models.ForeignKey('MooringAreaGroup', blank=False, null=False)

    def __str__(self):
        return self.name


class CancelPricePeriod(models.Model):

    REFUND_CALCULATION_TYPE = (
        (0, 'Percentage'),
        (1, 'Fixed Price'),
    )

    calulation_type = models.SmallIntegerField(choices=REFUND_CALCULATION_TYPE, default=0)
    percentage = models.FloatField()
    amount =  models.DecimalField(max_digits=8, decimal_places=2, default='0.00')
    days = models.IntegerField()
    oracle_code = models.CharField(max_length=50,null=True,blank=True)
    created = models.DateTimeField(auto_now_add=True)

    def __str__(self):
        if self.calulation_type == 0:
           return 'Percentage - {}% for {} day/s'.format(str(self.percentage), str(self.days))
        else:
           return 'Fixed Price - ${} for {} day/s'.format(str(self.amount), str(self.days))

class CancelGroup(models.Model):
    name = models.CharField(max_length=100)
    cancel_period = models.ManyToManyField(CancelPricePeriod, related_name='cancel_period_options')
    created = models.DateTimeField(auto_now_add=True)
    mooring_group = models.ForeignKey('MooringAreaGroup', blank=False, null=False)

    def __str__(self):
        return self.name


class BookingPeriodOption(models.Model):
    period_name = models.CharField(max_length=15)
    option_description = models.CharField(max_length=255)
    small_price = models.DecimalField(max_digits=8, decimal_places=2, default='0.00', blank=True, null=True, unique=False)
    medium_price = models.DecimalField(max_digits=8, decimal_places=2, default='0.00', blank=True, null=True, unique=False)
    large_price = models.DecimalField(max_digits=8, decimal_places=2, default='0.00', blank=True, null=True, unique=False)
    start_time = models.TimeField(null=True, blank=True)
    finish_time = models.TimeField(null=True, blank=True)
    all_day = models.BooleanField(default=True)
    change_group = models.ForeignKey('ChangeGroup',null=True,blank=True)
    cancel_group = models.ForeignKey('CancelGroup',null=True,blank=True)
    created = models.DateTimeField(auto_now_add=True)
    mooring_group = models.ForeignKey('MooringAreaGroup', blank=False, null=False)

    def __str__(self):
        return self.period_name

class BookingPeriod(models.Model):
    name = models.CharField(max_length=100)
    booking_period = models.ManyToManyField(BookingPeriodOption, related_name='booking_period_options')
    created = models.DateTimeField(auto_now_add=True)

    def __str__(self):
        return self.name

class BookingRange(models.Model):
    BOOKING_RANGE_CHOICES = (
        (0, 'Open'),
        (1, 'Closed'),
    )
    created = models.DateTimeField(auto_now_add=True)
    updated_on = models.DateTimeField(auto_now_add=True,help_text='Used to check if the start and end dated were changed')

    status = models.SmallIntegerField(choices=BOOKING_RANGE_CHOICES, default=0)
    closure_reason = models.ForeignKey('ClosureReason',null=True,blank=True)
    open_reason = models.ForeignKey('OpenReason',null=True,blank=True)
    details = models.TextField(blank=True,null=True)
    range_start = models.DateTimeField(blank=True, null=True)
    range_end = models.DateTimeField(blank=True, null=True)

    class Meta:
        abstract = True

    # Properties
    # ====================================
    @property
    def editable(self):
        today = timezone.now()
        if self.status != 0 and((self.range_start <= today and not self.range_end) or (self.range_start <= today and self.range_end > today) or (self.range_start > today and not self.range_end) or ( self.range_start >= today <= self.range_end)):
            return True
        elif self.status == 0 and ((self.range_start <= today and not self.range_end) or self.range_start > today):
            return True
        return False

    @property
    def reason(self):
        if self.status == 0:
            return self.open_reason.text
        return self.closure_reason.text

    # Methods
    # =====================================
    def _is_same(self,other):
        if not isinstance(other, BookingRange) and self.id != other.id:
            return False
        if self.range_start == other.range_start and self.range_end == other.range_end:
            return True
        return False

    def clean(self, *args, **kwargs):
        print(self.__dict__)
        if self.range_end and self.range_end < self.range_start:
            raise ValidationError('The end date cannot be before the start date.')

    def save(self, *args, **kwargs):
        skip_validation = bool(kwargs.pop('skip_validation',False))
        if not skip_validation:
            self.full_clean()
        if self.status == 1 and not self.closure_reason:
            self.closure_reason = ClosureReason.objects.all().first()
        elif self.status == 0 and not self.open_reason:
            self.open_reason = OpenReason.objects.all().first()

        super(BookingRange, self).save(*args, **kwargs)

    def __str__(self):
        return '{} {} - {}'.format(self.status, self.range_start, self.range_end)

class StayHistory(models.Model):
    created = models.DateTimeField(auto_now_add=True)
    # minimum/maximum consecutive days allowed for a booking
    min_days = models.SmallIntegerField(default=1)
    max_days = models.SmallIntegerField(default=28)
    # Minimum and Maximum days that a booking can be made before arrival
    min_dba = models.SmallIntegerField(default=0)
    max_dba = models.SmallIntegerField(default=180)

    reason = models.ForeignKey('MaximumStayReason')
    details = models.TextField(blank=True,null=True)
    range_start = models.DateField(blank=True, null=True)
    range_end = models.DateField(blank=True, null=True)

    class Meta:
        abstract = True

    # Properties
    # ====================================
    @property
    def editable(self):
        now = datetime.now().date()
        if (self.range_start <= now and not self.range_end) or ( self.range_start <= now <= self.range_end):
            return True
        elif (self.range_start >= now and not self.range_end) or ( self.range_start >= now <= self.range_end):
            return True
        return False

    # Methods
    # =====================================
    def clean(self, *args, **kwargs):
        if self.min_days < 1:
            raise ValidationError('The minimum days should be greater than 0.')
        if self.max_days > 28:
            raise ValidationError('The maximum days should not be grater than 28.')

class MooringAreaBookingRange(BookingRange):
    campground = models.ForeignKey('MooringArea', on_delete=models.CASCADE,related_name='booking_ranges')
    # minimum/maximum number of campsites allowed for a booking
    min_sites = models.SmallIntegerField(default=1)
    max_sites = models.SmallIntegerField(default=12)

    # Properties
    # ====================================

    # Methods
    # =====================================
    def _is_same(self,other):
        if not isinstance(other, MooringAreaBookingRange) and self.id != other.id:
            return False
        if self.range_start == other.range_start and self.range_end == other.range_end:
            return True
        return False

    def clean(self, *args, **kwargs):
        original = None

        # Preventing ranges within other ranges
        within = MooringAreaBookingRange.objects.filter(Q(campground=self.campground),~Q(pk=self.pk),Q(status=self.status),Q(range_start__lte=self.range_start), Q(range_end__gte=self.range_start) | Q(range_end__isnull=True) )
        #if within:
            #raise BookingRangeWithinException('This Booking Range is within the range of another one')
        if self.pk:
            original = MooringAreaBookingRange.objects.get(pk=self.pk)
            if not original.editable:
                raise ValidationError('This Booking Range is not editable')
            if self.range_start < timezone.now() and original.range_start != self.range_start:
                raise ValidationError('The start date can\'t be in the past')
        super(MooringAreaBookingRange,self).clean(*args, **kwargs)

class MooringsiteRateLog(models.Model):
    CHANGE_TYPE = (
        (0, 'New'),
        (1, 'Change'),
        (2, 'Delete')
    )

    change_type = models.SmallIntegerField(choices=CHANGE_TYPE, default=None, null=True, blank=True)
    mooringarea= models.ForeignKey('MooringArea', on_delete=models.PROTECT, related_name='marinearea')
    booking_period = models.ForeignKey(BookingPeriod, on_delete=models.PROTECT, null=True, blank=True)
    date_start = models.DateField(default=date.today)
    date_end = models.DateField(null=True, blank=True)
    reason = models.ForeignKey('PriceReason')
    details = models.TextField(null=True,blank=True)
    created = models.DateTimeField(auto_now_add=True, null=True,blank=True)

    def __str__(self):
        return self.mooringarea

class Mooringsite(models.Model):
    mooringarea = models.ForeignKey('MooringArea', db_index=True, on_delete=models.PROTECT, related_name='campsites')
    name = models.CharField(max_length=255)
    mooringsite_class = models.ForeignKey('MooringsiteClass', on_delete=models.PROTECT, null=True,blank=True, related_name='campsites')
    wkb_geometry = models.PointField(srid=4326, blank=True, null=True)
    features = models.ManyToManyField('Feature')
    tent = models.BooleanField(default=True)
    campervan = models.BooleanField(default=False)
    caravan = models.BooleanField(default=False)
    min_people = models.SmallIntegerField(default=1)
    max_people = models.SmallIntegerField(default=12)
    description = models.TextField(null=True)

    def __str__(self):
        return '{} - {}'.format(self.mooringarea, self.name)

    class Meta:
        unique_together = (('mooringarea', 'name'),)

    # Properties
    # ==============================
    @property
    def type(self):
        return self.mooringsite_class.name

    @property
    def price(self):
        return 'Set at {}'.format(self.mooringarea.get_price_level_display())

    @property
    def can_add_rate(self):
        return self.mooringarea.price_level == 2

    @property
    def active(self):
        return self._is_open(datetime.now().date())

    @property
    def campground_open(self):
        return self.__is_campground_open()

    @property
    def current_closure(self):
        closure = self.__get_current_closure()
        if closure:
            return 'Start: {} End: {}'.format(closure.range_start.strftime('%d/%m/%Y'), closure.range_end.strftime('%d/%m/%Y') if closure.range_end else "")
        return ''
    # Methods
    # =======================================
    def __is_campground_open(self):
        return self.mooringarea.active

    def _is_open(self,period):
        '''Check if the campsite is open on a specified datetime
        '''
        if self.__is_campground_open():
            open_ranges, closed_ranges = None, None
            # Get all booking ranges
            try:
                open_ranges = self.booking_ranges.filter(Q(status=0),Q(range_start__lte=period), Q(range_end__gte=period) | Q(range_end__isnull=True) ).latest('updated_on')
            except MooringsiteBookingRange.DoesNotExist:
                pass
            try:
                closed_ranges = self.booking_ranges.filter(Q(range_start__lte=period),~Q(status=0),Q(range_end__gte=period) | Q(range_end__isnull=True) ).latest('updated_on')
            except MooringsiteBookingRange.DoesNotExist:
                return True if open_ranges else False

            if not open_ranges:
                return False
            if open_ranges.updated_on > closed_ranges.updated_on:
                return True
        return False

    def __get_current_closure(self):
        if self.__is_campground_open():
            closure_period = None
            period = datetime.now().date()
            if not self.active:
                closure = self.booking_ranges.get(Q(range_start__lte=period),~Q(status=0),Q(range_end__isnull=True) |Q(range_end__gte=period))
                closure_period = closure
            return closure_period
        else:
            return self.campground._get_current_closure()

    def open(self, data):
        if not self.campground_open:
            raise ValidationError('You can\'t open this campsite until the campground is open')
        if self.active:
            raise ValidationError('This campsite is already open.')
        b = MooringsiteBookingRange(**data)
        try:
            within = MooringsiteBookingRange.objects.filter(Q(campsite=b.campsite),Q(status=0),Q(range_start__lte=b.range_start), Q(range_end__gte=b.range_start) | Q(range_end__isnull=True) ).latest('updated_on')
            if within:
                within.updated_on = timezone.now()
                within.save(skip_validation=True)
        except MooringsiteBookingRange.DoesNotExist:
            b.save()

    def close(self, data):
        if not self.active:
            raise ValidationError('This is already closed.')
        b = MooringsiteBookingRange(**data)
        try:
            within = MooringsiteBookingRange.objects.filter(Q(campsite=b.campsite),~Q(status=0),Q(range_start__lte=b.range_start), Q(range_end__gte=b.range_start) | Q(range_end__isnull=True) ).latest('updated_on')
            if within:
                within.updated_on = timezone.now()
                within.save(skip_validation=True)
        except MooringsiteBookingRange.DoesNotExist:
            b.save()

    @staticmethod
    def bulk_create(number,data):
        try:
            created_campsites = []
            with transaction.atomic():
                campsites = []
                latest = 0
                current_campsites = Mooringsite.objects.filter(campground=data['campground'])
                cs_numbers = [int(c.name) for c in current_campsites if c.name.isdigit()]
                if cs_numbers:
                    latest = max(cs_numbers)
                for i in range(number):
                    latest += 1
                    c = Mooringsite(**data)
                    name = str(latest)
                    if len(name) == 1:
                        name = '0{}'.format(name)
                    c.name = name
                    c.save()
                    if c.campsite_class:
                        for attr in ['tent', 'campervan', 'caravan', 'min_people', 'max_people', 'description']:
                            if attr not in data:
                                setattr(c, attr, getattr(c.campsite_class, attr))
                        c.features = c.campsite_class.features.all()
                        c.save()
                    created_campsites.append(c)
            return created_campsites
        except Exception:
            raise

class MooringsiteBookingRange(BookingRange):
    campsite = models.ForeignKey('Mooringsite', on_delete=models.PROTECT,related_name='booking_ranges')

    # Properties
    # ====================================

    # Methods
    # =====================================
    def _is_same(self,other):
#        if not isinstance(other, MooringsiteBookingRange) and self.id != other.id:
#            return False
#        if self.range_start == other.range_start and self.range_end == other.range_end:
#            return True
        return False

#    def clean(self, *args, **kwargs):
#        original = None
#        # Preventing ranges within other ranges
#        within = MooringsiteBookingRange.objects.filter(Q(campsite=self.campsite),~Q(pk=self.pk),Q(status=self.status),Q(range_start__lte=self.range_start), Q(range_end__gte=self.range_start) | Q(range_end__isnull=True) )
#        if within:
#            raise BookingRangeWithinException('This Booking Range is within the range of another one')
#        if self.pk:
#            original = MooringsiteBookingRange.objects.get(pk=self.pk)
#            if not original.editable:
#                raise ValidationError('This Booking Range is not editable')
#            if self.range_start < datetime.now().date() and original.range_start != self.range_start:
#                raise ValidationError('The start date can\'t be in the past')

    def __str__(self):
        return '{}: {} {} - {}'.format(self.campsite, self.status, self.range_start, self.range_end)

class MooringsiteStayHistory(StayHistory):
    campsite = models.ForeignKey('Mooringsite', on_delete=models.PROTECT,related_name='stay_history')

class MooringAreaStayHistory(StayHistory):
    mooringarea = models.ForeignKey('MooringArea', on_delete=models.PROTECT,related_name='stay_history')

class Feature(models.Model):
    TYPE_CHOICES = (
        (0, 'Campground'),
        (1, 'Mooringsite'),
        (2, 'Not Linked')
    )
    name = models.CharField(max_length=255, unique=True)
    description = models.TextField(null=True)
    image = models.ImageField(null=True)
    type = models.SmallIntegerField(choices=TYPE_CHOICES,default=2,help_text="Set the model where the feature is located.")

    def __str__(self):
        return self.name


class Region(models.Model):

    ZOOM_LEVEL = (
        (0, 'default'),
        (1, '1'),
        (2, '2'),
        (3, '3'),
        (4, '4'),
        (5, '4'),
        (6, '6'),
        (7, '7'),
        (8, '8'),
        (9, '9'),
        (10, '10'),
        (11, '11'),
        (12, '12'),
        (13, '13'),
        (14, '14'),
        (15, '15'),
        (16, '16'),

    )


    name = models.CharField(max_length=255, unique=True)
    abbreviation = models.CharField(max_length=16, null=True, unique=True)
    ratis_id = models.IntegerField(default=-1)
    wkb_geometry = models.PointField(srid=4326, blank=True, null=True)
    zoom_level = models.IntegerField(choices=ZOOM_LEVEL,default=-1)

    def __str__(self):
        return self.name


class District(models.Model):
    name = models.CharField(max_length=255, unique=True)
    abbreviation = models.CharField(max_length=16, null=True, unique=True)
    region = models.ForeignKey('Region', on_delete=models.PROTECT)
    ratis_id = models.IntegerField(default=-1)

    def __str__(self):
        return self.name


class MooringsiteClass(models.Model):

    name = models.CharField(max_length=255, unique=True)
    camp_unit_suitability = TaggableManager()
    tent = models.BooleanField(default=True)
    campervan = models.BooleanField(default=False)
    caravan = models.BooleanField(default=False)
    min_people = models.SmallIntegerField(default=1)
    max_people = models.SmallIntegerField(default=12)
    features = models.ManyToManyField('Feature')
    deleted = models.BooleanField(default=False)
    description = models.TextField(null=True)
    max_vehicles = models.PositiveIntegerField(default=1)

    def __str__(self):
        return self.name

    def delete(self, permanently=False,using=None):
        if not permanently:
            self.deleted = True
            self.save()
        else:
            super(MooringsiteClass, self).delete(using)

    # Property
    # ===========================
    def can_add_rate(self):
        can_add = False
        campsites = self.campsites.all()
        for c in campsites:
            if c.mooringarea.price_level == 1:
                can_add = True
                break
        return can_add

    # Methods
    # ===========================
    def createMooringsitePriceHistory(self,data):
        '''Create Multiple campsite rates
        '''
        try:
            with transaction.atomic():
                for c in self.campsites.all():
                    cr = MooringsiteRate(**data)
                    cr.campsite = c
                    cr.save()
        except Exception as e:
            raise

    def updatePriceHistory(self,original,_new):
        '''Update Multiple campsite rates
        '''
        try:
            rates = MooringsiteRate.objects.filter(**original)
            campsites = self.campsites.all()
            with transaction.atomic():
                for r in rates:
                    if r.campsite in campsites and r.update_level == 1:
                        r.update(_new)
        except Exception as e:
            raise

    def deletePriceHistory(self,data):
        '''Delete Multiple campsite rates
        '''
        try:
            rates = MooringsiteRate.objects.filter(**data)
            campsites = self.campsites.all()
            with transaction.atomic():
                for r in rates:
                    if r.campsite in campsites and r.update_level == 1:
                        r.delete()
        except Exception as e:
            raise


class MooringsiteBooking(models.Model):
    BOOKING_TYPE_CHOICES = (
        (0, 'Reception booking'),
        (1, 'Internet booking'),
        (2, 'Black booking'),
        (3, 'Temporary reservation'),
        (4, 'Cancelled Booking'),
        (5, 'Changed Booking')
    )

    campsite = models.ForeignKey('Mooringsite', db_index=True, on_delete=models.PROTECT)
    date = models.DateField(db_index=True)
    # ria multiple booking
    from_dt = models.DateTimeField(blank=True, null=True)
    to_dt = models.DateTimeField(blank=True, null=True)
    amount = models.DecimalField(max_digits=8, decimal_places=2, default='0.00', blank=True, null=True, unique=False) 
    booking = models.ForeignKey('Booking',related_name="campsites", on_delete=models.CASCADE, null=True)
    booking_type = models.SmallIntegerField(choices=BOOKING_TYPE_CHOICES, default=0)
    booking_period_option = models.ForeignKey('BookingPeriodOption', related_name="booking_period_option", on_delete=models.PROTECT, null=True)

    def __str__(self):
        return '{} - {}'.format(self.campsite, self.date)

#    class Meta:
#        unique_together = (('campsite', 'date'),)


class Rate(models.Model):
    mooring = models.DecimalField(max_digits=8, decimal_places=2, default='10.00', unique=False)
    adult = models.DecimalField(max_digits=8, decimal_places=2, default='10.00', blank=True, null=True, unique=False)
    concession = models.DecimalField(max_digits=8, decimal_places=2, default='6.60', blank=True, null=True, unique=False)
    child = models.DecimalField(max_digits=8, decimal_places=2, default='2.20', blank=True, null=True, unique=False)
    infant = models.DecimalField(max_digits=8, decimal_places=2, default='0', blank=True, null=True, unique=False)

    def __str__(self):
        return 'Mooring: ${} '.format(self.mooring,)
        #return 'adult: ${}, concession: ${}, child: ${}, infant: ${}'.format(self.adult, self.concession, self.child, self.infant)

    #class Meta:
    #    unique_together = (('adult', 'concession', 'child', 'infant'),)

    # Properties
    # =================================
    @property
    def name(self):
        return 'Mooring: ${} '.format(self.mooring,)
        #return 'adult: ${}, concession: ${}, child: ${}, infant: ${}'.format(self.adult, self.concession, self.child, self.infant)

class MooringsiteRate(models.Model):
    RATE_TYPE_CHOICES = (
        (0, 'Standard'),
        (1, 'Discounted'),
    )

    UPDATE_LEVEL_CHOICES = (
        (0, 'Mooring level'),
        (1, 'Mooring site Class level'),
        (2, 'Mooring site level'),
    )

    PRICE_MODEL_CHOICES = (
        (0, 'Price per Person'),
        (1, 'Fixed Price'),
    )

    campsite = models.ForeignKey('Mooringsite', on_delete=models.PROTECT, related_name='rates')
    rate = models.ForeignKey('Rate', on_delete=models.PROTECT)
    booking_period = models.ForeignKey(BookingPeriod, on_delete=models.PROTECT, null=True, blank=True)
    allow_public_holidays = models.BooleanField(default=True)
    date_start = models.DateField(default=date.today)
    date_end = models.DateField(null=True, blank=True)
    rate_type = models.SmallIntegerField(choices=RATE_TYPE_CHOICES, default=0)
    price_model = models.SmallIntegerField(choices=PRICE_MODEL_CHOICES, default=0)
    reason = models.ForeignKey('PriceReason')
    details = models.TextField(null=True,blank=True)
    update_level = models.SmallIntegerField(choices=UPDATE_LEVEL_CHOICES, default=0)
   
    def get_rate(self, num_adult=0, num_concession=0, num_child=0, num_infant=0):
        return self.rate.adult*num_adult + self.rate.concession*num_concession + \
                self.rate.child*num_child + self.rate.infant*num_infant

    def __str__(self):
        return '{} - ({})'.format(self.campsite, self.rate)

    class Meta:
        unique_together = (('campsite', 'rate', 'date_start','date_end'),)

    # Properties
    # =================================
    @property
    def deletable(self):
        today = datetime.now().date()
        if self.date_start >= today:
            return True
        return False

    @property
    def editable(self):
        today = datetime.now().date()
        if (self.date_start > today and not self.date_end) or ( self.date_start > today <= self.date_end):
            return True
        return True 

    # Methods
    # =================================
    def update(self,data):
        for attr, value in data.items():
            setattr(self, attr, value)
        self.save()


class Booking(models.Model):
    BOOKING_TYPE_CHOICES = (
        (0, 'Reception booking'),
        (1, 'Internet booking'),
        (2, 'Black booking'),
        (3, 'Temporary reservation'),
        (4, 'Cancelled Booking'),
        (5, 'Changed Booking')
    )

    customer = models.ForeignKey(settings.AUTH_USER_MODEL, on_delete=models.PROTECT, blank=True, null=True)
    legacy_id = models.IntegerField(unique=True, blank=True, null=True)
    legacy_name = models.CharField(max_length=255, blank=True,null=True)
    arrival = models.DateField()
    departure = models.DateField()
    details = JSONField(null=True, blank=True)
    booking_type = models.SmallIntegerField(choices=BOOKING_TYPE_CHOICES, default=0)
    expiry_time = models.DateTimeField(blank=True, null=True)
    cost_total = models.DecimalField(max_digits=8, decimal_places=2, default='0.00')
    override_price = models.DecimalField(max_digits=8, decimal_places=2, blank=True, null=True)
    override_reason = models.ForeignKey('DiscountReason', null=True, blank=True)
    override_reason_info = models.TextField(blank=True, null=True)
    overridden_by = models.ForeignKey(settings.AUTH_USER_MODEL,on_delete=models.PROTECT, blank=True, null=True, related_name='overridden_bookings')
    mooringarea = models.ForeignKey('MooringArea', null=True)
    is_canceled = models.BooleanField(default=False)
    send_invoice = models.BooleanField(default=False)
    cancellation_reason = models.TextField(null=True,blank=True)
    cancelation_time = models.DateTimeField(null=True,blank=True)
    confirmation_sent = models.BooleanField(default=False)
    created = models.DateTimeField(default=timezone.now)
    canceled_by = models.ForeignKey(settings.AUTH_USER_MODEL,on_delete=models.PROTECT, blank=True, null=True,related_name='canceled_bookings')
    old_booking = models.ForeignKey('Booking', null=True, blank=True)
    admission_payment = models.ForeignKey('AdmissionsBooking', null=True, blank=True)

    # Properties
    # =================================
    @property
    def num_days(self):
        return (self.departure-self.arrival).days

    @property
    def stay_dates(self):
        count = self.num_days
        return '{} to {} ({} day{})'.format(self.arrival.strftime('%d/%m/%Y'), self.departure.strftime('%d/%m/%Y'), count, '' if count == 1 else 's')

    @property
    def stay_guests(self):
        num_adult = self.details.get('num_adult', 0)
        num_concession = self.details.get('num_concession', 0)
        num_infant = self.details.get('num_infant', 0)
        num_child = self.details.get('num_child', 0)
        num_mooring = self.details.get('num_mooring', 0)
        return '{} adult{}, {} concession{}, {} child{}, {} infant{}, {} mooring{}'.format(
            num_adult, '' if num_adult == 1 else 's',
            num_concession, '' if num_concession == 1 else 's',
            num_child, '' if num_child == 1 else 'ren',
            num_infant, '' if num_infant == 1 else 's',
            num_mooring, '' if num_mooring == 1 else 's',
        )

    @property
    def num_guests(self):
        if self.details:
            num_adult = self.details.get('num_adult', 0)
            num_concession = self.details.get('num_concession', 0)
            num_infant = self.details.get('num_infant', 0)
            num_child = self.details.get('num_child', 0)
            num_mooring = self.details.get('num_mooring', 0)
            return num_adult + num_concession + num_infant + num_child + num_mooring
        return 0

    @property
    def guests(self):
        if self.details:
            num_adult = self.details.get('num_adult', 0)
            num_concession = self.details.get('num_concession', 0)
            num_infant = self.details.get('num_infant', 0)
            num_child = self.details.get('num_child', 0)
            num_mooring = self.details.get('num_mooring', 0)
            return {
                "adults" : num_adult,
                "concession" : num_concession,
                "infants" : num_infant,
                "children": num_child,
                "mooring" : num_mooring
            }
        return {
            "adults" : 0,
            "concession" : 0,
            "infants" : 0,
            "children": 0,
            "mooring" : 0,
        }

    @property
    def first_campsite(self):
        cb = self.campsites.all().first()
        return cb.campsite if cb else None

    @property
    def editable(self):
        today = datetime.now().date()
        if today <= self.departure:
            if not self.is_canceled:
                return True
        return False

    @property
    def campsite_id_list(self):
        return list(set([x['campsite'] for x in self.campsites.all().values('campsite')]))

    @property
    def campsite_name_list(self):
        return list(set(self.campsites.values_list('campsite__name', flat=True)))

    @property
    def paid(self):
        if self.legacy_id and self.invoices.count() < 1:
            return True
        else:
            payment_status = self.__check_payment_status()
            if payment_status == 'paid' or payment_status == 'over_paid':
                return True
        return False

    @property
    def unpaid(self):
        if self.legacy_id and self.invoices.count() < 1:
            return False
        else:
            payment_status = self.__check_payment_status()
            if payment_status == 'unpaid':
                return True
        return False

    @property
    def amount_paid(self):
        return self.__check_payment_amount()

    @property
    def refund_status(self):
        return self.__check_refund_status()

    @property
    def outstanding(self):
        return self.__outstanding_amount()

    @property
    def status(self):
        if (self.legacy_id and self.invoices.count() >= 1) or not self.legacy_id:
            payment_status = self.__check_payment_status()
            status =  ''
            parts = payment_status.split('_')
            for p in parts:
                status += '{} '.format(p.title())
            status = status.strip()
            if self.is_canceled:
                if payment_status == 'over_paid' or payment_status == 'paid':
                    return 'Cancelled - Payment ({})'.format(status)
                else:
                    return 'Cancelled'
            else:
                return status
        return 'Paid'

    @property
    def confirmation_number(self):
        return 'PS{}'.format(self.pk)

    @property
    def active_invoice(self):
        active_invoices = Invoice.objects.filter(reference__in=[x.invoice_reference for x in self.invoices.all()]).order_by('-created')
        return active_invoices[0] if active_invoices else None

    @property
    def has_history(self):
        return self.history.count() > 0

    @property
    def in_future(self):
        return self.departure > date.today()

    # Methods
    # =================================
    def clean(self,*args,**kwargs):
        #Check for existing bookings in current date range
        arrival = self.arrival
        departure = self.departure
        customer = self.customer

        other_bookings = Booking.objects.filter(Q(departure__gt=arrival,departure__lte=departure) | Q(arrival__gte=arrival,arrival__lt=departure),customer=customer)
        if self.pk:
            other_bookings.exclude(id=self.pk)
        #if customer and other_bookings and (self.booking_type != 3 or self.booking_type != 4):
        #    raise ValidationError('You cannot make concurrent bookings.')
        #if not self.mooringarea.oracle_code:
        #    raise ValidationError('Campground does not have an Oracle code.')
        if self.mooringarea.park.entry_fee_required and not self.mooringarea.park.oracle_code:
            raise ValidationError('MarinePark does not have an Oracle code.')
        super(Booking,self).clean(*args,**kwargs)

    def __str__(self):
        return '{}: {} - {}'.format(self.customer, self.arrival, self.departure)

    def __check_payment_amount(self):
        invoices = []
        amount = D('0.0')
        references = [i.invoice_reference for i in self.invoices.all()]
        #invoices = Invoice.objects.filter(reference__in=references,voided=False)
        if self.active_invoice:
            amount = self.active_invoice.payment_amount
        elif self.legacy_id:
            amount =  D(self.cost_total)
        return amount

    def __check_payment_status(self):
        invoices = []
        amount = D('0.0')
        references = self.invoices.all().values('invoice_reference')
        for r in references:
            try:
                invoices.append(Invoice.objects.get(reference=r.get("invoice_reference")))
            except Invoice.DoesNotExist:
                pass
        for i in invoices:
            if not i.voided:
                amount += i.payment_amount

        if amount == 0:
            return 'unpaid'
        if self.cost_total < amount:
            return 'over_paid'
        elif self.cost_total > amount:
            return 'partially_paid'
        else:return "paid"

    def __check_refund_status(self):
        invoices = []
        amount = D('0.0')
        refund_amount = D('0.0')
        references = self.invoices.all().values_list('invoice_reference', flat=True)
        invoices = Invoice.objects.filter(reference__in=references)
        for i in invoices:
            if i.voided:
                amount += i.total_payment_amount
                refund_amount += i.refund_amount

        if amount == 0:
            return 'Not Paid'
        if refund_amount > 0 and amount > refund_amount:
            return 'Partially Refunded'
        elif refund_amount == amount:
            return 'Refunded'
        else:return "Not Refunded"

    def __outstanding_amount(self):
        invoices = []
        amount = D('0.0')
        references = self.invoices.all().values('invoice_reference')
        for r in references:
            try:
                invoices.append(Invoice.objects.get(reference=r.get("invoice_reference")))
            except Invoice.DoesNotExist:
                pass
        for i in invoices:
            if not i.voided:
                amount += i.balance

        return amount

    def cancelBooking(self,reason,user=None):
        if not reason:
            raise ValidationError('A reason is needed before canceling a booking')
        today = datetime.now().date()
        if today > self.departure:
            raise ValidationError('You cannot cancel a booking past the departure date.')
        self._generate_history(user=user)
        if user:
            self.canceled_by = user
        self.cancellation_reason = reason
        self.is_canceled = True
        self.cancelation_time = timezone.now()
        self.campsites.all().delete()
        references = self.invoices.all().values('invoice_reference')
        for r in references:
            try:
                i = Invoice.objects.get(reference=r.get("invoice_reference"))
                i.voided = True
                i.save()
            except Invoice.DoesNotExist:
                pass

        self.save()

    def _generate_history(self,user=None):
        campsites = list(set([x.campsite.name for x in self.campsites.all()]))
        vessels = [{'rego':x.rego,'type':x.type,'entry_fee':x.entry_fee,'park_entry_fee':x.park_entry_fee} for x in self.regos.all()]
        BookingHistory.objects.create(
            booking = self,
            updated_by=user,
            arrival = self.arrival,
            departure = self.departure,
            details = self.details,
            cost_total = self.cost_total,
            confirmation_sent = self.confirmation_sent,
            campground = self.mooringarea.name,
            campsites = campsites,
            vessels = vessels,
            invoice=self.active_invoice
        )
    
    @property
    def vehicle_payment_status(self):
        # Get current invoice
        inv  = None
        payment_dict = []
        references = [i.invoice_reference for i in self.invoices.all()]
        #temp_invoices = Invoice.objects.filter(reference__in=references,voided=False)
        temp_invoices = [self.active_invoice] if self.active_invoice else []
        if len(temp_invoices) == 1 or self.legacy_id:
            if not self.legacy_id:
                inv = temp_invoices[0]
            # Get all lines 
            total_paid = D('0.0')
            total_due = D('0.0')
            lines = []
            if not self.legacy_id:
                lines = inv.order.lines.filter(oracle_code=self.mooringarea.park.oracle_code)

            price_dict = {}
            for line in lines:
                total_paid += line.paid
                total_due += line.unit_price_incl_tax * line.quantity
                price_dict[line.oracle_code] = line.unit_price_incl_tax

            remainder_amount = total_due - total_paid
            # Allocate amounts to each vehicle
            for r in self.regos.all():
                paid = False
                show_paid = True
                if self.legacy_id:
                    paid = False
                elif not r.park_entry_fee:
                    show_paid = False
                    paid = True
                elif remainder_amount == 0:
                    paid = True
                elif total_paid == 0:
                    pass
                else:
                    required_total = D('0.0')
                    for k,v in price_dict.items():
                        required_total += D(v)
                    if required_total <= total_paid:
                        total_paid -= required_total
                        paid = True
                data = {
                    'Rego': r.rego.upper(),
                    'Type': r.get_type_display(),
                    'original_type': r.type,
                    'Fee': r.entry_fee,
                }
                if show_paid:
                    data['Paid'] = 'pass_required' if not r.entry_fee and not self.legacy_id else 'Yes' if paid else 'No'
                payment_dict.append(data)
        else:
            pass
        return payment_dict

class BookingHistory(models.Model):
    booking = models.ForeignKey(Booking,related_name='history')
    created = models.DateTimeField(auto_now_add=True)
    arrival = models.DateField()
    departure = models.DateField()
    details = JSONField()
    cost_total = models.DecimalField(max_digits=8, decimal_places=2, default='0.00')
    confirmation_sent = models.BooleanField()
    campground = models.CharField(max_length=100)
    campsites = JSONField()
    vessels = JSONField()
    updated_by = models.ForeignKey(EmailUser,on_delete=models.PROTECT, blank=True, null=True)
    invoice=models.ForeignKey(Invoice,null=True,blank=True)

class OutstandingBookingRecipient(models.Model):
    email = models.EmailField()

    def __str__(self):
        return self.email


class BookingInvoice(models.Model):
    booking = models.ForeignKey(Booking, related_name='invoices')
    invoice_reference = models.CharField(max_length=50, null=True, blank=True, default='')

    def __str__(self):
        return 'Booking {} : Invoice #{}'.format(self.id,self.invoice_reference)

    # Properties
    # ==================
    @property
    def active(self):
        try:
            invoice = Invoice.objects.get(reference=self.invoice_reference)
            return False if invoice.voided else True
        except Invoice.DoesNotExist:
            pass
        return False

class BookingVehicleRego(models.Model):
    """docstring for BookingVehicleRego."""
    VEHICLE_CHOICES = (
#        ('vehicle','Vehicle'),
        ('vessel','Vessel'),
#        ('motorbike','Motorcycle'),
#        ('concession','Vehicle (concession)')
    )

    booking = models.ForeignKey(Booking, related_name = "regos")
    rego = models.CharField(max_length=50)
    type = models.CharField(max_length=10,choices=VEHICLE_CHOICES)
    entry_fee = models.BooleanField(default=False)
    park_entry_fee = models.BooleanField(default=False)

    class Meta:
        unique_together = ('booking','rego')

class MarinaEntryRate(models.Model):

    vehicle = models.DecimalField(max_digits=8, decimal_places=2, default='0.00')
    concession = models.DecimalField(max_digits=8, decimal_places=2, default='0.00')
    motorbike = models.DecimalField(max_digits=8, decimal_places=2, default='0.00')
    period_start = models.DateField()
    period_end = models.DateField(null=True,blank=True)
    reason = models.ForeignKey("PriceReason",on_delete=models.PROTECT)
    details = models.TextField(null = True, blank= True)

    def clean(self,*args,**kwargs):
        if self.reason.id == 1 and not self.details:
            raise ValidationError("Details cannot be empty if reason is Other")
        super(MarinaEntryRate,self).clean(*args,**kwargs)

    def save(self, *args,**kwargs):
        self.full_clean()
        super(MarinaEntryRate,self).save(*args,**kwargs)

    @property
    def editable(self):
        today = datetime.now().date()
        return (self.period_start > today and not self.period_end) or ( self.period_start > today <= self.period_end)

class RegisteredVessels(models.Model):
    rego_no = models.CharField(max_length=200)
    vessel_size = models.DecimalField(max_digits=8, decimal_places=2, default='0.00')
    vessel_draft = models.DecimalField(max_digits=8, decimal_places=2, default='0.00')
    vessel_beam = models.DecimalField(max_digits=8, decimal_places=2, default='0.00')
    vessel_weight = models.DecimalField(max_digits=8, decimal_places=2, default='0.00')
    sticker_l = models.IntegerField(default=None, blank=True, null=True)
    sticker_au = models.IntegerField(default=None, blank=True, null=True)
    sticker_an = models.IntegerField(default=None, blank=True, null=True)
    expiry_l = models.DateField(null=True, blank=True)
    expiry_au = models.DateField(null=True, blank=True)
    expiry_an = models.DateField(null=True, blank=True)

    class Meta:
        verbose_name_plural = "Registered Vessels"

    @property
    def admissionsPaid(self):
        if self.sticker_l > 0 or self.sticker_au > 0 or self.sticker_an > 0:
            return True
        else:
            return False


# REASON MODELS
# =====================================
class Reason(models.Model):
    text = models.TextField()
    detailRequired = models.BooleanField(default=False)
    editable = models.BooleanField(default=True,editable=False)

    class Meta:
        ordering = ('id',)
        abstract = True

    # Properties
    # ==============================
    def code(self):
        return self.__get_code()

    # Methods
    # ==============================
    def __get_code(self):
        length = len(str(self.id))
        val = '0'
        return '{}{}'.format((val*(4-length)),self.id)

class MaximumStayReason(Reason):
    pass

class ClosureReason(Reason):
    pass

class OpenReason(Reason):
    pass

class PriceReason(Reason):
    pass
class AdmissionsReason(Reason):
    pass
class DiscountReason(Reason):
    pass


# VIEWS
# =====================================
class ViewPriceHistory(models.Model):

    # Created because id was used as a primary_key to a foriegn model link as such need to create unique row id..
    id = models.IntegerField(primary_key=True)
    date_start = models.DateField()
    date_end = models.DateField()
    rate_id = models.IntegerField()
    booking_period_id = models.IntegerField()
    mooring = models.DecimalField(max_digits=8, decimal_places=2)
    adult = models.DecimalField(max_digits=8, decimal_places=2)
    concession = models.DecimalField(max_digits=8, decimal_places=2)
    child = models.DecimalField(max_digits=8, decimal_places=2)
    details = models.TextField()
    reason_id = models.IntegerField()
    infant = models.DecimalField(max_digits=8, decimal_places=2)
    price_id = models.IntegerField()

    class Meta:
        abstract =True

    # Properties
    # ====================================

    @property
    def deletable(self):
        today = datetime.now().date()
        if self.date_start >= today:
            return True
        return False

    @property
    def editable(self):
        today = datetime.now().date()
        #if (self.date_start > today and not self.date_end) or ( self.date_start > today <= self.date_end):
        if self.date_end is None:
             return True
        elif self.date_end > today:
            return True
        return False

    @property
    def reason(self):
        reason = ''
        if self.reason_id:
            reason = self.reason_id
        return reason

class MooringAreaPriceHistory(ViewPriceHistory):
    class Meta:
        managed = False
        db_table = 'mooring_mooringarea_pricehistory_v'
        ordering = ['-date_start',]

class MooringsiteClassPriceHistory(ViewPriceHistory):
    class Meta:
        managed = False
        db_table = 'mooring_mooringsiteclass_pricehistory_v'
        ordering = ['-date_start',]

class AdmissionsBooking(models.Model):
    BOOKING_TYPE_CHOICES = (
        (0, 'Reception booking'),
        (1, 'Internet booking'),
        (2, 'Black booking'),
        (3, 'In-complete booking'),
        (4, 'Cancelled booking')
    )
    customer = models.ForeignKey(settings.AUTH_USER_MODEL, on_delete=models.PROTECT, blank=True, null=True)
    booking_type = models.SmallIntegerField(choices=BOOKING_TYPE_CHOICES, default=0)
    vesselRegNo = models.CharField(max_length=200, blank=True )
    noOfAdults = models.IntegerField()
    noOfConcessions = models.IntegerField()
    noOfChildren = models.IntegerField()
    noOfInfants = models.IntegerField()
    warningReferenceNo = models.CharField(max_length=200, blank=True)
    totalCost = models.DecimalField(max_digits=8, decimal_places=2, default='0.00')
    created = models.DateTimeField(default=timezone.now)

    def __str__(self):
        email = ''
        if self.customer:
            email = self.customer.email
        return 'AD{} : {}'.format(self.id, email)

    @property
    def confirmation_number(self):
        return 'AD{}'.format(self.id)

    @property
    def total_admissions(self):
        return self.noOfAdults + self.noOfConcessions + self.noOfChildren + self.noOfInfants

    @property
    def in_future(self):
        lines = AdmissionsLine.objects.filter(admissionsBooking=self)
        future = False
        for line in lines:
            if line.arrivalDate > date.today():
                future = True
                break
        return future
<<<<<<< HEAD

    @property
    def part_booking(self):
        res = Booking.objects.filter(admission_payment=self).count()
        if res == 0:
            return False
        else:
            return True


=======
>>>>>>> 05ca65e1
class AdmissionsLocation(models.Model):
    key = models.CharField(max_length=5, blank=False, null=False, unique=True)
    text = models.CharField(max_length=255, blank=False, null=False)
    mooring_group = models.ForeignKey(MooringAreaGroup, blank=False, null=False)

    def __str__(self):
        return self.text

class AdmissionsLine(models.Model):
    arrivalDate = models.DateField()
    overnightStay = models.BooleanField(default=False)
    admissionsBooking = models.ForeignKey(AdmissionsBooking, on_delete=models.PROTECT, blank=False, null=False)
    cost = models.DecimalField(max_digits=8, decimal_places=2, default='0.00')
    location = models.ForeignKey(AdmissionsLocation, blank=True, null=True)
    

class AdmissionsOracleCode(models.Model):
    oracle_code = models.CharField(max_length=50, null=True,blank=True)
    mooring_group = models.OneToOneField('MooringAreaGroup', blank=False, null=False, on_delete=models.PROTECT)


class AdmissionsBookingInvoice(models.Model):
    admissions_booking = models.ForeignKey(AdmissionsBooking, related_name='invoices')
    invoice_reference = models.CharField(max_length=50, null=True, blank=True, default='')

    def __str__(self):
        return 'Fee Payment {} : Invoice #{}'.format(self.id,self.invoice_reference)

    # Properties
    # ==================
    @property
    def active(self):
        try:
            invoice = Invoice.objects.get(reference=self.invoice_reference)
            return False if invoice.voided else True
        except Invoice.DoesNotExist:
            pass
        return False

class AdmissionsRate(models.Model):
    period_start = models.DateField(blank=False, null=False)
    period_end = models.DateField(blank=True, null=True)
    adult_cost = models.DecimalField(max_digits=8, decimal_places=2, default='0.00', blank=False, null=False)
    adult_overnight_cost = models.DecimalField(max_digits=8, decimal_places=2, default='0.00', blank=False, null=False)
    concession_cost = models.DecimalField(max_digits=8, decimal_places=2, default='0.00', blank=False, null=False)
    concession_overnight_cost = models.DecimalField(max_digits=8, decimal_places=2, default='0.00', blank=False, null=False)
    children_cost = models.DecimalField(max_digits=8, decimal_places=2, default='0.00', blank=False, null=False)
    children_overnight_cost = models.DecimalField(max_digits=8, decimal_places=2, default='0.00', blank=False, null=False)
    infant_cost = models.DecimalField(max_digits=8, decimal_places=2, default='0.00', blank=False, null=False)
    infant_overnight_cost = models.DecimalField(max_digits=8, decimal_places=2, default='0.00', blank=False, null=False)
    family_cost = models.DecimalField(max_digits=8, decimal_places=2, default='0.00', blank=False, null=False)
    family_overnight_cost = models.DecimalField(max_digits=8, decimal_places=2, default='0.00', blank=False, null=False)
    comment = models.CharField(max_length=250, blank=True, null=True)
    reason = models.ForeignKey('AdmissionsReason')
    mooring_group = models.ForeignKey('MooringAreaGroup', blank=False, null=False)

    def __str__(self):
        return '{} - {} ({})'.format(self.period_start, self.period_end, self.comment)
    
    # Properties
    # =================================
    @property
    def deletable(self):
        today = datetime.now().date()
        if self.date_start >= today:
            return True
        return False

    @property
    def editable(self):
        today = datetime.now().date()
        if (self.period_start > today and not self.period_end) or ( self.period_start > today <= self.period_end):
            return True
        return False

        
class GlobalSettings(models.Model):
    keys = (
        (0, 'Non Online Booking Fee'),
        (1, 'Max Stay'),
        (2, 'Max Advance Booking'),
        (3, 'Max Length Small'),
        (4, 'Max Length Medium'),
        (5, 'Max Length Large'),
        (6, 'Max Draft Small'),
        (7, 'Max Draft Medium'),
        (8, 'Max Draft Large'),
        (9, 'Max Beam Small'),
        (10, 'Max Beam Medium'),
        (11, 'Max Beam Large'),
        (12, 'Max Weight Small'),
        (13, 'Max Weight Medium'),
        (14, 'Max Weight Large'),
        (15, 'URL')
    )
    mooring_group = models.ForeignKey('MooringAreaGroup', blank=False, null=False)
    key = models.SmallIntegerField(choices=keys, blank=False, null=False)
    value = models.CharField(max_length=255)

    class Meta:
        unique_together = ('mooring_group', 'key',)
        verbose_name_plural = "Global Settings"

    def save(self, *args, **kwargs):
        try:
            int(self.value)
        except Exception as e:
            pass
        self.full_clean()
        super(GlobalSettings,self).save(*args,**kwargs)

        

# LISTENERS
# ======================================
class MooringAreaBookingRangeListener(object):
    """
    Event listener for MooringAreaBookingRange 
    """

    @staticmethod
    @receiver(pre_save, sender=MooringAreaBookingRange)
    def _pre_save(sender, instance, **kwargs):
        if instance.pk:
            original_instance = MooringAreaBookingRange.objects.get(pk=instance.pk)
            setattr(instance, "_original_instance", original_instance)

            if not instance._is_same(original_instance):
                instance.updated_on = timezone.now()
        elif hasattr(instance, "_original_instance"):
            delattr(instance, "_original_instance")
        else:
            try:
                within = MooringAreaBookingRange.objects.filter(~Q(id=instance.id),Q(campground=instance.campground),Q(range_start__lte=instance.range_start), Q(range_end__gte=instance.range_start) | Q(range_end__isnull=True) )
                for w in within:
                    w.range_end = instance.range_start
                    w.save(skip_validation=True)
            except MooringAreaBookingRange.DoesNotExist:
                pass
        if instance.status == 0 and not instance.range_end:
            try:
                another_open = MooringAreaBookingRange.objects.filter(campground=instance.campground,range_start=instance.range_start+timedelta(seconds=1),status=0).latest('updated_on')
                instance.range_end = instance.range_start
            except MooringAreaBookingRange.DoesNotExist:
                pass

    @staticmethod
    @receiver(post_delete, sender=MooringAreaBookingRange)
    def _post_delete(sender, instance, **kwargs):
        today = timezone.now()
        if instance.status != 0 and instance.range_end:
            try:
                linked_open = MooringAreaBookingRange.objects.filter(range_start=instance.range_end + timedelta(seconds=1), status=0).order_by('updated_on')
                if instance.range_start >= today:
                    if linked_open:
                        linked_open = linked_open[0]
                        linked_open.range_start = instance.range_start
                    else:
                        linked_open = None
                else:
                    if linked_open:
                        linked_open = linked_open[0]
                        linked_open.range_start = today
                    else:
                        linked_open = None
                if linked_open:
                    linked_open.save(skip_validation=True)
            except MooringAreaBookingRange.DoesNotExist:
                pass
        elif instance.status != 0 and not instance.range_end:
            try:
                if instance.range_start >= today:
                    MooringAreaBookingRange.objects.create(campground=instance.campground,range_start=instance.range_start,status=0)
                else:
                    MooringAreaBookingRange.objects.create(campsite=instance.campground,range_start=today,status=0)
            except:
                pass
        cache.delete('campgrounds_dt')

    @staticmethod
    @receiver(post_save, sender=MooringAreaBookingRange)
    def _post_save(sender, instance, **kwargs):
        original_instance = getattr(instance, "_original_instance") if hasattr(instance, "_original_instance") else None
        if not original_instance:
            pass

        # Check if its a closure and has an end date to create new opening range
        if instance.status != 0 and instance.range_end:
            another_open = MooringAreaBookingRange.objects.filter(campground=instance.campground,range_start=instance.range_end+timedelta(seconds=1),status=0)
            if not another_open:
                try:
                    MooringAreaBookingRange.objects.create(campground=instance.campground,range_start=instance.range_end+timedelta(seconds=1),status=0)
                except BookingRangeWithinException as e:
                    pass

class MarinaAreaListener(object):
    """
    Event listener for Campgrounds
    """

    @staticmethod
    @receiver(pre_save, sender=MooringArea)
    def _pre_save(sender, instance, **kwargs):
        if instance.pk:
            original_instance = MarinePark.objects.filter(pk=instance.pk)
            if original_instance.exists():
                setattr(instance, "_original_instance", original_instance.first())
        elif hasattr(instance, "_original_instance"):
            delattr(instance, "_original_instance")

    @staticmethod
    @receiver(post_save, sender=MooringArea)
    def _post_save(sender, instance, **kwargs):
        original_instance = getattr(instance, "_original_instance") if hasattr(instance, "_original_instance") else None
        if not original_instance:
            # Create an opening booking range on creation of Campground
             MooringAreaBookingRange.objects.create(campground=instance,range_start=datetime.now().date(),status=0)
        else:
            pass
            #if original_instance.price_level != instance.price_level:
                # Get all campsites
            #    today = datetime.now().date()
            #    campsites = instance.campsites.all()
            #    campsite_list = campsites.values_list('id', flat=True)
            #    rates = MooringsiteRate.objects.filter(campsite__in=campsite_list,update_level=original_instance.price_level)
            #    current_rates = rates.filter(Q(date_end__isnull=True),Q(date_start__lte =  today)).update(date_end=today)
            #    future_rates = rates.filter(date_start__gt = today).delete()
            #    if instance.price_level == 1:
            #        #Check if there are any existant campsite class rates
            #        for c in campsites:
            #            try:
            #                ch = MooringsiteClassPriceHistory.objects.get(Q(date_end__isnull=True),id=c.campsite_class_id,date_start__lte = today)
            #                cr = MooringsiteRate(campsite=c,rate_id=ch.rate_id,date_start=today + timedelta(days=1))
            #                cr.save()
            #            except MooringsiteClassPriceHistory.DoesNotExist:
             #               pass
             #           except Exception:
             #               pass

class MooringsiteBookingRangeListener(object):
    """
    Event listener for MooringsiteBookingRange
    """

    @staticmethod
    @receiver(pre_save, sender=MooringsiteBookingRange)
    def _pre_save(sender, instance, **kwargs):
        if instance.pk:
            original_instance = MooringsiteBookingRange.objects.get(pk=instance.pk)
            setattr(instance, "_original_instance", original_instance)

            if not instance._is_same(original_instance):
                instance.updated_on = timezone.now()
        elif hasattr(instance, "_original_instance"):
            delattr(instance, "_original_instance")
        else:
            try:
                within = MooringsiteBookingRange.objects.get(Q(campsite=instance.campsite),Q(range_start__lte=instance.range_start), Q(range_end__gte=instance.range_start) | Q(range_end__isnull=True) )
                within.range_end = instance.range_start
                within.save(skip_validation=True)
            except MooringsiteBookingRange.DoesNotExist:
                pass
        if instance.status == 0 and not instance.range_end:
            try:
                another_open = MooringsiteBookingRange.objects.filter(campsite=instance.campsite,range_start=instance.range_start+timedelta(days=1),status=0).latest('updated_on')
                instance.range_end = instance.range_start
            except MooringsiteBookingRange.DoesNotExist:
                pass

    @staticmethod
    @receiver(post_delete, sender=MooringsiteBookingRange)
    def _post_delete(sender, instance, **kwargs):
        today = datetime.now().date()
        if instance.status != 0 and instance.range_end:
            try:
                linked_open = MooringsiteBookingRange.objects.get(range_start=instance.range_end + timedelta(days=1), status=0)
                if instance.range_start >= today:
                    if linked_open:
                        linked_open = linked_open[0]
                        linked_open.range_start = instance.range_start
                    else:
                        linked_open = None
                else:
                    if linked_open:
                        linked_open = linked_open[0]
                        linked_open.range_start = today
                    else:
                        linked_open = None
                if linked_open:
                    linked_open.save(skip_validation=True)
            except MooringsiteBookingRange.DoesNotExist:
                pass
        elif instance.status != 0 and not instance.range_end:
            try:
                if instance.range_start >= today:
                    MooringsiteBookingRange.objects.create(campsite=instance.campsite,range_start=instance.range_start,status=0)
                else:
                    MooringsiteBookingRange.objects.create(campsite=instance.campsite,range_start=today,status=0)
            except:
                pass

    @staticmethod
    @receiver(post_save, sender=MooringsiteBookingRange)
    def _post_save(sender, instance, **kwargs):
        original_instance = getattr(instance, "_original_instance") if hasattr(instance, "_original_instance") else None
        if not original_instance:
            pass

        # Check if its a closure and has an end date to create new opening range
        if instance.status != 0 and instance.range_end:
            another_open = MooringsiteBookingRange.objects.filter(campsite=instance.campsite,range_start=datetime.now().date()+timedelta(days=1),status=0)

            if not another_open:
                try:
                    MooringsiteBookingRange.objects.create(campsite=instance.campsite,range_start=instance.range_end+timedelta(days=1),status=0)
                except BookingRangeWithinException as e:
                    pass

class BookingListener(object):
    """
    Event listener for Bookings
    """

    @staticmethod
    @receiver(pre_save, sender=Booking)
    def _pre_save(sender, instance, **kwargs):
        if instance.pk:
            original_instance = Booking.objects.filter(pk=instance.pk)
            if original_instance.exists():
                setattr(instance, "_original_instance", original_instance.first())
        elif hasattr(instance, "_original_instance"):
            delattr(instance, "_original_instance")
        else:
            instance.full_clean()

class MooringsiteListener(object):
    """
    Event listener for Mooringsites
    """

    @staticmethod
    @receiver(pre_save, sender=Mooringsite)
    def _pre_save(sender, instance, **kwargs):
        if instance.pk:
            original_instance = Mooringsite.objects.filter(pk=instance.pk)
            if original_instance.exists():
                setattr(instance, "_original_instance", original_instance.first())
        elif hasattr(instance, "_original_instance"):
            delattr(instance, "_original_instance")

    @staticmethod
    @receiver(post_save, sender=Mooringsite)
    def _post_save(sender, instance, **kwargs):
        original_instance = getattr(instance, "_original_instance") if hasattr(instance, "_original_instance") else None
        if not original_instance:
            # Create an opening booking range on creation of Campground
             MooringsiteBookingRange.objects.create(campsite=instance,range_start=datetime.now().date(),status=0)

class MooringsiteRateListener(object):
    """
    Event listener for Mooringsite Rate
    """

    @staticmethod
    @receiver(pre_save, sender=MooringsiteRate)
    def _pre_save(sender, instance, **kwargs):
        if instance.pk:
            original_instance = MooringsiteRate.objects.filter(pk=instance.pk)
            if original_instance.exists():
                setattr(instance, "_original_instance", original_instance.first())
        elif hasattr(instance, "_original_instance"):
            delattr(instance, "_original_instance")
        else:
            try:
                within = MooringsiteRate.objects.get(Q(campsite=instance.campsite),Q(date_start__lte=instance.date_start), Q(date_end__gte=instance.date_start) | Q(date_end__isnull=True) )
                within.date_end = instance.date_start - timedelta(days=1)
                within.save()
            except MooringsiteRate.DoesNotExist:
                pass
            # check if there is a newer record and set the end date as the previous record minus 1 day
            x = MooringsiteRate.objects.filter(Q(campsite=instance.campsite),Q(date_start__gte=instance.date_start), Q(date_end__gte=instance.date_start) | Q(date_end__isnull=True) ).order_by('date_start')
            if x:
                x = x[0]
                instance.date_end = x.date_start - timedelta(days=1)

    @staticmethod
    @receiver(pre_delete, sender=MooringsiteRate)
    def _pre_delete(sender, instance, **kwargs):
        if not instance.date_end:
            c = MooringsiteRate.objects.filter(campsite=instance.campsite).order_by('-date_start').exclude(id=instance.id)
            if c:
                c = c[0] 
                c.date_end = None
                c.save() 

class MooringsiteStayHistoryListener(object):
    """
    Event listener for Mooringsite Stay History
    """

    @staticmethod
    @receiver(pre_save, sender=MooringsiteStayHistory)
    def _pre_save(sender, instance, **kwargs):
        if instance.pk:
            original_instance = MooringsiteStayHistory.objects.filter(pk=instance.pk)
            if original_instance.exists():
                setattr(instance, "_original_instance", original_instance.first())
        elif hasattr(instance, "_original_instance"):
            delattr(instance, "_original_instance")
        else:
            try:
                within = MooringsiteStayHistory.objects.get(Q(campsite=instance.campsite),Q(range_start__lte=instance.range_start), Q(range_end__gte=instance.range_start) | Q(range_end__isnull=True) )
                within.range_end = instance.range_start - timedelta(days=1)
                within.save()
            except MooringsiteStayHistory.DoesNotExist:
                pass

    @staticmethod
    @receiver(post_delete, sender=MooringsiteStayHistory)
    def _post_delete(sender, instance, **kwargs):
        if not instance.range_end:
            MooringsiteStayHistory.objects.filter(range_end=instance.range_start- timedelta(days=1),campsite=instance.campsite).update(range_end=None)

class MarinaAreaStayHistoryListener(object):
    """
    Event listener for Campground Stay History
    """

    @staticmethod
    @receiver(pre_save, sender=MooringAreaStayHistory)
    def _pre_save(sender, instance, **kwargs):
        if instance.pk:
            original_instance = MooringAreaStayHistory.objects.filter(pk=instance.pk)
            if original_instance.exists():
                setattr(instance, "_original_instance", original_instance.first())
        elif hasattr(instance, "_original_instance"):
            delattr(instance, "_original_instance")
        else:
            try:
                within = MooringAreaStayHistory.objects.get(Q(mooringarea=instance.mooringarea),Q(range_start__lte=instance.range_start), Q(range_end__gte=instance.range_start) | Q(range_end__isnull=True) )
                within.range_end = instance.range_start - timedelta(days=2)
                within.save()
            except MooringAreaStayHistory.DoesNotExist:
                pass

            # check if there is a newer record and set the end date as the previous record minus 1 day
            x = MooringAreaStayHistory.objects.filter(Q(mooringarea=instance.mooringarea),Q(range_start__gte=instance.range_start), Q(range_end__gte=instance.range_start) | Q(range_end__isnull=True) ).order_by('range_start')
            if x:
                x = x[0]
                instance.date_end = x.date_start - timedelta(days=2)

    @staticmethod
    @receiver(pre_delete, sender=MooringAreaStayHistory)
    def _pre_delete(sender, instance, **kwargs):
        if not instance.range_end:
            c = MooringAreaStayHistory.objects.filter(mooringarea=instance.mooringarea).order_by('-range_start').exclude(id=instance.id)
            if c:
                c = c[0]
                c.date_end = None
                c.save()

class MarinaEntryRateListener(object):
    """
    Event listener for MarinaEntryRate
    """

    @staticmethod
    @receiver(pre_save, sender=MarinaEntryRate)
    def _pre_save(sender, instance, **kwargs):
        if instance.pk:
            original_instance = MarinaEntryRate.objects.filter(pk=instance.pk)
            if original_instance.exists():
                setattr(instance, "_original_instance", original_instance.first())
            price_before = MarinaEntryRate.objects.filter(period_start__lt=instance.period_start).order_by("-period_start")
            if price_before:
                price_before = price_before[0]
                price_before.period_end = instance.period_start
                instance.period_start = instance.period_start + timedelta(days=1)
                price_before.save()
        elif hasattr(instance, "_original_instance"):
            delattr(instance, "_original_instance")
        else:
            try:
                price_before = MarinaEntryRate.objects.filter(period_start__lt=instance.period_start).order_by("-period_start")
                if price_before:
                    price_before = price_before[0]
                    price_before.period_end = instance.period_start
                    price_before.save()
                    instance.period_start = instance.period_start + timedelta(days=1)
                price_after = MarinaEntryRate.objects.filter(period_start__gt=instance.period_start).order_by("period_start")
                if price_after:
                    price_after = price_after[0]
                    instance.period_end = price_after.period_start - timedelta(days=1)
            except Exception as e:
                pass

    @staticmethod
    @receiver(post_delete, sender=MarinaEntryRate)
    def _post_delete(sender, instance, **kwargs):
        price_before = MarinaEntryRate.objects.filter(period_start__lt=instance.period_start).order_by("-period_start")
        price_after = MarinaEntryRate.objects.filter(period_start__gt=instance.period_start).order_by("period_start")
        if price_after:
            price_after = price_after[0]
            if price_before:
                price_before = price_before[0]
                price_before.period_end =  price_after.period_start - timedelta(days=1)
                price_before.save()
        elif price_before:
            price_before = price_before[0]
            price_before.period_end = None
            price_before.save()


class AdmissionsRateListener(object):
    """
    Event listener for AdmissionsRate
    """

    @staticmethod
    @receiver(pre_save, sender=AdmissionsRate)
    def _pre_save(sender, instance, **kwargs):
        if instance.pk:
            original_instance = AdmissionsRate.objects.filter(pk=instance.pk)
            if original_instance.exists():
                setattr(instance, "_original_instance", original_instance.first())
            price_before = AdmissionsRate.objects.filter(mooring_group=instance.mooring_group, period_start__lt=instance.period_start).order_by("-period_start")
            if price_before:
                if price_before[0].pk == instance.pk:
                    price_before = price_before[1]
                else:
                    price_before = price_before[0]
                price_before.period_end = instance.period_start + timedelta(days=-1)
                price_before.save()
        elif hasattr(instance, "_original_instance"):
            delattr(instance, "_original_instance")
        else:
            try:
                price_before = AdmissionsRate.objects.filter(mooring_group=instance.mooring_group, period_start__lt=instance.period_start).order_by("-period_start")
                if price_before:
                    price_before = price_before[0]
                    price_before.period_end = instance.period_start 
                    price_before.save()
                    instance.period_start = instance.period_start + timedelta(days=1)
                price_after = AdmissionsRate.objects.filter(mooring_group=instance.mooring_group, period_start__gt=instance.period_start).order_by("period_start")
                if price_after:
                    price_after = price_after[0]
                    instance.period_end = price_after.period_start - timedelta(days=1)
            except Exception as e:
                pass

    @staticmethod
    @receiver(post_delete, sender=AdmissionsRate)
    def _post_delete(sender, instance, **kwargs):
        price_before = AdmissionsRate.objects.filter(mooring_group=instance.mooring_group, period_start__lt=instance.period_start).order_by("-period_start")
        price_after = AdmissionsRate.objects.filter(mooring_group=instance.mooring_group, period_start__gt=instance.period_start).order_by("period_start")
        if price_after:
            price_after = price_after[0]
            if price_before:
                price_before = price_before[0]
                price_before.period_end =  price_after.period_start - timedelta(days=1)
                price_before.save()
        elif price_before:
            price_before = price_before[0]
            price_before.period_end = None
            price_before.save()<|MERGE_RESOLUTION|>--- conflicted
+++ resolved
@@ -1755,7 +1755,6 @@
                 future = True
                 break
         return future
-<<<<<<< HEAD
 
     @property
     def part_booking(self):
@@ -1766,8 +1765,6 @@
             return True
 
 
-=======
->>>>>>> 05ca65e1
 class AdmissionsLocation(models.Model):
     key = models.CharField(max_length=5, blank=False, null=False, unique=True)
     text = models.CharField(max_length=255, blank=False, null=False)
