--- conflicted
+++ resolved
@@ -98,18 +98,6 @@
 
     #canvas.setFont(DEFAULT_FONTNAME, SMALL_FONTSIZE)
     #canvas.setFillColor(HexColor(LETTER_BLUE_FONT))
-<<<<<<< HEAD
-
-    #canvas.drawRightString(current_x, current_y, DPAW_URL)
-    #canvas.drawRightString(current_x, current_y + SMALL_FONTSIZE,
-    #                       'Phone: {} Fax: {} Email: {}'.format(DPAW_PHONE, DPAW_FAX, DPAW_EMAIL))
-    #canvas.drawRightString(current_x, current_y + SMALL_FONTSIZE * 2, DPAW_PO_BOX)
-
-    #canvas.setFont(BOLD_ITALIC_FONTNAME, SMALL_FONTSIZE)
-
-    #canvas.drawRightString(current_x, current_y + SMALL_FONTSIZE * 3, DPAW_BUSINESS)
-=======
-
     #canvas.drawRightString(current_x, current_y, DPAW_URL)
     #canvas.drawRightString(current_x, current_y + SMALL_FONTSIZE,
     #                       'Phone: {} Fax: {} Email: {}'.format(DPAW_PHONE, DPAW_FAX, DPAW_EMAIL))
@@ -128,7 +116,6 @@
         DPAW_HEADER_LOGO = os.path.join(settings.BASE_DIR, 'mooring', 'static', 'mooring', 'img','logo-rottnest-island-sm.png')
         LETTER_IMAGE_WIDTH = LICENCE_HEADER_IMAGE_WIDTH/2.9
         LETTER_IMAGE_HEIGHT = LICENCE_HEADER_IMAGE_HEIGHT/1.4
->>>>>>> 7df6982c
 
     else:
         DPAW_HEADER_LOGO = os.path.join(settings.BASE_DIR, 'mooring', 'static', 'mooring','img','mooring_header.png')
