--- conflicted
+++ resolved
@@ -66,17 +66,10 @@
     num_mooring = serializers.IntegerField(default=0)
     avail = serializers.ChoiceField(choices=('all', 'rental-available', 'rental-notavailable', 'public-notbookable'), default='all')
     pen_type = serializers.ChoiceField(choices=('all', 0, 1, 2), default='all')
-<<<<<<< HEAD
-    vessel_size = serializers.IntegerField(default=0)
-    vessel_draft = serializers.IntegerField(default=0)
-    vessel_beam = serializers.IntegerField(default=0)
-    vessel_weight = serializers.IntegerField(default=0)
-=======
     vessel_size = serializers.FloatField(default=0)
     vessel_draft = serializers.FloatField(default=0)
     vessel_beam = serializers.FloatField(default=0)
     vessel_weight = serializers.FloatField(default=0)
->>>>>>> 51180c2f
     vessel_rego = serializers.CharField(default=None, allow_null=True, allow_blank=True)
     #distance_radius = serializers.IntegerField(default=0)
 
@@ -501,11 +494,7 @@
 class RegionSerializer(serializers.ModelSerializer):
     class Meta:
         model = Region
-<<<<<<< HEAD
-        fields = ('name','abbreviation','ratis_id','wkb_geometry','zoom_level','mooring_group')
-=======
         fields = ('id','name','abbreviation','ratis_id','wkb_geometry','zoom_level','mooring_group')
->>>>>>> 51180c2f
 
 
 class MooringsiteClassSerializer(serializers.HyperlinkedModelSerializer):
