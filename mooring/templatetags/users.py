from django.template import Library
<<<<<<< HEAD
from wildlifelicensing.apps.main import helpers
=======
#from wildlifelicensing.apps.main import helpers
>>>>>>> 51180c2f
from mooring import helpers as helper

register = Library()


@register.filter(name='is_customer')
def is_customer(user):
    return helpers.is_customer(user)


@register.filter(name='is_officer')
def is_officer(user):
    return helpers.is_officer(user)

@register.filter(name='is_inventory')
def is_inventory(user):
    return helper.is_inventory(user)

@register.filter(name='is_admin')
def is_admin(user):
    return helper.is_admin(user)<|MERGE_RESOLUTION|>--- conflicted
+++ resolved
@@ -1,9 +1,5 @@
 from django.template import Library
-<<<<<<< HEAD
-from wildlifelicensing.apps.main import helpers
-=======
 #from wildlifelicensing.apps.main import helpers
->>>>>>> 51180c2f
 from mooring import helpers as helper
 
 register = Library()
