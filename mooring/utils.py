--- conflicted
+++ resolved
@@ -108,11 +108,7 @@
             if not override_checks:
                 if updating_booking:
                     if not all([v[0] in ['open','tooearly'] for k, v in dates.items()]):
-<<<<<<< HEAD
-                        raise ValidationError('Moorings unavailable for specified time period.')
-=======
                         raise ValidationError('Mooring unavailable for specified time period.')
->>>>>>> a220aed9
                 else:
                     if not all([v[0] == 'open' for k, v in dates.items()]):
                         raise ValidationError('Mooring unavailable for specified time period.')
