--- conflicted
+++ resolved
@@ -16,15 +16,9 @@
 from dateutil.tz.tz import tzoffset
 from pytz import timezone as pytimezone
 from ledger.payments.models import Invoice,OracleInterface,CashTransaction
-<<<<<<< HEAD
-from ledger.payments.utils import oracle_parser,update_payments
-from ledger.checkout.utils import create_basket_session, create_checkout_session, place_order_submission, get_cookie_basket
-from mooring.models import (MooringArea, Mooringsite, MooringsiteRate, MooringsiteBooking, Booking, BookingInvoice, MooringsiteBookingRange, Rate, MooringAreaBookingRange,MooringAreaStayHistory, MooringsiteRate, MarinaEntryRate, BookingVehicleRego, AdmissionsBooking, AdmissionsOracleCode, AdmissionsRate, AdmissionsLine, ChangePricePeriod, CancelPricePeriod, GlobalSettings, MooringAreaGroup, AdmissionsLocation, ChangeGroup, CancelGroup, BookingPeriod, BookingPeriodOption)
-=======
 from ledger.payments.utils import oracle_parser_on_invoice,update_payments
 from ledger.checkout.utils import create_basket_session, create_checkout_session, place_order_submission, get_cookie_basket
 from mooring.models import (MooringArea, Mooringsite, MooringsiteRate, MooringsiteBooking, Booking, BookingInvoice, MooringsiteBookingRange, Rate, MooringAreaBookingRange,MooringAreaStayHistory, MooringsiteRate, MarinaEntryRate, BookingVehicleRego, AdmissionsBooking, AdmissionsOracleCode, AdmissionsRate, AdmissionsLine, ChangePricePeriod, CancelPricePeriod, GlobalSettings, MooringAreaGroup, AdmissionsLocation, ChangeGroup, CancelGroup, BookingPeriod, BookingPeriodOption, AdmissionsBookingInvoice)
->>>>>>> 51180c2f
 from mooring.serialisers import BookingRegoSerializer, MooringsiteRateSerializer, MarinaEntryRateSerializer, RateSerializer, MooringsiteRateReadonlySerializer, AdmissionsRateSerializer
 from mooring.emails import send_booking_invoice,send_booking_confirmation
 from oscar.apps.order.models import Order
@@ -253,25 +247,15 @@
           ( Q(from_dt__lte=end_date_time)  & Q(to_dt__gte=end_date_time))
      ).count()
 
-<<<<<<< HEAD
-
      if start_time_count > 0 or end_time_count > 0 or start_time_temp_count > 0 or end_time_temp_count >0:
         return True
+
      return False
 
 def check_mooring_availablity(campsites_qs, start_date, end_date):
+
     avail_results = get_campsite_availability(campsites_qs, start_date, end_date,None, None)
-=======
-     if start_time_count > 0 or end_time_count > 0 or start_time_temp_count > 0 or end_time_temp_count >0:
-        return True
-
-     return False
-
-def check_mooring_availablity(campsites_qs, start_date, end_date):
-
-    avail_results = get_campsite_availability(campsites_qs, start_date, end_date,None, None)
-
->>>>>>> 51180c2f
+
     cs_array = {}
     for av in avail_results:
        open_periods = 0
@@ -285,10 +269,6 @@
                else:
                    closed_periods = closed_periods + 1
        cs_array[av] = { 'open_periods': open_periods, 'closed_periods': closed_periods}
-<<<<<<< HEAD
-
-=======
->>>>>>> 51180c2f
     return cs_array 
 
 def get_open_marinas(campsites_qs, start_date, end_date):
@@ -301,7 +281,6 @@
 
     campsites_qs = check_mooring_availablity(campsites_qs,start_date, end_date)
 
-    campsites_qs = check_mooring_availablity(campsites_qs,start_date, end_date)
     # remove from the campsite list any entries with bookings
 #    campsites_qs = campsites_qs.exclude(
 #        id__in=exclude_moorings
@@ -339,23 +318,6 @@
         #mooring_map = {}
         mooring_map[cs] = campsites_qs[cs]
         #mooring_map.append(row)
-<<<<<<< HEAD
-
-#    for cs in campsites_qs:
-        
-#        if (cs.pk in csbr) or (cs.mooringarea.pk in cgbr):
-#            continue
-#        if cs.mooringarea.pk not in mooring_map:
-#            mooring_map[cs.mooringarea.pk] = []
-#        mooring_map[cs.mooringarea.pk].append(cs.pk)
-    return mooring_map
-
-
-
-def get_campsite_availability(campsites_qs, start_date, end_date, ongoing_booking, request=None):
-    """Fetch the availability of each mooring in a queryset over a range of visit dates."""
-    # fetch all of the single-day MooringsiteBooking objects within the date range for the sites
-=======
 
 
 #    for cs in campsites_qs:
@@ -428,7 +390,6 @@
     """Fetch the availability of each mooring in a queryset over a range of visit dates."""
     # fetch all of the single-day MooringsiteBooking objects within the date range for the sites
 
->>>>>>> 51180c2f
     end_date =end_date+timedelta(days=1)
     start_date_time = datetime.strptime(str(start_date)+str(' 00:00'), '%Y-%m-%d %H:%M')
     end_date_time = datetime.strptime(str(end_date)+str(' 23:59'), '%Y-%m-%d %H:%M')
@@ -436,18 +397,12 @@
     booking_period_option = None
     today = date.today()
     nowtime =  datetime.today() 
-<<<<<<< HEAD
-=======
     mooring_date_selected = {} 
->>>>>>> 51180c2f
 
     if ongoing_booking:
        booking_id = ongoing_booking.id
        #booking_period_option = ongoing_booking.booking_period_option
-<<<<<<< HEAD
-=======
-
->>>>>>> 51180c2f
+
     booking_old_id=None
     if request is not None:
         #if request.get('session', None):
@@ -463,10 +418,6 @@
                         to_dt__lt=end_date_time,
                         #booking__expiry_time__gte=datetime.now()
                     ).exclude(booking__id=booking_old_id).order_by('date', 'campsite__name')
-<<<<<<< HEAD
-
-=======
->>>>>>> 51180c2f
  
     # booking__expiry_time__gte=datetime.now()
     booking_qs = None
@@ -474,11 +425,6 @@
     duration = (end_date-start_date).days 
     #results = {site.pk: {start_date+timedelta(days=i): ['open', ] for i in range(duration)} for site in campsites_qs}
     # Build Hash of open periods
-<<<<<<< HEAD
-    results = {}
-    for site in campsites_qs:
-        results[site.pk] = {}
-=======
     mooring_rate_hash = generate_mooring_rate(campsites_qs,start_date, end_date, duration)
 
     results = {}
@@ -486,7 +432,6 @@
     for site in campsites_qs:
         results[site.pk] = {}
 
->>>>>>> 51180c2f
         cgbr_qs = MooringAreaBookingRange.objects.filter(
             Q(campground=site.mooringarea),
             Q(status=1),
@@ -495,14 +440,6 @@
         
         for i in range(duration):
             date_rotate_forward = start_date+timedelta(days=i)
-<<<<<<< HEAD
-            mooring_rate = None
-            if MooringsiteRate.objects.filter(campsite_id=site.pk,date_start__lte=date_rotate_forward, date_end__gte=date_rotate_forward).count() > 0:
-                mooring_rate = MooringsiteRate.objects.filter(campsite_id=site.pk,date_start__lte=date_rotate_forward, date_end__gte=date_rotate_forward).order_by('-date_start')[0]
-            else:
-                if MooringsiteRate.objects.filter(campsite_id=site.pk,date_start__lte=date_rotate_forward, date_end=None).count() > 0:
-                     mooring_rate = MooringsiteRate.objects.filter(campsite_id=site.pk,date_start__lte=date_rotate_forward, date_end=None).order_by('-date_start')[0]
-=======
             mooring_date_selected[date_rotate_forward] = 'notselected'
             mooring_rate = None
             if date_rotate_forward in mooring_rate_hash:
@@ -525,7 +462,6 @@
             #print ("GET CMA 9")
             #print (datetime.utcnow())
 
->>>>>>> 51180c2f
             booking_period = {}
             selection_period = {}
             bp_result = []
@@ -551,10 +487,6 @@
                     if date_rotate_forward < today:
                         booking_period[bp.pk] = 'closed'
                     if today == date_rotate_forward:
-<<<<<<< HEAD
-                         if nowtime > start_dt:
-                               booking_period[bp.pk] = 'closed' 
-=======
                          if ongoing_booking:
                                if ongoing_booking.old_booking is None:
                                   pass
@@ -565,7 +497,6 @@
                               pass
                               #if nowtime > start_dt:
                               #     booking_period[bp.pk] = 'closed'
->>>>>>> 51180c2f
 
                     for closure in cgbr_qs:
                         # CLOSURE INFORMATION
@@ -584,85 +515,6 @@
                         if closure_finish.strftime('%Y-%m-%d %H:%M:%S') >= start_dt.strftime('%Y-%m-%d %H:%M:%S'):
                                if closure_finish.strftime('%Y-%m-%d %H:%M:%S') <= finish_dt.strftime('%Y-%m-%d %H:%M:%S'):
                                       booking_period[bp.pk] = 'closed'
-<<<<<<< HEAD
-
-                        if closure_start.strftime('%Y-%m-%d %H:%M:%S') <= start_dt.strftime('%Y-%m-%d %H:%M:%S') and closure_finish.strftime('%Y-%m-%d %H:%M:%S') >= finish_dt.strftime('%Y-%m-%d %H:%M:%S'):
-                               booking_period[bp.pk] = 'closed'
-
-            results[site.pk][date_rotate_forward] = ['closed',booking_period,selection_period, bp_result]
-            #results[site.pk][start_date+timedelta(days=i)] = ['closed',booking_period,selection_period, bp_result]
-
-
-    # Determine availablity
-
-    for b in bookings_qs:
-        if b.booking.id == booking_old_id:
-             continue
-
-        if b.booking.booking_type == 4: 
-             print ("CANCELLED BOOKING")
-             continue
-        # Release booking availablity on Expired Bookings
-        if b.booking.booking_type == 3 or b.booking.booking_type == 5:
-             if b.booking.expiry_time is not None:
-                 if b.booking.expiry_time < datetime.now(tz=timezone.utc):
-                    continue
-
-        for i in range(duration):
-            date_rotate_forward = start_date+timedelta(days=i)
-#        mooring_rate = MooringsiteRate.objects.filter(campsite=b.campsite).order_by('-date_start')[0]
-#        if mooring_rate:
-            mooring_rate = None
-            if MooringsiteRate.objects.filter(campsite=b.campsite,date_start__lte=date_rotate_forward, date_end__gte=date_rotate_forward ).count() > 0:
-                mooring_rate = MooringsiteRate.objects.filter(campsite=b.campsite,date_start__lte=date_rotate_forward, date_end__gte=date_rotate_forward ).order_by('-date_start')[0]
-            else:
-                if MooringsiteRate.objects.filter(campsite=b.campsite,date_start__lte=date_rotate_forward, date_end=None).count() > 0:
-                     mooring_rate = MooringsiteRate.objects.filter(campsite=b.campsite,date_start__lte=date_rotate_forward, date_end=None).order_by('-date_start')[0]
-
-            if mooring_rate:
-               for bp in mooring_rate.booking_period.booking_period.all():
-                #for i in range(duration):
-#                    date_rotate_forward = start_date+timedelta(days=i)
-                    #results[b.campsite.id][date_rotate_forward][1][bp.id] = 'open'
-                    start_dt = datetime.strptime(str(date_rotate_forward)+' '+str(bp.start_time), '%Y-%m-%d %H:%M:%S')
-                    finish_dt = datetime.strptime(str(date_rotate_forward)+' '+str(bp.finish_time), '%Y-%m-%d %H:%M:%S')
-                    if start_dt > finish_dt:
-                         finish_dt = finish_dt+timedelta(days=1)
- 
-                    from_dt = b.from_dt + timedelta(hours=8)
-                    to_dt = b.to_dt + timedelta(hours=8)
-                    if from_dt.strftime('%Y-%m-%d %H:%M:%S') >= start_dt.strftime('%Y-%m-%d %H:%M:%S'):
-                        if from_dt.strftime('%Y-%m-%d %H:%M:%S') <= finish_dt.strftime('%Y-%m-%d %H:%M:%S'):
-                            if date_rotate_forward in results[b.campsite.id]:
-                                if results[b.campsite.id][date_rotate_forward][1][bp.id] != 'selected':
-                                    results[b.campsite.id][date_rotate_forward][1][bp.id] = 'closed'
-                                if b.booking.id == booking_id:
-                                    if bp.id == b.booking_period_option.id:
-                                        results[b.campsite.id][date_rotate_forward][1][bp.id] = 'selected'
-                                        results[b.campsite.id][date_rotate_forward][2][bp.id] = b.id
-                                pass
-                    if to_dt.strftime('%Y-%m-%d %H:%M:%S') >= start_dt.strftime('%Y-%m-%d %H:%M:%S'):
-                        if to_dt.strftime('%Y-%m-%d %H:%M:%S') <= finish_dt.strftime('%Y-%m-%d %H:%M:%S'):
-                            if date_rotate_forward in results[b.campsite.id]:
-                                if results[b.campsite.id][date_rotate_forward][1][bp.id] != 'selected':
-                                    results[b.campsite.id][date_rotate_forward][1][bp.id] = 'closed'
-                                if b.booking.id == booking_id:
-                                    if bp.id == b.booking_period_option.id:
-                                        results[b.campsite.id][date_rotate_forward][1][bp.id] = 'selected'
-                                        results[b.campsite.id][date_rotate_forward][2][bp.id] = b.id
-                                pass
-                    if from_dt.strftime('%Y-%m-%d %H:%M:%S') <= start_dt.strftime('%Y-%m-%d %H:%M:%S') and to_dt.strftime('%Y-%m-%d %H:%M:%S') >= finish_dt.strftime('%Y-%m-%d %H:%M:%S'):
-                        if date_rotate_forward in results[b.campsite.id]:
-                            if results[b.campsite.id][date_rotate_forward][1][bp.id] != 'selected':
-                               results[b.campsite.id][date_rotate_forward][1][bp.id] = 'closed'
-                            if b.booking.id == booking_id:
-                                if bp.id == b.booking_period_option.id:
-                                   results[b.campsite.id][date_rotate_forward][1][bp.id] = 'selected'
-                                   results[b.campsite.id][date_rotate_forward][2][bp.id] = b.id
-                            pass
-
-
-=======
 
                         if closure_start.strftime('%Y-%m-%d %H:%M:%S') <= start_dt.strftime('%Y-%m-%d %H:%M:%S') and closure_finish.strftime('%Y-%m-%d %H:%M:%S') >= finish_dt.strftime('%Y-%m-%d %H:%M:%S'):
                                booking_period[bp.pk] = 'closed'
@@ -746,7 +598,6 @@
                          pass
                          results[ma][ma_dt][1][bp] = 'perday' 
                  
->>>>>>> 51180c2f
     mooring_map = {cg[0]: [cs.pk for cs in campsites_qs if cs.mooringarea.pk == cg[0]] for cg in campsites_qs.distinct('mooringarea').values_list('mooringarea')}
     today = date.today()
 
@@ -773,11 +624,7 @@
              if stop_mark+timedelta(days=i) > stop:
                  results[site.pk][stop_mark+timedelta(days=i)][0] = 'toofar'
                  for b in results[site.pk][stop_mark+timedelta(days=i)][1]:
-<<<<<<< HEAD
-                     results[site.pk][stop_mark+timedelta(days=i)][1][b] = 'tofar'
-=======
                      results[site.pk][stop_mark+timedelta(days=i)][1][b] = 'toofar'
->>>>>>> 51180c2f
     # Get the current stay history
     stay_history = None
     if campsites_qs.count() > 0:
@@ -812,14 +659,11 @@
             date_key = stop_mark+timedelta(days=i)
             if date_key in results[site.pk]:
                 results[site.pk][stop_mark+timedelta(days=i)][0] = 'toofar'
-<<<<<<< HEAD
-=======
                 for b in results[site.pk][stop_mark+timedelta(days=i)][1]:
                      if results[site.pk][stop_mark+timedelta(days=i)][1][b] == 'open': 
                          results[site.pk][stop_mark+timedelta(days=i)][1][b] = 'maxstay'
 
 
->>>>>>> 51180c2f
     return results
 
 
@@ -867,13 +711,9 @@
             results[rate.campsite.pk][start+timedelta(days=i)]['child'] = str(rate.rate.child)
             results[rate.campsite.pk][start+timedelta(days=i)]['infant'] = str(rate.rate.infant)
             for b in booking_period:
-<<<<<<< HEAD
-                booking_period_row = {'id':b.id, 'period_name' : b.period_name, 'small_price': format(b.small_price,'.2f'), 'medium_price': format(b.medium_price,'.2f'), 'large_price' : format(b.large_price,'.2f'), 'start_time' : b.start_time, 'finish_time' : b.finish_time,'all_day' : b.all_day, 'created' : b.created }
-=======
                 if b.caption is None:
                      b.caption = ''    
                 booking_period_row = {'id':b.id, 'period_name' : b.period_name, 'small_price': format(b.small_price,'.2f'), 'medium_price': format(b.medium_price,'.2f'), 'large_price' : format(b.large_price,'.2f'), 'start_time' : b.start_time, 'finish_time' : b.finish_time,'all_day' : b.all_day, 'caption': b.caption, 'created' : b.created }
->>>>>>> 51180c2f
 #                booking_period_row = {} 
 #                booking_period_row['id'] = b.id
 #                booking_period_row['period_name'] = b.period_name
@@ -1005,13 +845,8 @@
     invoice_line = []
     if oracle_code:
         if override_price and total_price and override_reason:
-<<<<<<< HEAD
-            discount = override_price - total_price
-            invoice_line.append({"ledger_description": '{} - {}'.format(override_reason.text, override_reason_info), "quantity": 1, 'price_incl_tax': discount, 'oracle_code': oracle_code})
-=======
             discount = Decimal(override_price) - Decimal(override_price) - Decimal(override_price)
             invoice_line.append({"ledger_description": '{} - {}'.format(override_reason.text, override_reason_info), "quantity": 1, 'price_incl_tax': discount, 'oracle_code': oracle_code, 'line_status': 1})
->>>>>>> 51180c2f
     return invoice_line
 
 def nononline_booking_lineitems(oracle_code, request):
@@ -1020,40 +855,27 @@
         group = MooringAreaGroup.objects.filter(members__in=[request.user])
         value = GlobalSettings.objects.get(mooring_group=group, key=0).value
         if Decimal(value) > 0:
-<<<<<<< HEAD
-            invoice_line.append({'ledger_description': 'Non Online Booking Fee', 'quantity': 1, 'price_incl_tax': Decimal(value), 'oracle_code': oracle_code})
-=======
             invoice_line.append({'ledger_description': 'Phone Booking Fee', 'quantity': 1, 'price_incl_tax': Decimal(value), 'oracle_code': oracle_code, 'line_status': 1})
 #            invoice_line.append({'ledger_description': 'Phone Booking Fee', 'quantity': 1, 'price_incl_tax': Decimal(value), 'oracle_code': oracle_code})
->>>>>>> 51180c2f
     return invoice_line
 
 def admission_lineitems(lines):
     invoice_lines = []
     if lines:
         for line in lines:
-<<<<<<< HEAD
-            invoice_lines.append({'ledger_description': 'Admissions {} - {} ({} guests)'.format(line['from'], line['to'], line['guests']), "quantity": 1, 'price_incl_tax': line['admissionFee'], "oracle_code": line['oracle_code']})
-=======
             if line['guests'] > 0:
                 invoice_lines.append({'ledger_description': 'Admissions {} - {} ({} guests)'.format(line['from'], line['to'], line['guests']), "quantity": 1, 'price_incl_tax': line['admissionFee'], "oracle_code": line['oracle_code'], 'line_status': 1})
 
 #            invoice_lines.append({'ledger_description': 'Admissions {} - {} ({} guests)'.format(line['from'], line['to'], line['guests']), "quantity": 1, 'price_incl_tax': line['admissionFee'], "oracle_code": line['oracle_code']})
->>>>>>> 51180c2f
 
     return invoice_lines
 
 
 def calculate_price_booking_cancellation(booking):
-<<<<<<< HEAD
-    nowtime =  datetime.today()
-    nowtimec = datetime.strptime(nowtime.strftime('%Y-%m-%d'),'%Y-%m-%d')
-=======
     current_date_time = datetime.strptime(datetime.now().strftime('%Y-%m-%d %H:%M:%S'), '%Y-%m-%d %H:%M:%S')
     nowtime =  datetime.today()
     nowtimec = datetime.strptime(nowtime.strftime('%Y-%m-%d'),'%Y-%m-%d')
     mg = MooringAreaGroup.objects.all()
->>>>>>> 51180c2f
 
     booking = MooringsiteBooking.objects.filter(booking=booking)
     cancellation_fees = []
@@ -1073,14 +895,11 @@
          #change_price_period = CancelPricePeriod.objects.filter(id=ob.booking_period_option.cancel_group_id).order_by('days')
          cancel_group =  CancelGroup.objects.get(id=ob.booking_period_option.cancel_group_id)
          cancel_price_period = cancel_group.cancel_period.all().order_by('days')
-<<<<<<< HEAD
-=======
          mooring_group =None
          for i in mg:
             if i.moorings.count() > 0:
                     mooring_group = i.moorings.all()[0].id 
 
->>>>>>> 51180c2f
 
          for cpp in cancel_price_period:
              if daystillbooking < 0:
@@ -1096,12 +915,6 @@
                  cancel_fee_amount = cancel_policy.amount
                  # Fixed Pricing
              description = 'Mooring {} ({} - {})'.format(ob.campsite.mooringarea.name,ob.from_dt.astimezone(pytimezone('Australia/Perth')).strftime('%d/%m/%Y %H:%M %p'),ob.to_dt.astimezone(pytimezone('Australia/Perth')).strftime('%d/%m/%Y %H:%M %p'))
-<<<<<<< HEAD
-                  #change_fees['amount'] = str(refund_amount)
-             cancellation_fees.append({'additional_fees': 'true', 'description': 'Cancel Fee - '+description,'amount': cancel_fee_amount})
-             cancellation_fees.append({'additional_fees': 'true', 'description': 'Refund - '+description,'amount': str(ob.amount - ob.amount - ob.amount)})
-         else:
-=======
 
              if datetime.strptime(ob.from_dt.astimezone(pytimezone('Australia/Perth')).strftime('%Y-%m-%d %H:%M:%S'),'%Y-%m-%d %H:%M:%S') < current_date_time:
                  #cancellation_fees.append({'additional_fees': 'true', 'description': 'Past Booking - '+description,'amount': Decimal('0.00'), 'mooring_group': mooring_group})
@@ -1114,7 +927,6 @@
                  #cancellation_fees.append({'additional_fees': 'true', 'description': 'Refund - '+description,'amount': str(ob.amount - ob.amount - ob.amount), 'mooring_group': mooring_group})
          else:
 
->>>>>>> 51180c2f
              print ("NO CANCELATION POLICY")
 
          #else:
@@ -1133,10 +945,7 @@
     booking_changes = MooringsiteBooking.objects.filter(booking=new_booking)
     change_fees = []
     adjustment_fee = Decimal('0.00')
-<<<<<<< HEAD
-=======
     mg = MooringAreaGroup.objects.all()
->>>>>>> 51180c2f
     #{'additional_fees': 'true', 'description': 'Booking Change Fee','amount': Decimal('0.00')}
 
     for ob in old_booking_mooring:
@@ -1147,15 +956,12 @@
          from_dt = datetime.strptime(ob.from_dt.strftime('%Y-%m-%d'),'%Y-%m-%d')
          daystillbooking =  (from_dt-nowtimec).days
          refund_policy = None
-<<<<<<< HEAD
-=======
 
          for i in mg:
             if i.moorings.count() > 0:
                     mooring_group = i.moorings.all()[0].id
 
 
->>>>>>> 51180c2f
          if changed is True:
              change_fee_amount = '0.00' 
  #            change_price_period = ChangePricePeriod.objects.filter(id=ob.booking_period_option.change_group_id).order_by('-days')
@@ -1176,42 +982,15 @@
                     # Fixed Pricing
                 description = 'Mooring {} ({} - {})'.format(ob.campsite.mooringarea.name,ob.from_dt.astimezone(pytimezone('Australia/Perth')).strftime('%d/%m/%Y %H:%M %p'),ob.to_dt.astimezone(pytimezone('Australia/Perth')).strftime('%d/%m/%Y %H:%M %p'))
                   #change_fees['amount'] = str(refund_amount)
-<<<<<<< HEAD
-                change_fees.append({'additional_fees': 'true', 'description': 'Change Fee - '+description,'amount': change_fee_amount, 'oracle_code': str(ob.campsite.mooringarea.oracle_code)})
-                change_fees.append({'additional_fees': 'true', 'description': 'Refund - '+description,'amount': str(ob.amount - ob.amount - ob.amount), 'oracle_code': str(ob.campsite.mooringarea.oracle_code)})
-=======
                 #change_fees.append({'additional_fees': 'true', 'description': 'Change Fee - '+description,'amount': float(change_fee_amount), 'oracle_code': str(ob.campsite.mooringarea.oracle_code), 'mooring_group': mooring_group})
                 #change_fees.append({'additional_fees': 'true', 'description': 'Refund - '+description,'amount': str(ob.amount - ob.amount - ob.amount), 'oracle_code': str(ob.campsite.mooringarea.oracle_code), 'mooring_group': mooring_group})
                 change_fees.append({'additional_fees': 'true', 'description': 'Change Fee - '+description,'amount': float(change_fee_amount), 'oracle_code': str(ob.campsite.mooringarea.oracle_code), 'mooring_group': mooring_group, 'line_status': 2})
                 change_fees.append({'additional_fees': 'true', 'description': 'Refund - '+description,'amount': str(ob.amount - ob.amount - ob.amount), 'oracle_code': str(ob.campsite.mooringarea.oracle_code), 'mooring_group': mooring_group, 'line_status': 3})
->>>>>>> 51180c2f
              else:
                  print ("NO REFUND POLICY")
                
          else:
              #description = 'Mooring {} ({} - {})'.format(ob.campsite.mooringarea.name,ob.from_dt.astimezone(pytimezone('Australia/Perth')).strftime('%d/%m/%Y %H:%M %p'),ob.to_dt.astimezone(pytimezone('Australia/Perth')).strftime('%d/%m/%Y %H:%M %p'))
-<<<<<<< HEAD
-             adjustment_fee = Decimal('0.00')
-             adjustment_fee = ob.amount + adjustment_fee
-             description = 'Mooring {} ({} - {})'.format(ob.campsite.mooringarea.name,ob.from_dt.astimezone(pytimezone('Australia/Perth')).strftime('%d/%m/%Y %H:%M %p'),ob.to_dt.astimezone(pytimezone('Australia/Perth')).strftime('%d/%m/%Y %H:%M %p'))
-             change_fees.append({'additional_fees': 'true', 'description': 'Adjustment - '+description ,'amount': str(adjustment_fee - adjustment_fee - adjustment_fee), 'oracle_code': str(ob.campsite.mooringarea.oracle_code)})   
-
-    return change_fees
-
-def calculate_price_admissions_changecancel(adBooking, change_fees):
-    ad_lines = AdmissionsLine.objects.filter(admissionsBooking=adBooking)
-    for line in ad_lines:
-        if line.arrivalDate > date.today():
-            description = "Admission ({}) for {} guest(s)".format(datetime.strftime(line.arrivalDate, '%d/%m/%Y'), adBooking.total_admissions)
-            oracle_code = AdmissionsOracleCode.objects.filter(mooring_group=line.location.mooring_group)[0]
-            if not change_fees == []:
-                change_fees.append({'additional_fees': 'true', 'description': 'Adjustment - ' +  description,'amount': str(line.cost - line.cost - line.cost), 'oracle_code': str(oracle_code)})
-            else:
-                change_fees.append({'additional_fees': 'true', 'description': 'Refund - ' +  description,'amount': str(line.cost - line.cost - line.cost), 'oracle_code': str(oracle_code)})
-        else:
-            # 0 line
-            pass
-=======
              adjustment_fee = float('0.00')
              adjustment_fee = float(ob.amount) + adjustment_fee
              description = 'Mooring {} ({} - {})'.format(ob.campsite.mooringarea.name,ob.from_dt.astimezone(pytimezone('Australia/Perth')).strftime('%d/%m/%Y %H:%M %p'),ob.to_dt.astimezone(pytimezone('Australia/Perth')).strftime('%d/%m/%Y %H:%M %p'))
@@ -1242,19 +1021,11 @@
         change_fees.append({'additional_fees': 'true', 'description': 'Adjustment - ' +  description,'amount': str(line.cost - line.cost - line.cost), 'oracle_code': str(oracle_code.oracle_code), 'mooring_group': line.location.mooring_group.id, 'line_status': 3 })
 
 
->>>>>>> 51180c2f
     return change_fees
 
 def price_or_lineitems(request,booking,campsite_list,lines=True,old_booking=None):
     total_price = Decimal(0)
     booking_mooring = MooringsiteBooking.objects.filter(booking=booking)
-<<<<<<< HEAD
-    invoice_lines = []
-    if lines:
-        for bm in booking_mooring:
-
-            invoice_lines.append({'ledger_description':'Mooring {} ({} - {})'.format(bm.campsite.mooringarea.name,bm.from_dt.astimezone(pytimezone('Australia/Perth')).strftime('%d/%m/%Y %H:%M %p'),bm.to_dt.astimezone(pytimezone('Australia/Perth')).strftime('%d/%m/%Y %H:%M %p')),"quantity":1,"price_incl_tax":bm.amount,"oracle_code":bm.campsite.mooringarea.oracle_code})
-=======
     booking_mooring_old = []
     if booking.old_booking:
         booking_mooring_old = MooringsiteBooking.objects.filter(booking=booking.old_booking)
@@ -1273,7 +1044,6 @@
 
 
 #            invoice_lines.append({'ledger_description':'Mooring {} ({} - {})'.format(bm.campsite.mooringarea.name,bm.from_dt.astimezone(pytimezone('Australia/Perth')).strftime('%d/%m/%Y %H:%M %p'),bm.to_dt.astimezone(pytimezone('Australia/Perth')).strftime('%d/%m/%Y %H:%M %p')),"quantity":1,"price_incl_tax":bm.amount,"oracle_code":bm.campsite.mooringarea.oracle_code})
->>>>>>> 51180c2f
         return invoice_lines
     else:
         return total_price
@@ -1282,12 +1052,8 @@
     total_price = Decimal(0)
     booking_mooring = MooringsiteBooking.objects.filter(booking=booking)
     for cf in change_fees:
-<<<<<<< HEAD
-       invoice_lines.append({'ledger_description':cf['description'],"quantity":1,"price_incl_tax":cf['amount'],"oracle_code":cf['oracle_code']})
-=======
 #       invoice_lines.append({'ledger_description':cf['description'],"quantity":1,"price_incl_tax":cf['amount'],"oracle_code":cf['oracle_code']})
        invoice_lines.append({'ledger_description':cf['description'],"quantity":1,"price_incl_tax":cf['amount'],"oracle_code":cf['oracle_code'], 'line_status': cf['line_status']})
->>>>>>> 51180c2f
     return invoice_lines 
 
 def old_price_or_lineitems(request,booking,campsite_list,lines=True,old_booking=None):
@@ -1467,11 +1233,7 @@
                     oracle_codes = AdmissionsOracleCode.objects.filter(mooring_group=adLine.location.mooring_group)
                     if oracle_codes.count() > 0:
                         oracle_code = oracle_codes[0].oracle_code
-<<<<<<< HEAD
-                    invoice_lines.append({'ledger_description':'Admission fee on {} ({}) {}'.format(adLine.arrivalDate, group, overnightStay),"quantity":amount,"price_incl_tax":price, "oracle_code":oracle_code})
-=======
                     invoice_lines.append({'ledger_description':'Admission fee on {} ({}) {}'.format(adLine.arrivalDate, group, overnightStay),"quantity":amount,"price_incl_tax":price, "oracle_code":oracle_code, 'line_status': 1})
->>>>>>> 51180c2f
                 
             else:
                 daily_rate = daily_rates[adLine.arrivalDate.strftime('%d/%m/%Y')]
@@ -1843,7 +1605,6 @@
     return booking
 
 def admissionsCheckout(request, admissionsBooking, lines, invoice_text=None, vouchers=[], internal=False):
-<<<<<<< HEAD
     basket_params = {
         'products': lines,
         'vouchers': vouchers,
@@ -1876,92 +1637,6 @@
         # inject the current basket into the redirect response cookies
         # or else, anonymous users will be directionless
         responseJson.set_cookie(
-            settings.OSCAR_BASKET_COOKIE_OPEN, basket_hash,
-            max_age=settings.OSCAR_BASKET_COOKIE_LIFETIME,
-            secure=settings.OSCAR_BASKET_COOKIE_SECURE, httponly=True
-        )
-    return responseJson
-
-def get_basket(request):
-    return get_cookie_basket(settings.OSCAR_BASKET_COOKIE_OPEN,request)
-
-
-def checkout(request, booking, lines, invoice_text=None, vouchers=[], internal=False):
-=======
->>>>>>> 51180c2f
-    basket_params = {
-        'products': lines,
-        'vouchers': vouchers,
-        'system': settings.PS_PAYMENT_SYSTEM_ID,
-        'custom_basket': True,
-    }
-<<<<<<< HEAD
- 
-=======
-    
->>>>>>> 51180c2f
-    basket, basket_hash = create_basket_session(request, basket_params)
-    checkout_params = {
-        'system': settings.PS_PAYMENT_SYSTEM_ID,
-        'fallback_url': request.build_absolute_uri('/'),
-        'return_url': request.build_absolute_uri(reverse('public_admissions_success')),
-        'return_preload_url': request.build_absolute_uri(reverse('public_admissions_success')),
-        'force_redirect': True,
-        'proxy': True if internal else False,
-        'invoice_text': invoice_text,
-    }
-<<<<<<< HEAD
-#    if not internal:
-#        checkout_params['check_url'] = request.build_absolute_uri('/api/booking/{}/booking_checkout_status.json'.format(booking.id))
-    if internal or request.user.is_anonymous():
-        checkout_params['basket_owner'] = booking.customer.id
-
-
-    create_checkout_session(request, checkout_params)
-
-
-
-#    if internal:
-#        response = place_order_submission(request)
-#    else:
-    response = HttpResponseRedirect(reverse('checkout:index'))
-    # inject the current basket into the redirect response cookies
-    # or else, anonymous users will be directionless
-    response.set_cookie(
-            settings.OSCAR_BASKET_COOKIE_OPEN, basket_hash,
-            max_age=settings.OSCAR_BASKET_COOKIE_LIFETIME,
-            secure=settings.OSCAR_BASKET_COOKIE_SECURE, httponly=True
-    )
-
-    if booking.cost_total < 0:
-        response = HttpResponseRedirect('/refund-payment')
-        response.set_cookie(
-            settings.OSCAR_BASKET_COOKIE_OPEN, basket_hash,
-            max_age=settings.OSCAR_BASKET_COOKIE_LIFETIME,
-            secure=settings.OSCAR_BASKET_COOKIE_SECURE, httponly=True
-        )
-
-    # Zero booking costs
-    if booking.cost_total < 1 and booking.cost_total > -1:
-        response = HttpResponseRedirect('/no-payment')
-        response.set_cookie(
-=======
-    
-    if internal or request.user.is_anonymous():
-        checkout_params['basket_owner'] = admissionsBooking.customer.id
-    create_checkout_session(request, checkout_params)
-
-    if internal:
-        responseJson = place_order_submission(request)
-    else:
-        print(reverse('checkout:index'))
-        responseJson = HttpResponse(geojson.dumps({'status': 'success','redirect': reverse('checkout:index'),}), content_type='application/json')
-        # response = HttpResponseRedirect(reverse('checkout:index'))
-
-        # inject the current basket into the redirect response cookies
-        # or else, anonymous users will be directionless
-        responseJson.set_cookie(
->>>>>>> 51180c2f
             settings.OSCAR_BASKET_COOKIE_OPEN, basket_hash,
             max_age=settings.OSCAR_BASKET_COOKIE_LIFETIME,
             secure=settings.OSCAR_BASKET_COOKIE_SECURE, httponly=True
@@ -2190,11 +1865,7 @@
 
 def oracle_integration(date,override):
     system = '0516'
-<<<<<<< HEAD
-    oracle_codes = oracle_parser(date,system,'Mooring Booking',override=override)
-=======
     oracle_codes = oracle_parser_on_invoice(date,system,'Mooring Booking',override=override)
->>>>>>> 51180c2f
 
 def admissions_lines(booking_mooring):
     lines = []
