import logging
import calendar
import json
from django.db.models import Q
from django.http import Http404, HttpResponse, JsonResponse, HttpResponseRedirect
from django.shortcuts import render, get_object_or_404, redirect
from django.core.urlresolvers import reverse
from django.core.serializers.json import DjangoJSONEncoder
from django.views.generic.base import View, TemplateView
from django.conf import settings
from django.contrib.auth.mixins import UserPassesTestMixin, LoginRequiredMixin
from django.utils import timezone
from django.utils.decorators import method_decorator
from django.views.decorators.csrf import ensure_csrf_cookie
from django import forms
from mooring.forms import LoginForm, MakeBookingsForm, AnonymousMakeBookingsForm, VehicleInfoFormset
from mooring.models import (MooringArea,
                                MooringsiteBooking,
                                Mooringsite,
                                MooringsiteRate,
                                Booking,
                                BookingInvoice,
                                PromoArea,
                                MarinePark,
                                Feature,
                                Region,
                                MooringsiteClass,
                                Booking,
                                BookingVehicleRego,
                                MooringsiteRate,
                                MarinaEntryRate,
                                AdmissionsBooking,
                                AdmissionsBookingInvoice,
                                AdmissionsRate
                                )
from mooring import emails
from ledger.accounts.models import EmailUser, Address
from ledger.payments.models import Invoice
from django_ical.views import ICalFeed
from datetime import datetime, timedelta
from decimal import *

from mooring.helpers import is_officer
from mooring import utils
from ledger.payments.mixins import InvoiceOwnerMixin
from mooring.invoice_pdf import create_invoice_pdf_bytes
from mooring.context_processors import mooring_url

logger = logging.getLogger('booking_checkout')


class MooringsiteBookingSelector(TemplateView):
    template_name = 'mooring/campsite_booking_selector.html'

class MooringsiteAvailabilitySelector(TemplateView):
    template_name = 'mooring/campsite_booking_selector.html'

    def get(self, request, *args, **kwargs):
        # if page is called with ratis_id, inject the ground_id
        context = {}
        ratis_id = request.GET.get('mooring_site_id', None)
        if ratis_id:
            cg = MooringArea.objects.filter(ratis_id=ratis_id)
            if cg.exists():
                context['ground_id'] = cg.first().id
        return render(request, self.template_name, context)

class MooringAvailability2Selector(TemplateView):
    template_name = 'mooring/mooring_availablity_booking_selector.html'

    def get(self, request, *args, **kwargs):
        # if page is called with ratis_id, inject the ground_id
        context = {}
        ratis_id = request.GET.get('mooring_site_id', None)
        if ratis_id:
            cg = MooringArea.objects.filter(ratis_id=ratis_id)
            if cg.exists():
                context['ground_id'] = cg.first().id
        return render(request, self.template_name, context)

class AvailabilityAdmin(TemplateView):
    template_name = 'mooring/availability_admin.html'

class MooringAreaFeed(ICalFeed):
    timezone = 'UTC+8'

    # permissions check
    def __call__(self, request, *args, **kwargs):
        if not is_officer(self.request.user):
            raise Http403('Insufficient permissions')

        return super(ICalFeed, self).__call__(request, *args, **kwargs)

    def get_object(self, request, ground_id):
        # FIXME: add authentication parameter check
        return MooringArea.objects.get(pk=ground_id)

    def title(self, obj):
        return 'Bookings for {}'.format(obj.name)

    def items(self, obj):
        now = datetime.utcnow()
        low_bound = now - timedelta(days=60)
        up_bound = now + timedelta(days=90)
        return Booking.objects.filter(campground=obj, arrival__gte=low_bound, departure__lt=up_bound).order_by('-arrival','campground__name')

    def item_link(self, item):
        return 'http://www.geocities.com/replacethiswithalinktotheadmin'

    def item_title(self, item):
        return item.legacy_name

    def item_start_datetime(self, item):
        return item.arrival

    def item_end_datetime(self, item):
        return item.departure

    def item_location(self, item):
        return '{} - {}'.format(item.campground.name, ', '.join([
            x[0] for x in item.campsites.values_list('campsite__name').distinct()
        ] ))

class DashboardView(UserPassesTestMixin, TemplateView):
    template_name = 'mooring/dash/dash_tables_campgrounds.html'

    def test_func(self):
        return is_officer(self.request.user)

def abort_booking_view(request, *args, **kwargs):
    try:
        change = bool(request.GET.get('change',False))
        change_ratis = request.GET.get('change_ratis',None)
        change_id = request.GET.get('change_id',None)
        change_to = None
        booking = utils.get_session_booking(request.session)
        if change_ratis:
            try:
                c_id = MooringArea.objects.get(ratis_id=change_ratis).id
            except:
                c_id = booking.mooringarea.id
        elif change_id:
            try:
                c_id = MooringArea.objects.get(id=change_id).id
            except:
                c_id = booking.mooringarea.id
        else:
            c_id = booking.mooringarea.id
        # only ever delete a booking object if it's marked as temporary
        if booking.booking_type == 3:
            booking.delete()
        utils.delete_session_booking(request.session)
        if change:
            # Redirect to the availability screen
            #return redirect(reverse('campsite_availaiblity_selector') + '?site_id={}'.format(c_id)) 
            #mooring_availaiblity2_selector
            return redirect(reverse('mooring_availaiblity2_selector') + '?site_id={}'.format(c_id))
        else:
            # Redirect to explore parks
            return redirect(settings.EXPLORE_PARKS_URL+'/map')
    except Exception as e:
        pass
    return redirect('public_make_booking')

class MakeBookingsView(TemplateView):
    template_name = 'mooring/booking/make_booking.html'

    def render_page(self, request, booking, form, vehicles, show_errors=False):
        booking_mooring = None
        booking_total = '0.00'
        # for now, we can assume that there's only one campsite per booking.
        # later on we might need to amend that
        expiry = booking.expiry_time.isoformat() if booking else ''
        timer = (booking.expiry_time-timezone.now()).seconds if booking else -1
        campsite = booking.campsites.all()[0].campsite if booking else None
        entry_fees = MarinaEntryRate.objects.filter(Q(period_start__lte = booking.arrival), Q(period_end__gt=booking.arrival)|Q(period_end__isnull=True)).order_by('-period_start').first() if (booking and campsite.mooringarea.park.entry_fee_required) else None
        pricing = {
            'mooring': Decimal('0.00'),
            'adult': Decimal('0.00'),
            'concession': Decimal('0.00'),
            'child': Decimal('0.00'),
            'infant': Decimal('0.00'),
            'family': Decimal('0.00'),
            'adult_on': Decimal('0.00'),
            'child_on': Decimal('0.00'),
            'infant_on': Decimal('0.00'),
            'family_on': Decimal('0.00'),
            'vessel': entry_fees.vessel if entry_fees else Decimal('0.00'),
            'vehicle': entry_fees.vehicle if entry_fees else Decimal('0.00'),
            'vehicle_conc': entry_fees.concession if entry_fees else Decimal('0.00'),
            'motorcycle': entry_fees.motorbike if entry_fees else Decimal('0.00')
        }
        details = {
            'num_adults':0,
            'num_children':0,
            'num_infants':0,
        }
        lines = []

        if booking:
            booking_mooring = MooringsiteBooking.objects.filter(booking=booking)
            booking_total = sum(Decimal(i.amount) for i in booking_mooring)
<<<<<<< HEAD
            pricing_list = utils.get_visit_rates(Mooringsite.objects.filter(pk=campsite.pk), booking.arrival, booking.departure)[campsite.pk]
            pricing['mooring'] = sum([float(x['mooring']) for x in pricing_list.values()])
            pricing['adult'] = sum([float(x['adult']) for x in pricing_list.values()])
            pricing['concession'] = sum([float(x['concession']) for x in pricing_list.values()])
            pricing['child'] = sum([float(x['child']) for x in pricing_list.values()])
            pricing['infant'] = sum([float(x['infant']) for x in pricing_list.values()])
=======
            details = booking.details
            # pricing_list = utils.get_visit_rates(Mooringsite.objects.filter(pk=campsite.pk), booking.arrival, booking.departure)[campsite.pk]
            # pricing_list = {}
            print "PRICING LIST"
#            print (pricing_list)
#            for x in pricing_list.values():
#                print x['mooring']
#                print "---------------------------"
            # pricing['mooring'] = sum([float(x['mooring']) for x in pricing_list.values()])
            # pricing['adult'] = sum([float(x['adult']) for x in pricing_list.values()])
            # pricing['concession'] = sum([float(x['concession']) for x in pricing_list.values()])
            # pricing['child'] = sum([float(x['child']) for x in pricing_list.values()])
            # pricing['infant'] = sum([float(x['infant']) for x in pricing_list.values()])
            for bm in booking_mooring:
                # Convert the from and to dates of this booking to just plain dates in local time.
                # Append them to a list.
                park = MarinePark.objects.get(name="Rottnest")
                if bm.campsite.mooringarea.park == park:
                    from_dt = bm.from_dt
                    timestamp = calendar.timegm(from_dt.timetuple())
                    local_dt = datetime.fromtimestamp(timestamp)
                    from_dt = local_dt.replace(microsecond=from_dt.microsecond)
                    to_dt = bm.to_dt
                    timestamp = calendar.timegm(to_dt.timetuple())
                    local_dt = datetime.fromtimestamp(timestamp)
                    to_dt = local_dt.replace(microsecond=to_dt.microsecond)
                    lines.append({'from': from_dt, 'to': to_dt})
            # Sort the list by date from.
            new_lines = sorted(lines, key=lambda line: line['from'])
            i = 0
            lines = []
            latest_from = None
            latest_to = None
            # Loop through the list, if first instance, then this line's from date is the first admission fee.
            # Then compare this TO value to the next FROM value. If they are not the same or overlapping dates
            # add this date to the list, using the latest from and this TO value.
            while i < len(new_lines):
                if i == 0:
                    latest_from = new_lines[i]['from'].date()
                if i < len(new_lines)-1:
                    if new_lines[i]['to'].date() < new_lines[i+1]['from'].date():
                        latest_to = new_lines[i]['to'].date()
                else:
                    # if new_lines[i]['from'].date() > new_lines[i-1]['to'].date():
                    latest_to = new_lines[i]['to'].date()
                
                if latest_to:
                    lines.append({'from':datetime.strftime(latest_from, '%d %b %Y'), 'to': datetime.strftime(latest_to, '%d %b %Y'), 'admissionFee': 0})
                    if i < len(new_lines)-1:
                        latest_from = new_lines[i+1]['from'].date()
                        latest_to = None
                i+= 1
            rate = AdmissionsRate.objects.filter(Q(period_start__lte=booking.arrival), (Q(period_end=None) | Q(period_end__gte=booking.arrival)))[0]
            if rate:
                pricing['adult'] = rate.adult_cost
                pricing['child'] = rate.children_cost
                pricing['infant'] = rate.infant_cost
                pricing['family'] = rate.family_cost
                pricing['adult_on'] = rate.adult_overnight_cost
                pricing['child_on'] = rate.children_overnight_cost
                pricing['infant_on'] = rate.infant_overnight_cost
                pricing['family_on'] = rate.family_overnight_cost
>>>>>>> 09c0c688

        

        return render(request, self.template_name, {
            'form': form, 
            'vehicles': vehicles,
            'booking': booking,
            'booking_mooring': booking_mooring,
            'booking_total' : booking_total,
            'campsite': campsite,
            'expiry': expiry,
            'timer': timer,
            'details': details,
            'pricing': pricing,
            'show_errors': show_errors,
            'lines': lines,
            'override_reason_list': overrides,
         
        })


    def get(self, request, *args, **kwargs):
        # TODO: find campsites related to campground
        booking = Booking.objects.get(pk=request.session['ps_booking']) if 'ps_booking' in request.session else None
        form_context = {
            'num_adult': booking.details.get('num_adult', 0) if booking else 0,
            'num_concession': booking.details.get('num_concession', 0) if booking else 0,
            'num_child': booking.details.get('num_child', 0) if booking else 0,
            'num_infant': booking.details.get('num_infant', 0) if booking else 0
        }

        if request.user.is_anonymous() or request.user.is_staff:
            form = AnonymousMakeBookingsForm(form_context)
        else:
            form_context['first_name'] = request.user.first_name
            form_context['last_name'] = request.user.last_name
            form_context['phone'] = request.user.phone_number
            form = MakeBookingsForm(form_context)

        vehicles = VehicleInfoFormset()
        return self.render_page(request, booking, form, vehicles)


    def post(self, request, *args, **kwargs):
        booking = Booking.objects.get(pk=request.session['ps_booking']) if 'ps_booking' in request.session else None
        if request.user.is_anonymous() or request.user.is_staff:
            form = AnonymousMakeBookingsForm(request.POST)
        else:
            form = MakeBookingsForm(request.POST)
        vehicles = VehicleInfoFormset(request.POST)   
        
        # re-render the page if there's no booking in the session
        if not booking:
            return self.render_page(request, booking, form, vehicles)
    
        # re-render the page if the form doesn't validate
        if (not form.is_valid()) or (not vehicles.is_valid()):
            return self.render_page(request, booking, form, vehicles, show_errors=True)
        # update the booking object with information from the form
        if not booking.details:
            booking.details = {}
        booking.details['first_name'] = form.cleaned_data.get('first_name')
        booking.details['last_name'] = form.cleaned_data.get('last_name')
        booking.details['phone'] = form.cleaned_data.get('phone')
        booking.details['country'] = form.cleaned_data.get('country').iso_3166_1_a2
        booking.details['postcode'] = form.cleaned_data.get('postcode')
        booking.details['num_adult'] = form.cleaned_data.get('num_adult')
        booking.details['num_concession'] = form.cleaned_data.get('num_concession')
        booking.details['num_child'] = form.cleaned_data.get('num_child')
        booking.details['num_infant'] = form.cleaned_data.get('num_infant')

        # update vehicle registrations from form
        VEHICLE_CHOICES = {'0': 'vessel', '1': 'concession', '2': 'motorbike'}
        BookingVehicleRego.objects.filter(booking=booking).delete()
        for vehicle in vehicles:
            BookingVehicleRego.objects.create(
                    booking=booking, 
                    rego=vehicle.cleaned_data.get('vehicle_rego'), 
                    type=VEHICLE_CHOICES[vehicle.cleaned_data.get('vehicle_type')],
                    entry_fee=vehicle.cleaned_data.get('entry_fee')
            )

        # Check if number of people is exceeded in any of the campsites
        for c in booking.campsites.all():
            if booking.num_guests > c.campsite.max_people:
                form.add_error(None, 'Number of people exceeded for the current camp site.')
                return self.render_page(request, booking, form, vehicles, show_errors=True)
            # Prevent booking if less than min people 
#            if booking.num_guests < c.campsite.min_people:
#                form.add_error('Number of people is less than the minimum allowed for the current campsite.')
#                return self.render_page(request, booking, form, vehicles, show_errors=True)
        # generate final pricing
        lines = utils.price_or_lineitems(request, booking, booking.campsite_id_list)
        try:
            pass
#            lines = utils.price_or_lineitems(request, booking, booking.campsite_id_list)
        except Exception as e:
            form.add_error(None, '{} Please contact Marine Park and Visitors services with this error message and the time of the request.'.format(str(e)))
            return self.render_page(request, booking, form, vehicles, show_errors=True)
            
        #print(lines)
        total = sum([Decimal(p['price_incl_tax'])*p['quantity'] for p in lines])

        # get the customer object
        if request.user.is_anonymous():
            try:
                customer = EmailUser.objects.get(email=form.cleaned_data.get('email'))
            except EmailUser.DoesNotExist:
                customer = EmailUser.objects.create(
                        email=form.cleaned_data.get('email'), 
                        first_name=form.cleaned_data.get('first_name'),
                        last_name=form.cleaned_data.get('last_name'),
                        phone_number=form.cleaned_data.get('phone'),
                        mobile_number=form.cleaned_data.get('phone')
                )
                Address.objects.create(line1='address', user=customer, postcode=form.cleaned_data.get('postcode'), country=form.cleaned_data.get('country').iso_3166_1_a2)
        else:
            customer = request.user
        
        # FIXME: get feedback on whether to overwrite personal info if the EmailUser
        # already exists
 
        # finalise the booking object
        booking.customer = customer
        booking.cost_total = total
        booking.save()

        # generate invoice
        reservation = u"Reservation for {} from {} to {} at {}".format(
               u'{} {}'.format(booking.customer.first_name, booking.customer.last_name),
                booking.arrival.strftime('%d-%m-%Y'),
                booking.departure.strftime('%d-%m-%Y'),
                booking.mooringarea.name
        )
        
        logger.info('{} built booking {} and handing over to payment gateway'.format('User {} with id {}'.format(booking.customer.get_full_name(),booking.customer.id) if booking.customer else 'An anonymous user',booking.id))

        result = utils.checkout(request, booking, lines, invoice_text=reservation)
#        result =  HttpResponse(
#            content=response.content,
#            status=response.status_code,
#            content_type=response.headers['Content-Type'],
#        )

        # if we're anonymous add the basket cookie to the current session
        #if request.user.is_anonymous() and settings.OSCAR_BASKET_COOKIE_OPEN in response.history[0].cookies:
        #    basket_cookie = response.history[0].cookies[settings.OSCAR_BASKET_COOKIE_OPEN]
        #    result.set_cookie(settings.OSCAR_BASKET_COOKIE_OPEN, basket_cookie)
        
        return result

class AdmissionsBasketCreated(TemplateView):
    template_name = 'mooring/admissions/admissions_success.html'

    def get(request, *args, **kwargs):
        return HttpResponseRedirect(reverse('checkout:index'))

class AdmissionsBookingSuccessView(TemplateView):
    template_name = 'mooring/admissions/admission_success.html'

    def get(self, request, *args, **kwargs):
        try:
            booking = utils.get_session_admissions_booking(request.session)
            invoice_ref = request.GET.get('invoice')

            if booking.booking_type == 3:
                try:
                    inv = Invoice.objects.get(reference=invoice_ref)
                except Invoice.DoesNotExist:
                    logger.error('{} tried making a booking with an incorrect invoice'.format('User {} with id {}'.format(booking.customer.get_full_name(),booking.customer.id) if booking.customer else 'An anonymous user'))
                    return redirect('admissions')

                if inv.system not in ['0516']:
                    logger.error('{} tried making a booking with an invoice from another system with reference number {}'.format('User {} with id {}'.format(booking.customer.get_full_name(),booking.customer.id) if booking.customer else 'An anonymous user',inv.reference))
                    return redirect('admissions')

                try:
                    b = AdmissionsBookingInvoice.objects.get(invoice_reference=invoice_ref)
                    logger.error('{} tried making a booking with an already used invoice with reference number {}'.format('User {} with id {}'.format(booking.customer.get_full_name(),booking.customer.id) if booking.customer else 'An anonymous user',inv.reference))
                    return redirect('admissions')
                except AdmissionsBookingInvoice.DoesNotExist:
                    logger.info('{} finished temporary booking {}, creating new BookingInvoice with reference {}'.format('User {} with id {}'.format(booking.customer.get_full_name(),booking.customer.id) if booking.customer else 'An anonymous user',booking.id, invoice_ref))
                    # FIXME: replace with server side notify_url callback
                    admissionsInvoice = AdmissionsBookingInvoice.objects.get_or_create(admissions_booking=booking, invoice_reference=invoice_ref)

                    # set booking to be permanent fixture
                    booking.booking_type = 1  # internet booking
                    booking.save()
                    request.session['ad_last_booking'] = booking.id
                    utils.delete_session_admissions_booking(request.session)

                    # send out the invoice before the confirmation is sent
                    emails.send_admissions_booking_invoice(booking)
                    # for fully paid bookings, fire off confirmation email
                    emails.send_admissions_booking_confirmation(booking,request)

        except Exception as e:
            print(e)
            if ('ad_last_booking' in request.session) and AdmissionsBooking.objects.filter(id=request.session['ad_last_booking']).exists():
                booking = AdmissionsBooking.objects.get(id=request.session['ad_last_booking'])
                invoice_ref = AdmissionsBookingInvoice.objects.get(admissions_booking=booking).invoice_reference
            else:
                return redirect('home')
        
        context = {
            'admissionsBooking': booking,
            'admissionsInvoice': invoice_ref
        }
        return render(request, self.template_name, context)

class BookingSuccessView(TemplateView):
    template_name = 'mooring/booking/success.html'

    def get(self, request, *args, **kwargs):
        try:
            booking = utils.get_session_booking(request.session)
            invoice_ref = request.GET.get('invoice')
            if booking.booking_type == 3:
                try:
                    inv = Invoice.objects.get(reference=invoice_ref)
                except Invoice.DoesNotExist:
                    logger.error('{} tried making a booking with an incorrect invoice'.format('User {} with id {}'.format(booking.customer.get_full_name(),booking.customer.id) if booking.customer else 'An anonymous user'))
                    return redirect('public_make_booking')

                if inv.system not in ['0516']:
                    logger.error('{} tried making a booking with an invoice from another system with reference number {}'.format('User {} with id {}'.format(booking.customer.get_full_name(),booking.customer.id) if booking.customer else 'An anonymous user',inv.reference))
                    return redirect('public_make_booking')

                try:
                    b = BookingInvoice.objects.get(invoice_reference=invoice_ref)
                    logger.error('{} tried making a booking with an already used invoice with reference number {}'.format('User {} with id {}'.format(booking.customer.get_full_name(),booking.customer.id) if booking.customer else 'An anonymous user',inv.reference))
                    return redirect('public_make_booking')
                except BookingInvoice.DoesNotExist:
                    logger.info('{} finished temporary booking {}, creating new BookingInvoice with reference {}'.format('User {} with id {}'.format(booking.customer.get_full_name(),booking.customer.id) if booking.customer else 'An anonymous user',booking.id, invoice_ref))
                    # FIXME: replace with server side notify_url callback
                    book_inv, created = BookingInvoice.objects.get_or_create(booking=booking, invoice_reference=invoice_ref)

                    # set booking to be permanent fixture
                    booking.booking_type = 1  # internet booking
                    booking.expiry_time = None
                    booking.save()

                    request.session['ps_last_booking'] = booking.id
                    utils.delete_session_booking(request.session)
                    # send out the invoice before the confirmation is sent
                    emails.send_booking_invoice(booking)
                    # for fully paid bookings, fire off confirmation email
                    if booking.paid:
                        emails.send_booking_confirmation(booking,request)

        except Exception as e:
            if 'ps_booking_internal' in request.COOKIES:
                return redirect('home')
            elif ('ps_last_booking' in request.session) and Booking.objects.filter(id=request.session['ps_last_booking']).exists():
                booking = Booking.objects.get(id=request.session['ps_last_booking'])
                book_inv = BookingInvoice.objects.get(booking=booking).invoice_reference
            else:
                # booking = Booking.objects.all().order_by('-id').first()
                # book_inv = BookingInvoice.objects.get(booking=booking).invoice_reference
                return redirect('home')

        context = {
            'booking': booking,
            'book_inv': book_inv
        }
        return render(request, self.template_name, context)


class MyBookingsView(LoginRequiredMixin, TemplateView):
    template_name = 'mooring/booking/my_bookings.html'

    def get(self, request, *args, **kwargs):
        bookings = Booking.objects.filter(customer=request.user, booking_type__in=(0, 1), is_canceled=False)
        admissions = AdmissionsBooking.objects.filter(customer=request.user, booking_type__in=(0, 1))
        today = timezone.now().date()

        ad_currents = admissions.filter(arrivalDate__gte=today).order_by('arrivalDate')
        ad_current = []
        for ad in ad_currents:
            to_add = [ad, AdmissionsBookingInvoice.objects.get(admissions_booking=ad).invoice_reference]
            ad_current.append(to_add)
        ad_pasts = admissions.filter(arrivalDate__lt=today).order_by('-arrivalDate')
        ad_past = []
        for ad in ad_pasts:
            to_add = [ad, AdmissionsBookingInvoice.objects.get(admissions_booking=ad).invoice_reference]
            ad_past.append(to_add)

        bk_currents = bookings.filter(departure__gte=today).order_by('arrival')
        bk_current = []
        for bk in bk_currents:
            to_add = [bk, BookingInvoice.objects.get(booking=bk).invoice_reference]
            bk_current.append(to_add)
        bk_pasts = bookings.filter(departure__lt=today).order_by('-arrival')
        bk_past = []
        for bk in bk_pasts:
            to_add = [bk, BookingInvoice.objects.get(booking=bk).invoice_reference]
            bk_past.append(to_add)
        context = {
            'current_bookings': bk_current,
            'past_bookings': bk_past,
            'current_admissions': ad_current,
            'past_admissions': ad_past,
            # 'admissions_invoice': AdmissionsBookingInvoice.objects.filter(admissions_booking__in=admissions)
        }
        return render(request, self.template_name, context)

class AdmissionFeesView(TemplateView):
    template_name = 'mooring/admissions/admissions_form.html'

class AdmissionsCostView(TemplateView):
    template_name = 'mooring/admissions/admissions_cost.html'

    def get(self, *args, **kwargs):
        if self.request.user.is_authenticated():
            if self.request.user.is_staff:
                return render(self.request, self.template_name)
            return redirect('ps_home')
        return redirect('ps_home')

class BookingPeriodView(TemplateView):
    template_name = 'mooring/dash/dash_booking_period.html'

class MarinastayRoutingView(TemplateView):
    template_name = 'mooring/index.html'

    def get(self, *args, **kwargs):
        if self.request.user.is_authenticated():
            if is_officer(self.request.user):
                return redirect('dash-campgrounds')
            return redirect('public_my_bookings')
        kwargs['form'] = LoginForm
        return super(MarinastayRoutingView, self).get(*args, **kwargs)

class InvoicePDFView(InvoiceOwnerMixin,View):
    def get(self, request, *args, **kwargs):
        invoice = get_object_or_404(Invoice, reference=self.kwargs['reference'])
        response = HttpResponse(content_type='application/pdf')
        mooring_var = mooring_url(request)
        response.write(create_invoice_pdf_bytes('invoice.pdf',invoice, request, mooring_var))
        return response

    def get_object(self):
        invoice = get_object_or_404(Invoice, reference=self.kwargs['reference'])
        return invoice

class MapView(TemplateView):
    template_name = 'mooring/map.html'

class ProfileView(LoginRequiredMixin, TemplateView):
    template_name = 'mooring/profile.html'<|MERGE_RESOLUTION|>--- conflicted
+++ resolved
@@ -200,18 +200,9 @@
         if booking:
             booking_mooring = MooringsiteBooking.objects.filter(booking=booking)
             booking_total = sum(Decimal(i.amount) for i in booking_mooring)
-<<<<<<< HEAD
-            pricing_list = utils.get_visit_rates(Mooringsite.objects.filter(pk=campsite.pk), booking.arrival, booking.departure)[campsite.pk]
-            pricing['mooring'] = sum([float(x['mooring']) for x in pricing_list.values()])
-            pricing['adult'] = sum([float(x['adult']) for x in pricing_list.values()])
-            pricing['concession'] = sum([float(x['concession']) for x in pricing_list.values()])
-            pricing['child'] = sum([float(x['child']) for x in pricing_list.values()])
-            pricing['infant'] = sum([float(x['infant']) for x in pricing_list.values()])
-=======
             details = booking.details
             # pricing_list = utils.get_visit_rates(Mooringsite.objects.filter(pk=campsite.pk), booking.arrival, booking.departure)[campsite.pk]
             # pricing_list = {}
-            print "PRICING LIST"
 #            print (pricing_list)
 #            for x in pricing_list.values():
 #                print x['mooring']
@@ -270,7 +261,6 @@
                 pricing['child_on'] = rate.children_overnight_cost
                 pricing['infant_on'] = rate.infant_overnight_cost
                 pricing['family_on'] = rate.family_overnight_cost
->>>>>>> 09c0c688
 
         
 
