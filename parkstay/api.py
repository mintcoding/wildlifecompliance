import traceback
from django.db.models import Q
from rest_framework import viewsets, serializers, status, generics, views
from rest_framework.decorators import detail_route
from rest_framework.response import Response
from rest_framework.permissions import IsAuthenticated, AllowAny, IsAdminUser, BasePermission
from datetime import datetime, timedelta
from collections import OrderedDict

from parkstay.models import (Campground,
                                CampsiteBooking,
                                Campsite,
                                CampsiteRate,
                                Booking,
                                CampgroundBookingRange,
                                CampsiteBookingRange,
                                CampsiteStayHistory,
                                PromoArea,
                                Park,
                                Feature,
                                Region,
                                CampsiteClass,
                                Booking,
                                CampsiteRate,
                                Rate,
                                CampgroundPriceHistory
                                )

from parkstay.serialisers import (  CampsiteBookingSerialiser,
                                    CampsiteSerialiser,
                                    CampgroundSerializer,
                                    CampgroundCampsiteFilterSerializer,
                                    PromoAreaSerializer,
                                    ParkSerializer,
                                    FeatureSerializer,
                                    RegionSerializer,
                                    CampsiteClassSerializer,
                                    BookingSerializer,
                                    CampgroundBookingRangeSerializer,
                                    CampsiteBookingRangeSerializer,
                                    CampsiteRateSerializer,
                                    CampsiteRateReadonlySerializer,
                                    CampsiteStayHistorySerializer,
                                    RateSerializer,
                                    RateDetailSerializer,
                                    CampgroundPriceHistorySerializer
                                    )
from parkstay.helpers import is_officer, is_customer




# API Views
class CampsiteBookingViewSet(viewsets.ModelViewSet):
    queryset = CampsiteBooking.objects.all()
    serializer_class = CampsiteBookingSerialiser
    authentication_classes = []

class CampsiteViewSet(viewsets.ModelViewSet):
    queryset = Campsite.objects.all()
    serializer_class = CampsiteSerialiser
    authentication_classes = []

    def list(self, request, format=None):
        queryset = self.get_queryset()
        formatted = bool(request.GET.get("formatted", False))
        serializer = self.get_serializer(queryset, formatted=formatted, many=True, method='get')
        return Response(serializer.data)

    def retrieve(self, request, *args, **kwargs):
        instance = self.get_object()
        formatted = bool(request.GET.get("formatted", False))
        serializer = self.get_serializer(instance, formatted=formatted, method='get')
        return Response(serializer.data)

<<<<<<< HEAD
    @detail_route(methods=['post'])
=======
    def update(self, request, *args, **kwargs):
        try:
            instance = self.get_object()
            serializer = self.get_serializer(instance,data=request.data,partial=True)
            serializer.is_valid(raise_exception=True)
            self.perform_update(serializer)

            return Response(serializer.data)
        except serializers.ValidationError:
            print traceback.print_exc()
            raise
        except Exception as e:
            print traceback.print_exc()
            raise serializers.ValidationError(str(e))

    def create(self, request, *args, **kwargs):
        try:
            http_status = status.HTTP_200_OK
            number = request.data.pop('number')
            serializer = self.get_serializer(data=request.data,method='post')
            serializer.is_valid(raise_exception=True)

            if number >  1:
                data = dict(serializer.validated_data)
                campsites = Campsite.bulk_create(number,data)
                res = self.get_serializer(campsites,many=True)
            else:
                instance = serializer.save()
                res = self.get_serializer(instance)

            return Response(res.data)
        except serializers.ValidationError:
            print traceback.print_exc()
            raise
        except Exception as e:
            print traceback.print_exc()
            raise serializers.ValidationError(str(e))

    @detail_route(methods=['post'],authentication_classes=[])
>>>>>>> c729dd68
    def open_close(self, request, format='json', pk=None):
        try:
            http_status = status.HTTP_200_OK
            # parse and validate data
            mutable = request.POST._mutable
            request.POST._mutable = True
            request.POST['campsite'] = self.get_object().id
            request.POST._mutable = mutable
            serializer = CampsiteBookingRangeSerializer(data=request.data, method="post")
            serializer.is_valid(raise_exception=True)
            if serializer.validated_data.get('status') == 0:
                self.get_object().open(dict(serializer.validated_data))
            else:
                self.get_object().close(dict(serializer.validated_data))

            # return object
            ground = self.get_object()
            res = CampsiteSerialiser(ground, context={'request':request})

            return Response(res.data)
        except serializers.ValidationError:
            raise
        except Exception as e:
            raise serializers.ValidationError(str(e))

    @detail_route(methods=['get'])
    def status_history(self, request, format='json', pk=None):
        try:
            http_status = status.HTTP_200_OK
            # Check what status is required
            closures = bool(request.GET.get("closures", False))
            if closures:
                serializer = CampsiteBookingRangeSerializer(self.get_object().booking_ranges.filter(~Q(status=0)),many=True)
            else:
                serializer = CampsiteBookingRangeSerializer(self.get_object().booking_ranges,many=True)
            res = serializer.data

            return Response(res,status=http_status)
        except serializers.ValidationError:
            print(traceback.print_exc())
            raise
        except Exception as e:
            print(traceback.print_exc())
            raise serializers.ValidationError(str(e))

    @detail_route(methods=['get'])
    def stay_history(self, request, format='json', pk=None):
        try:
            http_status = status.HTTP_200_OK
            serializer = CampsiteStayHistorySerializer(self.get_object().stay_history,many=True,context={'request':request})
            res = serializer.data

            return Response(res,status=http_status)
        except serializers.ValidationError:
            raise
        except Exception as e:
            raise serializers.ValidationError(str(e))

    @detail_route(methods=['get'])
    def price_history(self, request, format='json', pk=None):
        try:
            http_status = status.HTTP_200_OK
            price_history = self.get_object().rates.all()
            serializer = CampsiteRateReadonlySerializer(price_history,many=True,context={'request':request})
            res = serializer.data

            return Response(res,status=http_status)
        except serializers.ValidationError:
            raise
        except Exception as e:
            raise serializers.ValidationError(str(e))

class CampsiteStayHistoryViewSet(viewsets.ModelViewSet):
    queryset = CampsiteStayHistory.objects.all()
    serializer_class = CampsiteStayHistorySerializer

    def update(self, request, *args, **kwargs):
        try:
            instance = self.get_object()
            partial = kwargs.pop('partial', False)
            serializer = self.get_serializer(instance,data=request.data,partial=partial)
            serializer.is_valid(raise_exception=True)
            if instance.range_end and not serializer.validated_data.get('range_end'):
                instance.range_end = None
            self.perform_update(serializer)

            return Response(serializer.data)
        except serializers.ValidationError:
            raise
        except Exception as e:
            raise serializers.ValidationError(str(e))

class CampgroundViewSet(viewsets.ModelViewSet):
    queryset = Campground.objects.all()
    serializer_class = CampgroundSerializer

    def list(self, request, format=None):
        queryset = self.get_queryset()
        formatted = bool(request.GET.get("formatted", False))
        serializer = self.get_serializer(queryset, formatted=formatted, many=True, method='get')
        return Response(serializer.data)

    def retrieve(self, request, *args, **kwargs):
        instance = self.get_object()
        formatted = bool(request.GET.get("formatted", False))
        serializer = self.get_serializer(instance, formatted=formatted, method='get')
        return Response(serializer.data)

    @detail_route(methods=['post'])
    def open_close(self, request, format='json', pk=None):
        try:
            http_status = status.HTTP_200_OK
            # parse and validate data
            mutable = request.POST._mutable
            request.POST._mutable = True
            request.POST['campground'] = self.get_object().id
            request.POST._mutable = mutable
            serializer = CampgroundBookingRangeSerializer(data=request.data, method="post")
            serializer.is_valid(raise_exception=True)
            if serializer.validated_data.get('status') == 0:
                self.get_object().open(dict(serializer.validated_data))
            else:
                self.get_object().close(dict(serializer.validated_data))

            # return object
            ground = self.get_object()
            res = CampgroundSerializer(ground, context={'request':request})

            return Response(res.data)
        except serializers.ValidationError:
            raise
        except Exception as e:
            raise serializers.ValidationError(str(e))

    @detail_route(methods=['post'],authentication_classes=[])
    def addPrice(self, request, format='json', pk=None):
        try:
            http_status = status.HTTP_200_OK
            rate = None
            serializer = RateDetailSerializer(data=request.data)
            serializer.is_valid(raise_exception=True)
            rate_id = serializer.validated_data.get('rate',None)
            if rate_id:
                try:
                    rate = Rate.objects.get(id=rate_id)
                except Rate.DoesNotExisti as e :
                    raise serializers.ValidationError('The selected rate does not exist')
            else:
                rate = Rate.objects.get_or_create(adult=serializer.validated_data['adult'],concession=serializer.validated_data['concession'],child=serializer.validated_data['child'])[0]
            if rate:
                serializer.validated_data['rate']= rate
                data = {
                    'rate': rate,
                    'date_start': serializer.validated_data['period_start'],
                    #'reason': serializer.validated_data['reason'],
                    'update_level': 0
                }
                self.get_object().createCampsitePriceHistory(data)
            price_history = CampgroundPriceHistory.objects.filter(id=self.get_object().id)
            serializer = CampgroundPriceHistorySerializer(price_history,many=True,context={'request':request})
            res = serializer.data

            return Response(res,status=http_status)
        except serializers.ValidationError:
            raise
        except Exception as e:
            raise serializers.ValidationError(str(e))

    @detail_route(methods=['post'],authentication_classes=[])
    def updatePrice(self, request, format='json', pk=None):
        try:
            http_status = status.HTTP_200_OK
            original_data = request.data.pop('original')

            original_serializer = CampgroundPriceHistorySerializer(data=original_data)
            original_serializer.is_valid(raise_exception=True)

            serializer = RateDetailSerializer(data=request.data)
            serializer.is_valid(raise_exception=True)
            rate_id = serializer.validated_data.get('rate',None)
            if rate_id:
                try:
                    rate = Rate.objects.get(id=rate_id)
                except Rate.DoesNotExisti as e :
                    raise serializers.ValidationError('The selected rate does not exist')
            else:
                rate = Rate.objects.get_or_create(adult=serializer.validated_data['adult'],concession=serializer.validated_data['concession'],child=serializer.validated_data['child'])[0]
            if rate:
                serializer.validated_data['rate']= rate
                new_data = {
                    'rate': rate,
                    'date_start': serializer.validated_data['period_start'],
                    #'reason': serializer.validated_data['reason'],
                    'update_level': 0
                }
                self.get_object().updatePriceHistory(dict(original_serializer.validated_data),new_data)
            price_history = CampgroundPriceHistory.objects.filter(id=self.get_object().id)
            serializer = CampgroundPriceHistorySerializer(price_history,many=True,context={'request':request})
            res = serializer.data

            return Response(res,status=http_status)
        except serializers.ValidationError:
            print(traceback.print_exc())
            raise
        except Exception as e:
            print(traceback.print_exc())
            raise serializers.ValidationError(str(e))

    @detail_route(methods=['post'],authentication_classes=[])
    def deletePrice(self, request, format='json', pk=None):
        try:
            http_status = status.HTTP_200_OK
            serializer = CampgroundPriceHistorySerializer(data=request.data)
            serializer.is_valid(raise_exception=True)

            self.get_object().deletePriceHistory(serializer.validated_data)
            price_history = CampgroundPriceHistory.objects.filter(id=self.get_object().id)
            serializer = CampgroundPriceHistorySerializer(price_history,many=True,context={'request':request})
            res = serializer.data

            return Response(res,status=http_status)
        except serializers.ValidationError:
            print(traceback.print_exc())
            raise
        except Exception as e:
            print(traceback.print_exc())
            raise serializers.ValidationError(str(e))

    @detail_route(methods=['get'])
    def status_history(self, request, format='json', pk=None):
        try:
            http_status = status.HTTP_200_OK
            # Check what status is required
            closures = bool(request.GET.get("closures", False))
            if closures:
                serializer = CampgroundBookingRangeSerializer(self.get_object().booking_ranges.filter(~Q(status=0)),many=True)
            else:
                serializer = CampgroundBookingRangeSerializer(self.get_object().booking_ranges,many=True)
            res = serializer.data

            return Response(res,status=http_status)
        except serializers.ValidationError:
            print(traceback.print_exc())
            raise
        except Exception as e:
            print(traceback.print_exc())
            raise serializers.ValidationError(str(e))

    @detail_route(methods=['get'])
    def campsites(self, request, format='json', pk=None):
        try:
            http_status = status.HTTP_200_OK
            serializer = CampsiteSerialiser(self.get_object().campsites,many=True,context={'request':request})
            res = serializer.data

            return Response(res,status=http_status)
        except serializers.ValidationError:
            raise
        except Exception as e:
            raise serializers.ValidationError(str(e))

    @detail_route(methods=['get'])
    def price_history(self, request, format='json', pk=None):
        try:
            http_status = status.HTTP_200_OK
            price_history = CampgroundPriceHistory.objects.filter(id=self.get_object().id)
            serializer = CampgroundPriceHistorySerializer(price_history,many=True,context={'request':request})
            res = serializer.data

            return Response(res,status=http_status)
            return {
                'message': 'hello'
            }
        except serializers.ValidationError:
            raise
        except Exception as e:
            raise serializers.ValidationError(str(e))

    @detail_route(methods=['get'])
    def campsite_bookings(self, request, pk=None, format=None):
        """Fetch campsite availability for a campground."""
        # convert GET parameters to objects
        ground = self.get_object()
        # Validate parameters
        data = {
            "arrival" : request.GET.get('arrival'),
            "departure" : request.GET.get('departure'),
            "num_adult" : request.GET.get('num_adult', 0),
            "num_concession" : request.GET.get('num_concession', 0),
            "num_child" : request.GET.get('num_child', 0),
            "num_infant" : request.GET.get('num_infant', 0)
        }
        serializer = CampgroundCampsiteFilterSerializer(data=data)
        serializer.is_valid(raise_exception=True)

        start_date = serializer.validated_data['arrival']
        end_date = serializer.validated_data['departure']
        num_adult = serializer.validated_data['num_adult']
        num_concession = serializer.validated_data['num_concession']
        num_child = serializer.validated_data['num_child']
        num_infant = serializer.validated_data['num_infant']
        # get a length of the stay (in days), capped if necessary to the request maximum
        length = max(0, (end_date-start_date).days)
        if length > settings.PS_MAX_BOOKING_LENGTH:
            length = settings.PS_MAX_BOOKING_LENGTH
            end_date = start_date+timedelta(days=settings.PS_MAX_BOOKING_LENGTH)

        # fetch all of the single-day CampsiteBooking objects within the date range for the campground
        bookings_qs =   CampsiteBooking.objects.filter(
                            campsite__campground=ground,
                            date__gte=start_date,
                            date__lt=end_date
                        ).order_by('date', 'campsite__name')
        # fetch all the campsites and applicable rates for the campground
        sites_qs = Campsite.objects.filter(campground=ground).order_by('name')
        rates_qs = CampsiteRate.objects.filter(campsite__in=sites_qs)

        # make a map of campsite class to cost
        rates_map = {r.campsite.campsite_class_id: r.get_rate(num_adult, num_concession, num_child, num_infant) for r in rates_qs}

        # from our campsite queryset, generate a digest for each site
        sites_map = OrderedDict([(s.name, (s.pk, s.campsite_class, rates_map[s.campsite_class_id])) for s in sites_qs])
        bookings_map = {}

        # create our result object, which will be returned as JSON
        result = {
            'arrival': start_date.strftime('%Y/%m/%d'),
            'days': length,
            'adults': 1,
            'children': 0,
            'maxAdults': 30,
            'maxChildren': 30,
            'sites': [],
            'classes': {}
        }

        # make an entry under sites for each site
        for k, v in sites_map.items():
            site = {
                'name': k,
                'id': v[0],
                'type': ground.campground_type,
                'class': v[1].pk,
                'price': '${}'.format(v[2]*length),
                'availability': [[True, '${}'.format(v[2]), v[2]] for i in range(length)]
            }
            result['sites'].append(site)
            bookings_map[k] = site
            if v[1].pk not in result['classes']:
                result['classes'][v[1].pk] = v[1].name

        # strike out existing bookings
        for b in bookings_qs:
            offset = (b.date-start_date).days
            bookings_map[b.campsite.name]['availability'][offset][0] = False
            bookings_map[b.campsite.name]['availability'][offset][1] = 'Closed' if b.booking_type == 2 else 'Sold'
            bookings_map[b.campsite.name]['price'] = False

        return Response(result)

    @detail_route(methods=['get'])
    def campsite_class_bookings(self, request, pk=None, format=None):
        """Fetch campsite availability for a campground, grouped by campsite class."""
        # convert GET parameters to objects
        ground = self.get_object()
        # Validate parameters
        data = {
            "arrival" : request.GET.get('arrival'),
            "departure" : request.GET.get('departure'),
            "num_adult" : request.GET.get('num_adult', 0),
            "num_concession" : request.GET.get('num_concession', 0),
            "num_child" : request.GET.get('num_child', 0),
            "num_infant" : request.GET.get('num_infant', 0)
        }
        serializer = CampgroundCampsiteFilterSerializer(data=data)
        serializer.is_valid(raise_exception=True)

        start_date = serializer.validated_data['arrival']
        end_date = serializer.validated_data['departure']
        num_adult = serializer.validated_data['num_adult']
        num_concession = serializer.validated_data['num_concession']
        num_child = serializer.validated_data['num_child']
        num_infant = serializer.validated_data['num_infant']

        # get a length of the stay (in days), capped if necessary to the request maximum
        length = max(0, (end_date-start_date).days)
        if length > settings.PS_MAX_BOOKING_LENGTH:
            length = settings.PS_MAX_BOOKING_LENGTH
            end_date = start_date+timedelta(days=settings.PS_MAX_BOOKING_LENGTH)

        # fetch all of the single-day CampsiteBooking objects within the date range for the campground
        bookings_qs =   CampsiteBooking.objects.filter(
                            campsite__campground=ground,
                            date__gte=start_date,
                            date__lt=end_date
                        ).order_by('date', 'campsite__name')
        # fetch all the campsites and applicable rates for the campground
        sites_qs = Campsite.objects.filter(campground=ground)
        rates_qs = CampsiteRate.objects.filter(campsite__in=sites_qs)

        # make a map of campsite class to cost
        rates_map = {r.campsite.campsite_class_id: r.get_rate(num_adult, num_concession, num_child, num_infant) for r in rates_qs}

        # from our campsite queryset, generate a distinct list of campsite classes
        classes = [x for x in sites_qs.distinct('campsite_class__name').order_by('campsite_class__name').values_list('pk', 'campsite_class', 'campsite_class__name')]

        classes_map = {}
        bookings_map = {}

        # create our result object, which will be returned as JSON
        result = {
            'arrival': start_date.strftime('%Y/%m/%d'),
            'days': length,
            'adults': 1,
            'children': 0,
            'maxAdults': 30,
            'maxChildren': 30,
            'sites': [],
            'classes': {}
        }

        # make an entry under sites for each campsite class
        for c in classes:
            rate = rates_map[c[1]]
            site = {
                'name': c[2],
                'id': None,
                'type': ground.campground_type,
                'price': '${}'.format(rate*length),
                'availability': [[True, '${}'.format(rate), rate, [0, 0]] for i in range(length)],
                'breakdown': OrderedDict()
            }
            result['sites'].append(site)
            classes_map[c[1]] = site

        # make a map of class IDs to site IDs
        class_sites_map = {}
        for s in sites_qs:
            if s.campsite_class.pk not in class_sites_map:
                class_sites_map[s.campsite_class.pk] = set()

            class_sites_map[s.campsite_class.pk].add(s.pk)
            rate = rates_map[s.campsite_class.pk]
            classes_map[s.campsite_class.pk]['breakdown'][s.name] = [[True, '${}'.format(rate), rate] for i in range(length)]

        # store number of campsites in each class
        class_sizes = {k: len(v) for k, v in class_sites_map.items()}



        # strike out existing bookings
        for b in bookings_qs:
            offset = (b.date-start_date).days
            key = b.campsite.campsite_class.pk

            # clear the campsite from the class sites map
            if b.campsite.pk in class_sites_map[key]:
                class_sites_map[key].remove(b.campsite.pk)

            # update the per-site availability
            classes_map[key]['breakdown'][b.campsite.name][offset][0] = False
            classes_map[key]['breakdown'][b.campsite.name][offset][1] = 'Closed' if (b.booking_type == 2) else 'Sold'

            # update the class availability status
            book_offset = 1 if (b.booking_type == 2) else 0
            classes_map[key]['availability'][offset][3][book_offset] += 1
            if classes_map[key]['availability'][offset][3][0] == class_sizes[key]:
                classes_map[key]['availability'][offset][1] = 'Fully Booked'
            elif classes_map[key]['availability'][offset][3][1] == class_sizes[key]:
                classes_map[key]['availability'][offset][1] = 'Closed'
            elif classes_map[key]['availability'][offset][3][0] >= classes_map[key]['availability'][offset][3][1]:
                classes_map[key]['availability'][offset][1] = 'Partially Booked'
            else:
                classes_map[key]['availability'][offset][1] = 'Partially Closed'

            # tentatively flag campsite class as unavailable
            classes_map[key]['availability'][offset][0] = False
            classes_map[key]['price'] = False

        # convert breakdowns to a flat list
        for klass in classes_map.values():
            klass['breakdown'] = [{'name': k, 'availability': v} for k, v in klass['breakdown'].items()]

        # any campsites remaining in the class sites map have zero bookings!
        # check if there's any left for each class, and if so return that as the target
        for k, v in class_sites_map.items():
            if v:
                rate = rates_map[k]
                classes_map[k].update({
                    'id': v.pop(),
                    'price': '${}'.format(rate*length),
                    'availability': [[True, '${}'.format(rate), rate, [0, 0]] for i in range(length)],
                    'breakdown': []
                })


        return Response(result)

class PromoAreaViewSet(viewsets.ModelViewSet):
    queryset = PromoArea.objects.all()
    serializer_class = PromoAreaSerializer

class ParkViewSet(viewsets.ModelViewSet):
    queryset = Park.objects.all()
    serializer_class = ParkSerializer

class FeatureViewSet(viewsets.ModelViewSet):
    queryset = Feature.objects.all()
    serializer_class = FeatureSerializer

class RegionViewSet(viewsets.ModelViewSet):
    queryset = Region.objects.all()
    serializer_class = RegionSerializer

class CampsiteClassViewSet(viewsets.ModelViewSet):
    queryset = CampsiteClass.objects.all()
    serializer_class = CampsiteClassSerializer

class BookingViewSet(viewsets.ModelViewSet):
    queryset = Booking.objects.all()
    serializer_class = BookingSerializer

class CampsiteRateViewSet(viewsets.ModelViewSet):
    queryset = CampsiteRate.objects.all()
    serializer_class = CampsiteRateSerializer
    authentication_classes = []

    def create(self, request, format=None):
        try:
            http_status = status.HTTP_200_OK
            rate = None
            print(request.data)
            rate_serializer = RateDetailSerializer(data=request.data)
            rate_serializer.is_valid(raise_exception=True)
            rate_id = rate_serializer.validated_data.get('rate',None)
            if rate_id:
                try:
                    rate = Rate.objects.get(id=rate_id)
                except Rate.DoesNotExisti as e :
                    raise serializers.ValidationError('The selected rate does not exist')
            else:
                rate = Rate.objects.get_or_create(adult=serializer.validated_data['adult'],concession=serializer.validated_data['concession'],child=serializer.validated_data['child'])[0]
            print(rate_serializer.validated_data)
            if rate:
                data = {
                    'rate': rate.id,
                    'date_start': rate_serializer.validated_data['period_start'],
                    'campsite': rate_serializer.validated_data['campsite'],
                    #'reason': serializer.validated_data['reason'],
                    'update_level': 2
                }
            serializer = self.get_serializer(data=data)
            serializer.is_valid(raise_exception=True)
            res = serializer.save()

            serializer = CampsiteRateReadonlySerializer(res) 
            return Response(serializer.data, status=http_status)
             
        except serializers.ValidationError:
            print(traceback.print_exc())
            raise
        except Exception as e:
            print(traceback.print_exc())
            raise serializers.ValidationError(str(e))

    def update(self, request, *args, **kwargs):
        try:
            http_status = status.HTTP_200_OK
            rate = None
            rate_serializer = RateDetailSerializer(data=request.data)
            rate_serializer.is_valid(raise_exception=True)
            rate_id = rate_serializer.validated_data.get('rate',None)
            if rate_id:
                try:
                    rate = Rate.objects.get(id=rate_id)
                except Rate.DoesNotExisti as e :
                    raise serializers.ValidationError('The selected rate does not exist')
            else:
                rate = Rate.objects.get_or_create(adult=serializer.validated_data['adult'],concession=serializer.validated_data['concession'],child=serializer.validated_data['child'])[0]
            if rate:
                data = {
                    'rate': rate.id,
                    'date_start': rate_serializer.validated_data['period_start'],
                    'campsite': rate_serializer.validated_data['campsite'],
                    #'reason': serializer.validated_data['reason'],
                    'update_level': 2
                }
            instance = self.get_object()
            partial = kwargs.pop('partial', False)
            serializer = self.get_serializer(instance,data=data,partial=partial)
            serializer.is_valid(raise_exception=True)
            self.perform_update(serializer)

            return Response(serializer.data, status=http_status)

        except serializers.ValidationError:
            raise
        except Exception as e:
            raise serializers.ValidationError(str(e))

class BookingRangeViewset(viewsets.ModelViewSet):

    def retrieve(self, request, *args, **kwargs):
        instance = self.get_object()
        original = bool(request.GET.get("original", False))
        serializer = self.get_serializer(instance, original=original, method='get')
        return Response(serializer.data)

    def update(self, request, *args, **kwargs):
        try:
            instance = self.get_object()
            partial = kwargs.pop('partial', False)
            serializer = self.get_serializer(instance,data=request.data,partial=partial)
            serializer.is_valid(raise_exception=True)
            if instance.range_end and not serializer.validated_data.get('range_end'):
                instance.range_end = None
            self.perform_update(serializer)

            return Response(serializer.data)
        except serializers.ValidationError:
            raise
        except Exception as e:
            raise serializers.ValidationError(str(e))

class CampgroundBookingRangeViewset(BookingRangeViewset):
    queryset = CampgroundBookingRange.objects.all()
    serializer_class = CampgroundBookingRangeSerializer

class CampsiteBookingRangeViewset(BookingRangeViewset):
    queryset = CampsiteBookingRange.objects.all()
    serializer_class = CampsiteBookingRangeSerializer

class RateViewset(viewsets.ModelViewSet):
    queryset = Rate.objects.all()
    serializer_class = RateSerializer<|MERGE_RESOLUTION|>--- conflicted
+++ resolved
@@ -73,9 +73,7 @@
         serializer = self.get_serializer(instance, formatted=formatted, method='get')
         return Response(serializer.data)
 
-<<<<<<< HEAD
     @detail_route(methods=['post'])
-=======
     def update(self, request, *args, **kwargs):
         try:
             instance = self.get_object()
@@ -114,8 +112,7 @@
             print traceback.print_exc()
             raise serializers.ValidationError(str(e))
 
-    @detail_route(methods=['post'],authentication_classes=[])
->>>>>>> c729dd68
+    @detail_route(methods=['post'])
     def open_close(self, request, format='json', pk=None):
         try:
             http_status = status.HTTP_200_OK
