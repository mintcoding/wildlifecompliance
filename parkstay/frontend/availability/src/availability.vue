<template>
    <div id="sites-cal" class="f6inject">
        <a name="makebooking" />
        <div class="row" v-if="status == 'ajaxerror'">
            <div class="columns small-12 medium-12 large-12">
                <div class="callout alert">
                    Sorry, there was a problem connecting to Park Stay for availability information. Please try again later.
                </div>
            </div>
        </div>
        <div class="row" v-else-if="status == 'offline'">
            <div class="columns small-12 medium-12 large-12">
                <div class="callout alert">
                    Sorry, this campground doesn't yet support online bookings. Please visit the <a href="https://parks.dpaw.wa.gov.au/campgrounds-status">Camp Site Availability checker</a> for expected availability.
                </div>
            </div>
        </div>
        <div class="row" v-else-if="status == 'empty'">
            <div class="columns small-12 medium-12 large-12">
                <div class="callout alert">
                    Sorry, this campground doesn't yet have any campsites assigned to it. Please visit the <a href="https://parks.dpaw.wa.gov.au/campgrounds-status">Camp Site Availability checker</a> for expected availability.
                </div>
            </div>
        </div>
        <div class="row" v-else-if="status == 'closed'">
            <div class="columns small-12 medium-12 large-12">
                <div class="callout alert">
                    Sorry, this campground is closed for the selected period. Please visit the <a href="https://parks.dpaw.wa.gov.au/campgrounds-status">Camp Site Availability checker</a> for expected availability.
                </div>
            </div>
        </div>
        <div class="row" v-if="errorMsg">
            <div class="columns small-12 medium-12 large-12">
                <div class="callout alert">
                    Sorry, there was an error placing the booking: {{ errorMsg }} <br/>
                    <template v-if="showSecondErrorLine">
                    Please try again later. If this reoccurs, please contact <a href="https://parks.dpaw.wa.gov.au/contact-us">Parks and Visitor Services</a> with this error message, the campground and the time of the request.
                    </template>
                </div>
            </div>
        </div>

        <div class="row" v-if="name">
            <div class="columns small-12">
                <h1>Book camping at {{ name }}</h1>
            </div>
        </div>
        <div v-if="ongoing_booking" class="row">
            <div class="columns small-12 medium-12 large-12">
                <div class="clearfix">
                    <a type="button" :href="parkstayUrl+'/booking'" class="button float-right warning continueBooking">
                        Complete in-progress booking
                    </a>
                    <template v-if="parseInt(parkstayGroundRatisId) > 0">
                        <a type="button" :href="parkstayUrl+'/booking/abort?change=true&change_ratis='+parkstayGroundRatisId" class="button float-right warning continueBooking">
                            Cancel in-progress booking
                        </a>
                    </template>
                    <template v-else>
                        <a type="button" :href="parkstayUrl+'/booking/abort?change=true&change_id='+parkstayGroundId" class="button float-right warning continueBooking">
                            Cancel in-progress booking
                        </a>
                    </template>
                </div>
            </div>
        </div>
        <div class="row" v-show="status == 'online'">
            <div v-if="long_description" class="columns small-12 medium-12 large-12">
                <div class="row">
                    <div class="columns small-6 medium-6 large-3">
                        <button type="button" class="button formButton" @click="toggleMoreInfo">
                            More Information &nbsp;&nbsp;
                            <i style="font-size:large;" v-if="!showMoreInfo" class="fa fa-caret-down"></i>
                            <i style="font-size:large;" v-else class="fa fa-caret-up"></i>
                        </button>
                    </div>
                </div>
                <div class="row" style="margin-bottom:15px;" v-if="showMoreInfo">
                    <div class="columns small-12 medium-12 large-12">
                        <div v-html="long_description"></div>
                    </div>
                </div>
            </div>
            <div class="columns small-6 medium-6 large-3">
                <label>Arrival
                    <input id="date-arrival" type="text" placeholder="dd/mm/yyyy" v-on:change="update"/>
                </label>
            </div>
            <div class="columns small-6 medium-6 large-3">
                <label>Departure
                    <input id="date-departure" type="text" placeholder="dd/mm/yyyy" v-on:change="update"/>
                </label>
            </div>
            <div v-if="!useAdminApi" class="small-6 medium-6 large-3 columns">
                <label>
                    Guests 
                    <input type="button" class="button formButton" v-bind:value="numPeople" data-toggle="guests-dropdown"/>
                </label>
                <div class="dropdown-pane" id="guests-dropdown" data-dropdown data-auto-focus="true">
                    <div class="row">
                        <div class="small-6 columns">
                            <label for="num_adults" class="text-right">Adults (non-concessions)</label>
                        </div><div class="small-6 columns">
                            <input type="number" id="numAdults" name="num_adults" @change="update()" v-model="numAdults" min="0" max="16"/>
                        </div>
                    </div><div class="row">
                        <div class="small-6 columns">
                            <label for="num_concessions" class="text-right"><span class="has-tip" title="Holders of one of the following Australian-issued cards:
- Seniors Card
- Age Pension
- Disability Support
- Carer Payment
- Carer Allowance
- Companion Card
- Department of Veterans' Affairs">Concessions</span></label>
                        </div><div class="small-6 columns">
                            <input type="number" id="numConcessions" name="num_concessions" @change="update()" v-model="numConcessions" min="0" max="16"/>
                        </div>
                    </div><div class="row">
                        <div class="small-6 columns">
                            <label for="num_children" class="text-right">Children (ages 6-15)</label>
                        </div><div class="small-6 columns">
                            <input type="number" id="numChildren" name="num_children" @change="update()" v-model="numChildren" min="0" max="16"/>
                        </div>
                    </div><div class="row">
                        <div class="small-6 columns">
                            <label for="num_infants" class="text-right">Infants (ages 0-5)</label>
                        </div><div class="small-6 columns">
                            <input type="number" id="numInfants" name="num_infants" @change="update()" v-model="numInfants" min="0" max="16"/>
                        </div>
                    </div>
                </div>
            </div>
            <div v-if="!useAdminApi" class="columns small-6 medium-6 large-3">
                <label>Equipment
                    <select name="gear_type" v-model="gearType" @change="update()">
                        <option value="tent" v-if="gearTotals.tent">Tent</option>
                        <option value="campervan" v-if="gearTotals.campervan">Campervan</option>
                        <option value="caravan" v-if="gearTotals.caravan">Caravan / Camper trailer</option>
                    </select>
                </label>
            </div>           
        </div>
        <div class="row" v-show="status == 'online'"><div class="columns table-scroll">
            <table class="hover">
                <thead>
                    <tr>
                        <th class="site">Campsite&nbsp;<a class="float-right" target="_blank" :href="map" v-if="map">View Map</a> </th>
                        <th class="book">Book</th>
                        <th class="date" v-for="(d, index) in days" v-bind:key="index">{{ getDateString(arrivalDate, d-1) }}</th>
                    </tr>
                </thead>
                <tbody><template v-for="(site, index) in sites" v-if="useAdminApi || site.gearType[gearType]">
                    <tr v-bind:key="index">
                        <td class="site">{{ site.name }}<span v-if="site.class"> - {{ classes[site.class] }}</span><span v-if="site.warning" class="siteWarning"> - {{ site.warning }}</span></td>
                        <td class="book">
                            <template v-if="site.price">
                                <button v-if="!ongoing_booking" @click="submitBooking(site)" class="button"><small>Book now</small><br/>{{ site.price }}</button>
                                <button v-else disabled class="button has-tip" data-tooltip aria-haspopup="true" title="Please complete your current ongoing booking using the button at the top of the page."><small>Book now</small><br/>{{ site.price }}</button>
                            </template>
                            <template v-else>
                                <button v-if="site.breakdown" class="button warning" @click="toggleBreakdown(site)"><small>Show availability</small></button>
                                <button v-else class="button secondary disabled" disabled><small>Change dates</small></button>
                            </template>
                        </td>
                        <td v-if="!useAdminApi" class="date" v-for="(day, siteAvailabilityIndex) in site.availability" v-bind:key="siteAvailabilityIndex" v-bind:class="{available: day[0]}" > {{ day[1] }} </td>
                        <td v-if="useAdminApi" class="date" v-for="(day, siteAvailabilityIndex) in site.availability" v-bind:key="siteAvailabilityIndex" v-bind:class="{available: day[0]}" > 
                            <span data-tooltip v-bind:title="day[3]"> {{ day[1] }} </span>
                        </td>
                    </tr>
                    <template v-if="site.showBreakdown"><tr v-for="(line, breakIndex) in site.breakdown" v-bind:key="breakIndex" class="breakdown">
<<<<<<< HEAD
                        <td class="site">Site: {{ line.name }}</td>
                        <td></td>
                        <td class="date" v-for="(day, availabilityIndex) in line.availability" v-bind:key="availabilityIndex" v-bind:class="{available: day[0]}" >{{ day[1] }}</td>
=======
                        <td v-if="!useAdminApi" class="site">Site:</td>
                        <td v-if="useAdminApi" class="site">Site: {{ line.name }}</td>
                        <td></td>
                        <td v-if="!useAdminApi" class="date" v-for="(day, availabilityIndex) in line.availability" v-bind:key="availabilityIndex" v-bind:class="{available: day[0]}" >{{ day[1] }}</td>
                        <td v-if="useAdminApi" class="date" v-for="(day, availabilityIndex) in line.availability" v-bind:key="availabilityIndex" v-bind:class="{available: day[0]}" >
                            <span data-tooltip v-bind:title="day[3]"> {{ day[1] }} </span>
                        </td>
>>>>>>> cd00333f
                    </tr></template>
                </template></tbody>
            </table>
        </div></div>
    </div>
</template>

<style lang="scss">

.f6inject {
    th.site {
        width: 30%;
        min-width: 200px;
    }
    th.book {
        min-width: 100px;
    }
    th.date {
        min-width: 60px;
    }
    td.site {
        font-size: 0.8em;
    }
    .date, .book {
        text-align: center;
    }
    td .button {
        margin: 0;
    }
    .table-scroll table {
        width: 100%;
    }

    // table font colour override
    table thead tr {
        background: unset;
        color: unset;
    }

    td.available {
        color: #082d15;
    }
    table tbody tr > td.available {
        background-color: #edfbf3;
    }
    table tbody tr:hover > td.available {
        background-color: #ddf8e8;
    }
    table tbody tr:nth-child(2n) > td.available {
        background-color: #cef5dd;
    }
    table tbody tr:nth-child(2n):hover > td.available {
        background-color: #b8f0cd;
    }

    table tbody tr.breakdown, table tbody tr.breakdown:hover  {
        background-color: #656869;
        color: white;
    }
    table tbody tr.breakdown:nth-child(2n), 
    table tbody tr.breakdown:nth-child(2n):hover, 
    table.hover:not(.unstriped) tr.breakdown:nth-of-type(2n):hover {
        background-color: #454d50;
        color: white;
    }
    table tbody tr.breakdown > td.available {
        background-color: #468a05;
        color: white;
    }
    table tbody tr.breakdown:nth-child(2n) > td.available {
        background-color: #305e04;
        color: white;
    }

    .button.formButton {
        display: block;
        width: 100%;
    }

    .siteWarning {
        font-weight: bold;
        font-style: italic;
    }
    .continueBooking {
        text-decoration: none;
    }
}

</style>

<script>

import 'foundation-sites';
import 'foundation-datepicker/js/foundation-datepicker';
import debounce from 'debounce';
import moment from 'moment';
import $ from 'jquery';


var nowTemp = new Date();
var now = moment.utc({year: nowTemp.getFullYear(), month: nowTemp.getMonth(), day: nowTemp.getDate(), hour: 0, minute: 0, second: 0}).toDate();


function getQueryParam(name, fallback) {
    name = name.replace(/[[\]]/g, "\\$&");
    var regex = new RegExp("[?&]" + name + "(=([^&#]*)|&|#|$)");
    var results = regex.exec(window.location.href);
    if (!results) return fallback;
    if (!results[2]) return fallback;
    return decodeURIComponent(results[2].replace(/\+/g, " "));
}

export default {
    data: function () {
        return {
            name: '',
            arrivalDate: moment.utc(getQueryParam('arrival', moment.utc(now).format('YYYY/MM/DD')), 'YYYY/MM/DD'),
            arrivalData: null,
            departureDate:  moment.utc(getQueryParam('departure', moment.utc(now).add(5, 'days').format('YYYY/MM/DD')), 'YYYY/MM/DD'),
            departureData: null,
            // order of preference:
            // - GET parameter 'site_id'
            // - global JS var 'parkstayGroundId'
            // - '1'
            parkstayGroundId: parseInt(getQueryParam('site_id', 0)),
            parkstayGroundRatisId: parseInt(getQueryParam('parkstay_site_id', 0)),
            days: 5,
            numAdults: parseInt(getQueryParam('num_adult', 2)),
            numChildren: parseInt(getQueryParam('num_children', 0)),
            numConcessions: parseInt(getQueryParam('num_concession', 0)),
            numInfants: parseInt(getQueryParam('num_infants', 0)),
            maxAdults: 30,
            maxChildren: 30,
            gearType: getQueryParam('gear_type', 'tent'),
            gearTotals: {
                tent: 0,
                campervan: 0,
                caravan: 0
            },
            status: null,
            errorMsg: null,
            classes: {},
            sites: [],
            long_description: '',   
            map: null,
            showMoreInfo: false,
            ongoing_booking: false,
            ongoing_booking_id: null,
            showSecondErrorLine: true,
        };
    },
    props: {
        siteId: Number,
        parkstayUrl: String,
        useAdminApi: Boolean,
    },
    computed: {
        numPeople: {
            cache: false,
            get: function() {
                var count = 0;
                count += parseInt(this.numAdults) ? parseInt(this.numAdults) : 0;
                count += parseInt(this.numConcessions) ? parseInt(this.numConcessions) : 0;
                count += parseInt(this.numChildren) ? parseInt(this.numChildren) : 0;
                count += parseInt(this.numInfants) ? parseInt(this.numInfants) : 0;
                if (count === 1) {
                    return count +" person ▼";
                } else {
                    return count + " people ▼";
                }
            }
        },
        arrivalDateString: {
            cache: false,
            get: function() {
                return this.arrivalEl[0].value ? moment(this.arrivalData.getDate()).format('YYYY/MM/DD') : null; 
            }
        },
        departureDateString: {
            cache: false,
            get: function() {
                return this.departureEl[0].value ? moment(this.departureData.getDate()).format('YYYY/MM/DD') : null; 
            }
        },
    },
    methods: {
        toggleMoreInfo: function(){
            this.showMoreInfo ? this.showMoreInfo = false: this.showMoreInfo = true;
        },
        getDateString: function (date, offset) {
            return moment(date).add(offset, 'days').format('ddd MMM D');
        },
        toggleBreakdown: function (site) {
            if (site.showBreakdown) {
                site.showBreakdown = false;
            } else {
                this.sites.forEach(function(el) {
                    el.showBreakdown = false;
                });
                site.showBreakdown = true;
            }
        },
        submitBooking: function (site) {
            var vm = this;
            var submitData = {
                arrival: vm.arrivalDateString,
                departure: vm.departureDateString,
                num_adult: parseInt(vm.numAdults) ? parseInt(vm.numAdults) : 0,
                num_child: parseInt(vm.numChildren) ? parseInt(vm.numChildren) : 0,
                num_concession: parseInt(vm.numConcessions) ? parseInt(vm.numConcessions) : 0,
                num_infant: parseInt(vm.numInfants) ? parseInt(vm.numInfants) : 0,
            };
            if (site.type == 0) { // per site listing
                submitData.campsite = site.id;
            } else {
                submitData.campground = vm.parkstayGroundId;
                submitData.campsite_class = site.type;
            }
            //console.log(site);
            //console.log(submitData);
            $.ajax({
                url: vm.parkstayUrl + '/api/create_booking',
                method: 'POST',
                data: submitData,
                dataType: 'json',
                crossDomain: true,
                xhrFields: {
                    withCredentials: true
                },
                success: function(data, stat, xhr) {
                    //console.log(data);
                    if (data.status == 'success') {
                        window.location.href = vm.parkstayUrl + '/booking';
                    }
                },
                error: function(xhr, stat, err) {
                    console.log('POST error');
                    //console.log(xhr);
                    vm.errorMsg = (xhr.responseJSON && xhr.responseJSON.msg) ? xhr.responseJSON.msg : '"'+err+'" response when communicating with Parkstay.';
                    vm.update();
                }
            });
        },
        updateURL: function () {
            // update browser history
            var vm = this;
            var newHist = window.location.href.split('?')[0] +'?'+ $.param({
                site_id: vm.parkstayGroundId,
                arrival: moment(vm.arrivalDate).format('YYYY/MM/DD'),
                departure: moment(vm.departureDate).format('YYYY/MM/DD'),
                gear_type: vm.gearType,
                num_adult: vm.numAdults,
                num_child: vm.numChildren,
                num_concession: vm.numConcessions,
                num_infant: vm.numInfants
            });
            history.replaceState('', '', newHist);
        },
        update: function() {
            var vm = this;

            debounce(function() {
                var params = {
                        arrival: moment(vm.arrivalDate).format('YYYY/MM/DD'),
                        departure: moment(vm.departureDate).format('YYYY/MM/DD'),
                        num_adult: parseInt(vm.numAdults) ? parseInt(vm.numAdults) : 0,
                        num_child: parseInt(vm.numChildren) ? parseInt(vm.numChildren) : 0,
                        num_concession: parseInt(vm.numConcessions) ? parseInt(vm.numConcessions) : 0,
                        num_infant: parseInt(vm.numInfants) ? parseInt(vm.numInfants) : 0
                    };

                var url = '';
                if (parseInt(vm.parkstayGroundRatisId) > 0){
                    url = vm.parkstayUrl + '/api/availability_ratis/'+ vm.parkstayGroundRatisId +'/?'+$.param(params);
                } else if (vm.useAdminApi) {
                    url = vm.parkstayUrl + '/api/availability_admin/'+ vm.parkstayGroundId +'/?'+$.param(params);
                } else {
                    vm.updateURL();
                    url = vm.parkstayUrl + '/api/availability/'+ vm.parkstayGroundId +'.json/?'+$.param(params);
                }
                console.log('AJAX '+url);
                $.ajax({
                    url: url,
                    dataType: 'json',
                    success: function(data, stat, xhr) {
                        vm.name = data.name;
                        vm.days = data.days;
                        vm.classes = data.classes;
                        vm.long_description = data.long_description;
                        vm.map = data.map;
                        vm.ongoing_booking = data.ongoing_booking;
                        vm.ongoing_booking_id = data.ongoing_booking_id;

                        if (data.sites.length == 0) {
                            vm.status = 'empty';
                            return;
                        }

                        vm.gearTotals.tent = 0
                        vm.gearTotals.campervan = 0
                        vm.gearTotals.caravan = 0
                        data.sites.forEach(function(el) {
                            el.showBreakdown = false;
                            vm.gearTotals.tent += el.gearType.tent ? 1 : 0;
                            vm.gearTotals.campervan += el.gearType.campervan ? 1 : 0;
                            vm.gearTotals.caravan += el.gearType.caravan ? 1 : 0;
                        });
                        if (!vm.gearTotals[vm.gearType]) {
                            if (vm.gearTotals.tent) {
                                vm.gearType = 'tent';
                            } else if (vm.gearTotals.campervan) {
                                vm.gearType = 'campervan';
                            } else if (vm.gearTotals.caravan) {
                                vm.gearType = 'caravan';
                            } else {
                                // no campsites at all!
                                vm.gearType = 'tent';
                            }
                        }

                        vm.sites = data.sites;
                        vm.status = 'online';
                        if (parseInt(vm.parkstayGroundRatisId) > 0){
                            vm.parkstayGroundId = data.id;
                            vm.updateURL();
                        }
                    },
                    error: function(xhr, stat, err) {
                        if ((xhr.status >= 400) || !xhr.hasOwnProperty('responseJSON') ) {
                            vm.status = 'ajaxerror';
                            return;
                        }
                        vm.showSecondErrorLine = true;
                        var max_error = 'Maximum number of people exceeded for the selected campsite';
                        var min_error = 'Number of people is less than the minimum allowed for the selected campsite';
                        if (xhr.responseJSON.hasOwnProperty('closed')){
                            vm.status = 'closed';
                        }
                        else if (xhr.responseJSON.hasOwnProperty('error') && (xhr.responseJSON.error == max_error || xhr.responseJSON.error == min_error)){
                            vm.status = 'offline';
                            vm.showSecondErrorLine = false;
                        } else {
                            vm.status = 'offline';
                        }
                    }
                });
            }, 500)();
        }
    },
    mounted: function () {
        var vm = this;
        $(document).foundation();

        this.arrivalEl = $('#date-arrival');
        this.arrivalData = this.arrivalEl.fdatepicker({
            format: 'dd/mm/yyyy',
            endDate: moment(this.arrivalEl).add(180, 'days').toDate(),
            onRender: function (date) {
                // disallow start dates before today
                return date.valueOf() < now.valueOf() ? 'disabled': '';
                //return '';
            }
        }).on('changeDate', function (ev) {
            console.log('arrivalEl changeDate');
            ev.target.dispatchEvent(new CustomEvent('change'));
        }).on('change', function (ev) {
            console.log('arrivalEl change');
            if (vm.arrivalData.date.valueOf() >= vm.departureData.date.valueOf()) {
                var newDate = moment(vm.arrivalData.date).add(1, 'days').toDate();
                vm.departureData.date = newDate;
                vm.departureData.setValue();
                vm.departureData.fill();
                vm.departureEl.trigger('changeDate');
            }
            vm.arrivalData.hide();
            vm.arrivalDate = moment(vm.arrivalData.date);
            vm.days = Math.floor(moment.duration(vm.departureDate.diff(vm.arrivalDate)).asDays());
            vm.sites = [];
        }).on('keydown', function (ev) {
            if (ev.keyCode == 13) {
                ev.target.dispatchEvent(new CustomEvent('change'));
            }
        }).data('datepicker');

        this.departureEl = $('#date-departure');
        this.departureData = this.departureEl.fdatepicker({
            format: 'dd/mm/yyyy',
            onRender: function (date) {
                return (date.valueOf() <= vm.arrivalData.date.valueOf()) ? 'disabled': '';
            }
        }).on('changeDate', function (ev) {
            console.log('departureEl changeDate');
            ev.target.dispatchEvent(new CustomEvent('change'));
        }).on('change', function (ev) {
            console.log('departureEl change');
            vm.departureData.hide();
            vm.departureDate = moment(vm.departureData.date);
            vm.days = Math.floor(moment.duration(vm.departureDate.diff(vm.arrivalDate)).asDays());
            vm.sites = [];
        }).on('keydown', function (ev) {
            if (ev.keyCode == 13) {
                ev.target.dispatchEvent(new CustomEvent('change'));
            }
        }).data('datepicker');

        
        this.arrivalData.date = this.arrivalDate.toDate();
        this.arrivalData.setValue();
        this.arrivalData.fill();
        this.departureData.date = this.departureDate.toDate();
        this.departureData.setValue();
        this.departureData.fill();
        this.update();
    }
}
</script>

<|MERGE_RESOLUTION|>--- conflicted
+++ resolved
@@ -169,11 +169,6 @@
                         </td>
                     </tr>
                     <template v-if="site.showBreakdown"><tr v-for="(line, breakIndex) in site.breakdown" v-bind:key="breakIndex" class="breakdown">
-<<<<<<< HEAD
-                        <td class="site">Site: {{ line.name }}</td>
-                        <td></td>
-                        <td class="date" v-for="(day, availabilityIndex) in line.availability" v-bind:key="availabilityIndex" v-bind:class="{available: day[0]}" >{{ day[1] }}</td>
-=======
                         <td v-if="!useAdminApi" class="site">Site:</td>
                         <td v-if="useAdminApi" class="site">Site: {{ line.name }}</td>
                         <td></td>
@@ -181,7 +176,6 @@
                         <td v-if="useAdminApi" class="date" v-for="(day, availabilityIndex) in line.availability" v-bind:key="availabilityIndex" v-bind:class="{available: day[0]}" >
                             <span data-tooltip v-bind:title="day[3]"> {{ day[1] }} </span>
                         </td>
->>>>>>> cd00333f
                     </tr></template>
                 </template></tbody>
             </table>
