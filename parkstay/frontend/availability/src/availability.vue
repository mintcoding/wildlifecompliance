--- conflicted
+++ resolved
@@ -163,14 +163,10 @@
                                 <button v-else class="button secondary disabled" disabled><small>Change dates</small></button>
                             </template>
                         </td>
-<<<<<<< HEAD
                         <td v-if="!useAdminApi" class="date" v-for="day in site.availability" v-bind:class="{available: day[0]}" > {{ day[1] }} </td>
                         <td v-if="useAdminApi" class="date" v-for="day in site.availability" v-bind:class="{available: day[0]}" > 
                             <span data-tooltip v-bind:title="day[3]"> {{ day[1] }} </span>
                         </td>
-=======
-                        <td class="date" v-for="(day, siteAvailabilityIndex) in site.availability" v-bind:key="siteAvailabilityIndex" v-bind:class="{available: day[0]}" >{{ day[1] }}</td>
->>>>>>> b503df6d
                     </tr>
                     <template v-if="site.showBreakdown"><tr v-for="(line, breakIndex) in site.breakdown" v-bind:key="breakIndex" class="breakdown">
                         <td class="site">Site: {{ line.name }}</td>
