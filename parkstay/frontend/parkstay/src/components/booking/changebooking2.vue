--- conflicted
+++ resolved
@@ -28,11 +28,7 @@
                                             <div class="col-md-8" v-if="campsites.length > 0"></div>
                                             <div class="col-md-8" >
                                                 <select class="form-control" style="width: 100%;" id="multi-campsites" name="campground" placeholder="" multiple v-model="selected_campsites">
-<<<<<<< HEAD
-                                                    <option v-for="c in campsites" v-bind:value="c.id">{{c.name}}</option>
-=======
                                                     <option v-for="c in campsites" v-bind:value="c.id">{{c.name}} - {{c.status}}</option>
->>>>>>> cd00333f
                                                 </select>
                                             </div>                                           
                                             <div class="col-md-8" v-else>
