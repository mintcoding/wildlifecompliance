<template lang="html" id="booking-dashboard">
<div class="row">
  <div class="col-lg-12" v-show="!isLoading">
      <div class="well"     style="overflow: auto;">
          <div class="row">
              <div class="col-lg-12">
                  <button v-if="!exportingCSV" type="button" class="btn btn-default pull-right" id="print-btn" @click="print()">
                      <i class="fa fa-file-excel-o" aria-hidden="true"></i> Export to CSV
                  </button>
                  <button v-else type="button" class="btn btn-default pull-right" disabled>
                      <i class="fa fa-circle-o-notch fa-spin" aria-hidden="true"></i> Exporting to CSV
                  </button>
              </div>
          </div>
          <div class="row">
            <div class="col-md-4">
                <div class="form-group">
                  <label for="">Campground</label>
                  <select v-show="isLoading" class="form-control" >
                      <option value="">Loading...</option>
                  </select>
                  <select ref="campgroundSelector" v-if="!isLoading" class="form-control" v-model="filterCampground" id="filterCampground">
                      <option value="All">All</option>
                      <option v-for="campground in campgrounds" :value="campground.id">{{campground.name}}</option>
                  </select>
                </div>
            </div>
            <div class="col-md-4">
                <div class="form-group">
                  <label for="">Region</label>
                  <select v-show="isLoading" class="form-control" name="">
                        <option value="">Loading...</option>
                  </select>
                  <select ref="regionSelector" v-if="!isLoading" class="form-control" v-model="filterRegion" id="filterRegion">
                        <option value="All">All</option>
                        <option v-for="region in regions" :value="region.id">{{region.name}}</option>
                  </select>
                </div>
            </div>
            <div class="col-md-4">
                <div class="form-group">
                  <label for="">Canceled</label>
                  <select class="form-control" v-model="filterCanceled" id="filterCanceled">
                        <option value="True">Yes</option>
                        <option value="False">No</option>
                  </select>
                </div>
            </div>
        </div>
        <div class="row" style="margin-bottom:10px;">
            <div class="col-md-4">
                <label for="">Date From</label>
                <div class="input-group date" id="booking-date-from">
                  <input type="text" class="form-control"  placeholder="DD/MM/YYYY" v-model="filterDateFrom">
                  <span class="input-group-addon">
                      <span class="glyphicon glyphicon-calendar"></span>
                  </span>
                </div>
            </div>
            <div class="col-md-4">
                <label for="">Date To</label>
                <div class="input-group date" id="booking-date-to">
                  <input type="text" class="form-control"  placeholder="DD/MM/YYYY" v-model="filterDateTo">
                  <span class="input-group-addon">
                      <span class="glyphicon glyphicon-calendar"></span>
                  </span>
                </div>
            </div>
            <div class="col-md-4" v-if="filterCanceled == 'True'">
                <div class="form-group">
                  <label for="">Refund Status</label>
                  <select class="form-control" v-model="filterRefundStatus" id="filterRefundStatus">
                        <option value="All">All</option>
                        <option value="Refunded">Refunded</option>
                        <option value="Partially Refunded">Partially Refunded</option>
                        <option value="Not Refunded">Not Refunded</option>
                  </select>
                </div>
            </div>
          </div>
          <div class="row">
            <div class="col-lg-12">
                <datatable ref="bookings_table" id="bookings-table" :dtOptions="dtOptions" :dtHeaders="dtHeaders"></datatable>
            </div>
          </div>
      </div>
      <changebooking ref="changebooking" :booking_id="selected_booking" :campgrounds="campgrounds"/>
      <bookingHistory ref="bookingHistory" :booking_id="selected_booking" />
  </div>
   <loader :isLoading="isLoading" >{{loading.join(' , ')}}</loader>
</div>
</template>

<script>
import {
  $,
  bus,
  datetimepicker,
  api_endpoints,
  helpers,
  Moment,
  swal,
  htmlEscape,
  select2
} from "../../hooks.js";
import loader from "../utils/loader.vue";
import datatable from "../utils/datatable.vue";
import changebooking from "./changebooking.vue";
import bookingHistory from "./history.vue";
import modal from "../utils/bootstrap-modal.vue";
import { mapGetters } from "vuex";
export default {
  name: "booking-dashboard",
  components: {
    datatable,
    loader,
    changebooking,
    modal,
    bookingHistory
  },
  data: function() {
    let vm = this;
    return {
      exportingCSV: false,
      dtOptions: {
        language: {
          processing: "<i class='fa fa-4x fa-spinner fa-spin'></i>"
        },
        responsive: false,
        serverSide: true,
        processing: true,
        searchDelay: 800,
        ajax: {
          url: api_endpoints.bookings,
          dataSrc: "results",
          data: function(d) {
            if (vm.filterDateFrom) {
              d.arrival = vm.filterDateFrom;
            }
            if (vm.filterDateTo) {
              d.departure = vm.filterDateTo;
            }
            if (vm.filterCampground != "All") {
              d.campground = vm.filterCampground;
            }
            if (vm.filterRegion != "All") {
              d.region = vm.filterRegion;
            }
            d.canceled = vm.filterCanceled;
            d.refund_status = vm.filterRefundStatus;

            return d;
          }
        },
        columnDefs: [
          {
            responsivePriority: 1,
            targets: 0
          },
          {
            responsivePriority: 2,
            targets: 2
          },
          {
            responsivePriority: 3,
            targets: 8
          }
        ],
        columns: [
          {
            data: "campground_name",
            orderable: false,
            searchable: false
          },
          {
            data: "campground_region",
            orderable: false,
            searchable: false
          },
          {
            mRender: function(data, type, full) {
              //var name = full.firstname +" "+full.lastname;
              var first_name = full.firstname ? full.firstname : "";
              var last_name = full.lastname ? full.lastname : "";
              var name = first_name + " " + last_name;
              var max_length = 25;
              var short_name =
                name.length > max_length
                  ? name.substring(0, max_length - 1) + "..."
                  : name;
              var popover =
                name.length > max_length ? 'class="name_popover"' : "";
              var column =
                "<td ><div " +
                popover +
                ' tabindex="0" data-toggle="popover" data-placement="top" data-content="__NAME__">' +
                short_name +
                "</div></td>";
              column.replace(/__SHNAME__/g, short_name);
              return column.replace(/__NAME__/g, name);
            },
            orderable: false,
            searchable: false
          },
          {
            data: "id",
            orderable: false,
            searchable: false,
            mRender: function(data, type, full) {
              return full.status != "Canceled"
                ? "<a href='/api/get_confirmation/" +
                    full.id +
                    "' target='_blank' class='text-primary'>PS" +
                    data +
                    "</a><br/>"
                : "PS" + full.id;
            }
          },
          {
            data: "campground_site_type",
            mRender: function(data, type, full) {
              var typeCondensed = {};
              var resultList = [];
              for (var i = 0; i < data.length; i++) {
                if (data[i].campground_type === 0) {
                  resultList.push(data[i].name);
                  continue;
                }
                if (typeCondensed[data[i].type] == undefined) {
                  typeCondensed[data[i].type] = 0;
                }                
                typeCondensed[data[i].type] += 1;
              }
              for (var index in typeCondensed) {
                var count = typeCondensed[index];
                var site_type = index.split(':', 1)[0];
                resultList.push(`${count}x ${site_type}`);
              }
              if (resultList.length == 1) {
                var max_length = 15;
                var name = (resultList[0] > max_length) ? resultList[0].substring(0,max_length-1): resultList[0];
                var column = '<td> <div class="name_popover" tabindex="0" data-toggle="popover" data-placement="top" data-content="__NAME__" >'+ name +'</div></td>';
                return column.replace('__NAME__', resultList[0]);
              } 
              else if (data.length > 1) {                           
                var resultString = resultList.join(", ");
                var max_length = 15;
                var name = "Multiple";
                var column ='<td><span class="name_popover" tabindex="0" data-toggle="popover" data-placement="top" data-content="__NAME__" >' +name +"</span></td>";
                return column.replace("__NAME__", resultString);
              }
              return "<td></td>";
            },
            orderable: false,
            searchable: false
          },
          {
            data: "status",
            orderable: false,
            searchable: false,
            mRender: function(data, type, full) {
              if (data === "Canceled" && full.cancellation_reason != null) {
                let val = helpers.dtPopover(full.cancellation_reason);
                return `<span>${data}</span><br/><br/>${val}`;
              }
              return data;
            },
            createdCell: helpers.dtPopoverCellFn
          },
          {
            data: "arrival",
            orderable: false,
            searchable: false,
            mRender: function(data, type, full) {
              return Moment(data).format("DD/MM/YYYY");
            }
          },
          {
            data: "departure",
            orderable: false,
            searchable: false,
            mRender: function(data, type, full) {
              return Moment(data).format("DD/MM/YYYY");
            }
          },
          {
            mRender: function(data, type, full) {
              var status = data == true ? "Open" : "Temporarily Closed";
              var booking = JSON.stringify(full);
              var invoices = "";
              var invoice =
                "/ledger/payments/invoice/" + full.invoice_reference;
              var invoice_link = full.invoice_reference
                ? "<a href='" +
                  invoice +
                  "' target='_blank' class='text-primary'>Invoice</a><br/>"
                : "";
              var column = "<td >";
              if (full.invoices.length > 0) {
                var invoice_string = "/ledger/payments/invoice/payment?";
                $.each(full.invoices, function(i, n) {
                  invoice_string += "invoice=" + n + "&";
                });
                invoice_string = invoice_string.slice(0, -1);
                var location_port = window.location.port
                  ? ":" + window.location.port
                  : "";
                var location_url = `${window.location.protocol}//${
                  window.location.hostname
                }${location_port}`;
                invoice_string += full.payment_callback_url
                  ? "&callback_url=" + location_url + full.payment_callback_url
                  : "";
                var payment =
                  full.paid || full.status == "Canceled" ? "View" : "Record";
                var record_payment =
                  "<a href='" +
                  invoice_string +
                  "' target='_blank' class='text-primary' data-rec-payment='' > " +
                  payment +
                  " Payment</a><br/>";
                column += record_payment;
              }
              if (full.editable) {
                var change_booking =
                  "<a href='edit/" +
                  full.id +
                  "' class='text-primary' data-change = '" +
                  htmlEscape(booking) +
                  "' > Change</a><br/>";
                var cancel_booking =
                  "<a href='#' class='text-primary' data-cancel='" +
                  htmlEscape(booking) +
                  "' > Cancel</a><br/>";
                column += cancel_booking;
                column += change_booking;
              }
              full.has_history
                ? (column +=
                    "<a href='edit/" +
                    full.id +
                    "' class='text-primary' data-history = '" +
                    htmlEscape(booking) +
                    "' > View History</a><br/>")
                : "";
              $.each(full.active_invoices, (i, v) => {
                invoices +=
                  "<a href='/ledger/payments/invoice-pdf/" +
                  v +
                  "' target='_blank' class='text-primary'><i style='color:red;' class='fa fa-file-pdf-o'></i>&nbsp #" +
                  v +
                  "</a><br/>";
              });
              column += invoices;
              column += "</td>";
              return column.replace("__Status__", status);
            },
            orderable: false,
            searchable: false
          }
        ]
      },
      dtHeaders: [
        "Campground",
        "Region",
        "Person",
        "Confirmation #",
        " Camp Site(Type)",
        "Status",
        "From",
        "To",
        "Action"
      ],
      dateFromPicker: null,
      dateToPicker: null,
      datepickerOptions: {
        format: "DD/MM/YYYY",
        showClear: true,
        useCurrent: false,
        keepInvalid: true,
        allowInputToggle: true
      },
      loading: [],
      selected_booking: -1,
      filterCampground: "All",
      filterRegion: "All",
      filterDateFrom: "",
      filterDateTo: "",
      filterCanceled: "False",
      filterRefundStatus: "All"
    };
  },
  watch: {
    filterCampground: function() {
      let vm = this;
      vm.$refs.bookings_table.vmDataTable.ajax.reload();
    },
    filterRegion: function() {
      let vm = this;
      vm.$refs.bookings_table.vmDataTable.ajax.reload();
    },
    filterCanceled: function() {
      let vm = this;
      vm.$refs.bookings_table.vmDataTable.ajax.reload();
    },
    filterRefundStatus: function() {
      let vm = this;
      vm.$refs.bookings_table.vmDataTable.ajax.reload();
    }
  },
  computed: {
    isLoading: function() {
      return this.loading.length > 0;
    },
    ...mapGetters(["regions", "campgrounds"])
  },
  methods: {
    fetchCampgrounds: function() {
      let vm = this;
      vm.loading.push("fetching campgrounds");
      if (vm.campgrounds.length == 0) {
        vm.$store.dispatch("fetchCampgrounds");
      }
      vm.loading.splice("fetching campgrounds", 1);
    },
    fetchRegions: function() {
      let vm = this;
      if (vm.regions.length == 0) {
        vm.$store.dispatch("fetchRegions");
      }
    },
    cancelBooking: function(booking) {
      let vm = this;
      vm.$http
        .delete(api_endpoints.booking(booking.id), {
          emulateJSON: true,
          headers: { "X-CSRFToken": helpers.getCookie("csrftoken") }
        })
        .then(
          response => {
            vm.$refs.bookings_table.vmDataTable.ajax.reload();
          },
          error => {
            console.log(error);
          }
        );
    },
    addEventListeners: function() {
      let vm = this;

      /* View History */
      vm.$refs.bookings_table.vmDataTable.on(
        "click",
        "a[data-history]",
        function(e) {
          e.preventDefault();
          var selected_booking = JSON.parse($(this).attr("data-history"));
          vm.selected_booking = selected_booking.id;
          vm.$refs.bookingHistory.booking = selected_booking;
          vm.$refs.bookingHistory.isModalOpen = true;

          //vm.$refs.changebooking.fetchBooking(vm.selected_booking);
        }
      );

      /* Campground Selector*/
      $(vm.$refs.campgroundSelector)
        .select2({
          theme: "bootstrap"
        })
        .on("select2:select", function(e) {
          var selected = $(e.currentTarget);
          vm.filterCampground = selected.val();
        })
        .on("select2:unselect", function(e) {
          var selected = $(e.currentTarget);
          vm.filterCampground = "All";
        });
      /* End Campground Selector*/

      /* Region Selector*/
      $(vm.$refs.regionSelector)
        .select2({
          theme: "bootstrap"
        })
        .on("select2:select", function(e) {
          var selected = $(e.currentTarget);
          vm.filterRegion = selected.val();
        })
        .on("select2:unselect", function(e) {
          var selected = $(e.currentTarget);
          vm.filterRegion = "All";
        });
      /* End Region Selector*/

      vm.$refs.bookings_table.vmDataTable.on(
        "click",
        "a[data-change]",
        function(e) {
          e.preventDefault();
          var selected_booking = JSON.parse($(this).attr("data-change"));
          vm.selected_booking = selected_booking.id;
          vm.$router.push({
            name: "edit-booking",
            params: {
              booking_id: selected_booking.id
            }
          });
          //vm.$refs.changebooking.fetchBooking(vm.selected_booking);
        }
      );

      vm.$refs.bookings_table.vmDataTable.on(
        "click",
        "a[data-cancel]",
        function(e) {
          vm.selected_booking = JSON.parse($(this).attr("data-cancel"));
          swal({
            title: "Cancel Booking",
            text: "Provide a cancellation reason",
            type: "warning",
            input: "textarea",
            showCancelButton: true,
            confirmButtonText: "Submit",
            showLoaderOnConfirm: true,
            preConfirm: function(reason) {
              return new Promise(function(resolve, reject) {
                vm.$http
                  .delete(
                    api_endpoints.booking(vm.selected_booking.id) +
                      "?reason=" +
                      reason,
                    {
                      emulateJSON: true,
                      headers: { "X-CSRFToken": helpers.getCookie("csrftoken") }
                    }
                  )
                  .then(
                    response => {
                      resolve();
                    },
                    error => {
                      reject(helpers.apiVueResourceError(error));
                    }
                  );
              });
            },
            allowOutsideClick: false
          }).then(function(reason) {
            vm.$refs.bookings_table.vmDataTable.ajax.reload();
            swal({
              type: "success",
              title: "Booking Canceled",
              html:
                "Booking PS" + vm.selected_booking.id + " has been cancelled"
            });
          });
          //bus.$emit('showAlert', 'cancelBooking');
        }
      );
      vm.dateToPicker.on("dp.change", function(e) {
        if (vm.dateToPicker.data("DateTimePicker").date()) {
          vm.filterDateTo = e.date.format("DD/MM/YYYY");
          vm.$refs.bookings_table.vmDataTable.ajax.reload();
        } else if (vm.dateToPicker.data("date") === "") {
          vm.filterDateTo = "";
          vm.$refs.bookings_table.vmDataTable.ajax.reload();
        }
      });

      vm.dateFromPicker.on("dp.change", function(e) {
        if (vm.dateFromPicker.data("DateTimePicker").date()) {
          vm.filterDateFrom = e.date.format("DD/MM/YYYY");
          vm.dateToPicker.data("DateTimePicker").minDate(e.date);
          vm.$refs.bookings_table.vmDataTable.ajax.reload();
        } else if (vm.dateFromPicker.data("date") === "") {
          vm.filterDateFrom = "";
          vm.$refs.bookings_table.vmDataTable.ajax.reload();
        }
      });
      helpers.namePopover($, vm.$refs.bookings_table.vmDataTable);
      $(document).on("keydown", function(e) {
        if (
          e.ctrlKey &&
          (e.key == "p" ||
            e.charCode == 16 ||
            e.charCode == 112 ||
            e.keyCode == 80)
        ) {
          e.preventDefault();
          bus.$emit("showAlert", "printBooking");
          e.stopImmediatePropagation();
        }
      });
    },
    printParams() {
      let vm = this;
      var str = [];
      let obj = {
        arrival: vm.filterDateFrom != null ? vm.filterDateFrom : "",
        departure: vm.filterDateTo != null ? vm.filterDateTo : "",
        campground: vm.filterCampground != "All" ? vm.filterCampground : "",
        region: vm.filterRegion != "All" ? vm.filterRegion : "",
        canceled: vm.filterCanceled,
        "search[value]": vm.$refs.bookings_table.vmDataTable.search()
      };
      for (var p in obj)
        if (obj.hasOwnProperty(p)) {
          str.push(encodeURIComponent(p) + "=" + encodeURIComponent(obj[p]));
        }
      return str.join("&");
    },
    print: function() {
      let vm = this;
      vm.exportingCSV = true;

      vm.$http.get(api_endpoints.bookings + "?" + vm.printParams()).then(
        res => {
          var data = res.body.results;

          var json2csv = require("json2csv");
          var fields = ["Created"];
          //var fields = [...vm.dtHeaders];
          var fields = [...fields, ...vm.dtHeaders];
          fields.splice(fields.length - 1, 1);
          fields = [
            ...fields,
            "Adults",
            "Concession",
            "Children",
            "Infants",
            "Regos",
            "Canceled",
            "Cancelation Reason",
            "Cancelation Date",
            "Canceled By"
          ];
          fields.splice(4, 0, "Email");
          fields.splice(5, 0, "Phone");
          fields.splice(9, 0, "Booking Total");
<<<<<<< HEAD
          fields.splice(10, 0, "Amount Paid");
          fields.splice(22, 0, "Booking Type");
          fields.splice(23, 0, "Override Reason");
=======
          fields.splice(10, 0, "Booking Override Price");
          fields.splice(11, 0, "Override Reason");
          fields.splice(12, 0, "Amount Paid");
          fields.splice(24, 0, "Booking Type");
          
>>>>>>> cd00333f
          var booking_types = {
            0: "Reception booking",
            1: "Internet booking",
            2: "Black booking",
            3: "Temporary reservation"
          };

          //var data = vm.$refs.bookings_table.vmDataTable.ajax.json().results;
          var bookings = [];
          $.each(data, function(i, booking) {
            var bk = {};
            $.each(fields, function(j, field) {
              switch (j) {
                case 0:
                  bk[field] = Moment(booking.created).format(
                    "DD/MM/YYYY HH:mm:ss"
                  );
                  break;
                case 1:
                  bk[field] = booking.campground_name;
                  break;
                case 2:
                  bk[field] = booking.campground_region;
                  break;
                case 3:
                  bk[field] = booking.firstname + " " + booking.lastname;
                  break;
                case 4:
                  bk[field] = booking.email;
                  break;
                case 5:
                  bk[field] = booking.phone;
                  break;
                case 6:
                  bk[field] = booking.id;
                  break;
                case 7:
                  var typeCondensed = {};
                  var resultList = [];
                  for (var i = 0; i < booking.campground_site_type.length; i++) {
                    if (booking.campground_site_type[i].campground_type === 0) {
                      resultList.push(booking.campground_site_type[i].name);
                      continue;
                    }
                    if (typeCondensed[booking.campground_site_type[i].type] == undefined) {
                      typeCondensed[booking.campground_site_type[i].type] = 0;
                    }                    
                    typeCondensed[booking.campground_site_type[i].type] += 1;
                  }
                  for (var index in typeCondensed) {
                    var count = typeCondensed[index];
                    var site_type = index.split(':', 1)[0];
                    resultList.push(`${count}x ${site_type}`);
                  }
                  var resultString = resultList.join(", ");
                  bk[field] = resultString;
                  break;
                case 8:
                  bk[field] = booking.status;
                  break;
                case 9:
                  bk[field] = booking.cost_total;
                  break;
                case 10:
                  if(booking.override_reason == null)
                  {
                    bk[field] = "";
                  } else {
                    bk[field] = booking.cost_total - booking.discount;                    
                  }                   
                  break;
                case 11:
                  bk[field] = booking.override_reason;
                  break;
                case 12:
                  bk[field] = booking.amount_paid;
                  break;
                case 13:
                  bk[field] = Moment(booking.arrival).format("DD/MM/YYYY");
                  break;
                case 14:
                  bk[field] = Moment(booking.departure).format("DD/MM/YYYY");
                  break;
                case 15:
                  bk[field] = booking.guests.adults;
                  break;
                case 16:
                  bk[field] = booking.guests.concession;
                  break;
                case 17:
                  bk[field] = booking.guests.children;
                  break;
                case 18:
                  bk[field] = booking.guests.infants;
                  break;
                case 19:
                  bk[field] = booking.vehicle_payment_status
                    .map(r => {
                      var val = Object.keys(r).map(k => {
                        if (k == "Fee" || k == "original_type") {
                          return "avoid";
                        }
                        if (k == "Paid") {
                          if (r[k] == "Yes") {
                            return "Status" + " : Entry Fee Paid";
                          } else if (r[k] == "No") {
                            return "Status" + " : Unpaid";
                          } else if (r[k] == "pass_required") {
                            return "Status" + " : Park Pass Required";
                          }
                        } else {
                          return k + " : " + r[k];
                        }
                      });
                      return val.filter(i => i != "avoid");
                    })
                    .join(" | ");
                  break;
                case 20:
                  bk[field] = booking.is_canceled;
                  break;
                case 21:
                  bk[field] = booking.cancelation_reason;
                  break;
                case 22:
                  bk[field] = booking.cancelation_time
                    ? Moment(booking.cancelation_time).format(
                        "DD/MM/YYYY HH:mm:ss"
                      )
                    : "";
                  break;
                case 23:
                  bk[field] = booking.canceled_by;
                  break;
                case 24:
                  if (
                    typeof booking_types[booking.booking_type] !== "undefined"
                  ) {
                    bk[field] = booking_types[booking.booking_type];
                  } else {
                    bk[field] = booking.booking_type;
                  }
                  break;
              }
            });
            bookings.push(bk);
          });
          var csv = json2csv({ data: bookings, fields: fields });
          var a = document.createElement("a"),
            file = new Blob([csv], { type: "text/csv" });
          var filterCampground =
            vm.filterCampground == "All"
              ? "All Campgrounds "
              : $("#filterCampground")[0].selectedOptions[0].text;
          var filterRegion =
            vm.filterCampground == "All"
              ? vm.filterRegion == "All"
                ? "All Regions"
                : $("#filterRegion")[0].selectedOptions[0].text
              : "";
          var filterDates = vm.filterDateFrom
            ? vm.filterDateTo
              ? "From " + vm.filterDateFrom + " To " + vm.filterDateTo
              : "From " + vm.filterDateFrom
            : vm.filterDateTo ? " To " + vm.filterDateTo : "";
          var filename =
            filterCampground + "_" + filterRegion + "_" + filterDates + ".csv";
          if (window.navigator.msSaveOrOpenBlob)
            // IE10+
            window.navigator.msSaveOrOpenBlob(file, filename);
          else {
            // Others
            var url = URL.createObjectURL(file);
            a.href = url;
            a.download = filename;
            document.body.appendChild(a);
            a.click();
            setTimeout(function() {
              document.body.removeChild(a);
              window.URL.revokeObjectURL(url);
            }, 0);
          }
          vm.exportingCSV = false;
        },
        error => {
          vm.exportingCSV = false;
          swal({
            type: "error",
            title: "Export Error",
            text: helpers.apiVueResourceError(error)
          });
        }
      );
    }
  },
  mounted: function() {
    let vm = this;
    vm.dateFromPicker = $("#booking-date-from").datetimepicker(
      vm.datepickerOptions
    );
    vm.dateToPicker = $("#booking-date-to").datetimepicker(
      vm.datepickerOptions
    );
    vm.fetchCampgrounds();
    vm.fetchRegions();
    vm.addEventListeners();
  }
};
</script>

<style lang="css">
.text-warning {
  color: #f0ad4e;
}
@media print {
  .col-md-3 {
    width: 25%;
    float: left;
  }

  a[href]:after {
    content: none !important;
  }

  #print-btn {
    display: none !important;
  }
}
</style><|MERGE_RESOLUTION|>--- conflicted
+++ resolved
@@ -638,17 +638,11 @@
           fields.splice(4, 0, "Email");
           fields.splice(5, 0, "Phone");
           fields.splice(9, 0, "Booking Total");
-<<<<<<< HEAD
-          fields.splice(10, 0, "Amount Paid");
-          fields.splice(22, 0, "Booking Type");
-          fields.splice(23, 0, "Override Reason");
-=======
           fields.splice(10, 0, "Booking Override Price");
           fields.splice(11, 0, "Override Reason");
           fields.splice(12, 0, "Amount Paid");
           fields.splice(24, 0, "Booking Type");
           
->>>>>>> cd00333f
           var booking_types = {
             0: "Reception booking",
             1: "Internet booking",
