<template>
  <div id="groundsList">
    <form class="form" id="campgrounds-filter-form">
        <div class="col-md-8">
            <div class="col-md-3">
                <div class="form-group">
                    <label for="campgrounds-filter-status">Status: </label>
<<<<<<< HEAD
                    <select class="form-control" v-model="selected_status">
=======
                    <select @change="updateTable()" v-model="status" class="form-control" name="status" id="campgrounds-filter-status">
>>>>>>> c07dcca5
                        <option value="All">All</option>
                        <option value="Open">Open</option>
                        <option value="Temporarily Closed">Temporarily Closed</option>
                    </select>
                </div>
            </div>
            <div class="col-md-3">
                <div class="form-group">
                    <label for="applications-filter-region">Region: </label>
                    <select @change="updateTable()" class="form-control" v-model="selected_region" id="campgrounds-filter-region">
                        <option value="All" selected="true">All</option>
<<<<<<< HEAD
                        <option v-for="region in regions" :value="region.name"> {{ region.name }}</option>
=======
                        <option v-for="region in regions" v-bind:value=region.name>{{ region.name }}</option>
>>>>>>> c07dcca5
                    </select>
                </div>
            </div>
        </div>
        <div class="col-md-4">
            <div class="form-group pull-right">
                <a style="margin-top: 20px;"class="btn btn-primary ">Add Campground</a>
            </div>
        </div>
    </form>
    <table class="hover table table-striped table-bordered dt-responsive nowrap" cellspacing="0" width="100%" id="groundsTable">
          <thead>
              <tr>
                  <th class="id">Campground ID</th>
                  <th class="name">Campground Name</th>
                  <th class="status">Status</th>
                  <th class="region">Region</th>
                  <th class="dogs_allowed">Dogs Allowed</th>
                  <th class="campfires_allowed">Campfires Allowed</th>
                  <th class="action">Action</th>
              </tr>
          </thead>
          <tbody>
          </tbody>
      </table>
</div>

</template>
<script>
var $ = require( 'jquery' );
var DataTable = require( 'datatables.net' )();
var DataTableBs = require( 'datatables.net-bs' )();
var DataTableRes = require( 'datatables.net-responsive-bs' )();


$.fn.dataTable.ext.search.push(
     function( settings, data, dataIndex ) {
         var _stat = $('#campgrounds-filter-status').val();
         var status = data[2]; // use data for the status column
         if ( _stat === status || 
             _stat === "All" )
         {
             return true;
         }
         return false;
     }
 ); 
$.fn.dataTable.ext.search.push(
     function( settings, data, dataIndex ) {
         var _reg = $('#campgrounds-filter-region').val();
         var region = data[3]; // use data for the region column
         if ( _reg === region || 
             _reg === "All" )
         {
             return true;
         }
         return false;
     }
 );
module.exports = {
   name: 'groundsList',
   data: function() {
     return{
       grounds: [],
       rows: [],
       dtGrounds: null,
       regions: [],
<<<<<<< HEAD
       selected_region: "All",
       selected_status: "All"
     }
   },
   watch: {
       grounds: function(){
           let vm = this;
       },
       selected_region: function () {
         let vm = this;
         if(vm.selected_region != 'All'){
           vm.dtGrounds.columns(3).search(vm.selected_region).draw();
         }else{
           vm.dtGrounds.columns(3).search('').draw();
         }
       },
       selected_status: function () {
         let vm = this;
         if(vm.selected_status != 'All'){
           vm.dtGrounds.columns(2).search(vm.selected_status).draw();
         }else{
           vm.dtGrounds.columns(2).search('').draw();
         }
       }
   },
=======
       status: 'All',
       selected_region: 'All' 
     }
   },
>>>>>>> c07dcca5
   methods: {
       flagFormat: function(flag){
           return flag ? 'Yes' : 'No'
       },
       update: function() {
         var vm = this;
         var url = '/api/regions.json';
          $.ajax({
              url: url,
              dataType: 'json',
              success: function(data, stat, xhr) {
                  vm.regions = data;
              }
          });
       },
        updateTable: function(){
            var vm = this;
            vm.dtGrounds.draw();
        }
   },
   mounted: function () {
<<<<<<< HEAD
      var table =$('#groundsTable');

       this.dtGrounds = $(table).DataTable({
         responsive: true,
          columnDefs: [
            { responsivePriority: 1, targets: 1 },
            { responsivePriority: 2, targets: 2 }
           ],
=======
       var vm = this;
       vm.dtGrounds = $('#groundsTable').DataTable({
>>>>>>> c07dcca5
           language: {
               processing: "<i class='fa fa-4x fa-spinner fa-spin'></i>"
           },
           ajax:{
             "url":"/api/campgrounds.json",
             "dataSrc": ''
           },
           columns:[
             {
               "data":"id",
             },
             { "data":"name"},
             {
               "data": "active",
               "mRender": function (data, type, full)
               {
                   var status = (data == true) ? "Open" : "Temporarily Closed";
                   var column = "<td >__Status__</td>";
                   return column.replace('__Status__', status);
               }
             },
             { "data":"region"},
             {
               "data":"dog_permitted",
               "mRender": function (data, type, full)
               {
                   return vm.flagFormat(data);
               }
             },
             {
               "data":"dog_permitted", //TODO replace with campfire"data":"campfire",
               "mRender": function (data, type, full)
                {
                    return vm.flagFormat(data);
                }
             },
             {

              "mRender": function (data, type, full)
               {
                   var id = full.id;
                   return '<a href="#">Edit Campground Details</a>';
               }
             },
          ],
           processing: true
       });
       vm.update();
   }
};

</script><|MERGE_RESOLUTION|>--- conflicted
+++ resolved
@@ -5,11 +5,7 @@
             <div class="col-md-3">
                 <div class="form-group">
                     <label for="campgrounds-filter-status">Status: </label>
-<<<<<<< HEAD
                     <select class="form-control" v-model="selected_status">
-=======
-                    <select @change="updateTable()" v-model="status" class="form-control" name="status" id="campgrounds-filter-status">
->>>>>>> c07dcca5
                         <option value="All">All</option>
                         <option value="Open">Open</option>
                         <option value="Temporarily Closed">Temporarily Closed</option>
@@ -21,11 +17,7 @@
                     <label for="applications-filter-region">Region: </label>
                     <select @change="updateTable()" class="form-control" v-model="selected_region" id="campgrounds-filter-region">
                         <option value="All" selected="true">All</option>
-<<<<<<< HEAD
                         <option v-for="region in regions" :value="region.name"> {{ region.name }}</option>
-=======
-                        <option v-for="region in regions" v-bind:value=region.name>{{ region.name }}</option>
->>>>>>> c07dcca5
                     </select>
                 </div>
             </div>
@@ -93,7 +85,6 @@
        rows: [],
        dtGrounds: null,
        regions: [],
-<<<<<<< HEAD
        selected_region: "All",
        selected_status: "All"
      }
@@ -119,12 +110,6 @@
          }
        }
    },
-=======
-       status: 'All',
-       selected_region: 'All' 
-     }
-   },
->>>>>>> c07dcca5
    methods: {
        flagFormat: function(flag){
            return flag ? 'Yes' : 'No'
@@ -146,7 +131,6 @@
         }
    },
    mounted: function () {
-<<<<<<< HEAD
       var table =$('#groundsTable');
 
        this.dtGrounds = $(table).DataTable({
@@ -155,10 +139,6 @@
             { responsivePriority: 1, targets: 1 },
             { responsivePriority: 2, targets: 2 }
            ],
-=======
-       var vm = this;
-       vm.dtGrounds = $('#groundsTable').DataTable({
->>>>>>> c07dcca5
            language: {
                processing: "<i class='fa fa-4x fa-spinner fa-spin'></i>"
            },
