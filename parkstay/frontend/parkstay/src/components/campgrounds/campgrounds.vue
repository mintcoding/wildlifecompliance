--- conflicted
+++ resolved
@@ -194,15 +194,9 @@
                 "mRender": function(data, type, full) {
                     var id = full.id;
                     if (full.active) {
-<<<<<<< HEAD
-                        var column = "<td ><a href='#' class='detailRoute' data-campground=\"__ID__\" >Edit Campground Details</a><br/><a href='#' data-campground=\"__ID__\" >(Temporarily) Close Campground </a></td>";
-                    } else {
-                        var column = "<td ><a href='#' data-campground=\"__ID__\" >Edit Campground Details</a><br/><a href='#' class='detailRoute' data-campground=\"__ID__\" >Open Campground </a></td>";
-=======
                         var column = "<td ><a href='#' class='detailRoute' data-campground=\"__ID__\" >Edit Campground Details</a><br/><a href='#' class='statusCG' data-status='close' data-campground=\"__ID__\" >(Temporarily) Close Campground </a></td>";
                     } else {
                         var column = "<td ><a href='#' class='detailRoute' data-campground=\"__ID__\" >Edit Campground Details</a><br/><a href='#' class='statusCG' data-status='open' data-campground=\"__ID__\" >Open Campground </a></td>";
->>>>>>> 1b70afe2
                     }
 
                     return column.replace(/__ID__/g, id);
