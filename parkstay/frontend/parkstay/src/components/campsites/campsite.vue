<template lang="html">
    <div id="campsite">
        <pkCsClose ref="closeCampsite" @closeCampsite="closeCampsite()"></pkCsClose>
       <div class="panel panel-default" id="applications">
         <div class="panel-heading" role="tab" id="applications-heading">
             <h4 class="panel-title">
                 <a role="button" data-toggle="collapse" href="#applications-collapse"
                    aria-expanded="false" aria-controls="applications-collapse">
                     <h3>Campsite</h3>
                 </a>
             </h4>
         </div>
         <div id="applications-collapse" class="panel-collapse collapse in" role="tabpanel"
              aria-labelledby="applications-heading">
             <div class="panel-body">
                <div class="col-lg-12">
                   <div class="row" >
                       <form >
                           <div class="panel panel-primary">
    							<div class="panel-heading">
    								<h3 class="panel-title">Campsite Details</h3>
    							</div>
    							<div class="panel-body" v-show="!isLoading">
                                    <div class="row">
    									<div class="col-md-6">
    										<div class="form-group">
    											<label class="control-label" >Campsite Type</label>
    											<select class="form-control" v-show="!campsite_classes.length > 0" >
    												<option>Loading...</option>
    											</select>
    											<select v-if="campsite_classes.length > 0" @change="onCampsiteClassChange" name="campsite_class" class="form-control" v-model="campsite.campsite_class" >
                                                    <option value=""></option>
    												<option v-for="campsite_class in campsite_classes" :value="campsite_class.url" >{{campsite_class.name}}</option>
    											</select>
    										</div>
    									</div>
    									<div v-show="showName" class="col-md-6">
    										<div class="form-group">
    											<label class="control-label" >Campsite Name</label>
    											<input type="text" name="name" class="form-control"  v-model="campsite.name"required/>
    										</div>
    									</div>
    								</div>
                                    <div class="row">
                                        <div class="col-md-6">
                                            <div class="form-group">
                                                <label class="control-label" >Minimum Number of People</label>
                                                <input type="number" name="name" class="form-control"  v-model="campsite.min_people"required :disabled="selected_campsite_class_url() != ''"/>
                                            </div>
                                        </div>
                                        <div class="col-md-6">
                                            <div class="form-group">
                                                <label class="control-label" >Maximum Number of People</label>
                                                <input type="number" name="name" class="form-control"  v-model="campsite.max_people"required :disabled="selected_campsite_class_url() != ''"/>
                                            </div>
                                        </div>
                                    </div>
                                    <div class="row">
                                        <div class="col-md-4">
                                            <div class="form-group">
                                                <div style="margin-top:10%;" class="checkbox">
                                                    <label><input type="checkbox" v-model="campsite.tent" :disabled="selected_campsite_class_url() != ''"/>Tent</label>
                                                </div>
                                            </div>
                                        </div>
                                        <div class="col-md-4">
                                            <div class="form-group">
                                                <div style="margin-top:10%;" class="checkbox">
                                                    <label><input type="checkbox" v-model="campsite.campervan" :disabled="selected_campsite_class_url() != ''"/>Campervan</label>
                                                </div>
                                            </div>
                                        </div>
                                        <div class="col-md-4">
                                            <div class="form-group">
                                                <div style="margin-top:10%;" class="checkbox">
                                                    <label><input type="checkbox" v-model="campsite.caravan" :disabled="selected_campsite_class_url() != ''"/>Caravan</label>
                                                </div>
                                            </div>
                                        </div>
                                    </div>
                                    <editor ref="descriptionEditor" v-model="campsite.description"></editor>
    								<div class="row">
    									<div class="col-sm-12">
                                        <select-panel v-show="!createCampsite" :options="features" :selected="selected_features" id="select-features" ref="select_features"></select-panel>
    									</div>
    								</div>
                                    <div class="row">
                                      <div class="col-sm-6">

                                      </div>
                                      <div class="col-sm-6">
                                          <div class="row">

                                              <div class="form-group">
                                                  <div class="col-sm-6 col-xs-8">
                                                      <button @click.prevent="addCampsite" type="button" v-show="createCampsite" class="btn btn-primary btn-create">Create</button>
                                                  </div>
                                                  <div class="col-sm-2 col-xs-4  pull-right">
                                                      <input type="number" v-show="createCampsite" class="form-control" name="number" v-model="campsite.number" value="">
                                                  </div>
                                              </div>
                                          </div>
                                          <div class="row" style="margin-top:10px;">
                                              <div class="col-sm-6 pull-right">
                                                  <div class="pull-right">
                                                      <button type="button" v-show="!createCampsite" style="margin-right:5px" @click="updateCampsite" class="btn btn-primary">Update</button>
                                                      <button type="button" class="btn btn-default pull-right" @click="goBack">Cancel</button>
                                                  </div>

                                              </div>
                                          </div>
                                      </div>
                                    </div>
    							</div>
    						</div>
                       </form>
                       <loader :isLoading="isLoading">Saving Campsite Data...</loader>
                   </div>
                    <stayHistory v-if="!createCampsite" ref="stay_dt" :object_id="myID" :datatableURL="stayHistoryURL"></stayHistory>
                    <priceHistory v-if="!createCampsite" level="campsite" ref="price_dt" :object_id="myID" :dt_options="ph_options" :showAddBtn="canAddRate"></priceHistory>
                    <closureHistory v-if="!createCampsite" ref="cg_closure_dt" :closeCampground=false :object_id="myID" :datatableURL="closureHistoryURL"></closureHistory>
                </div>
             </div>
          </div>
       </div>
   </div>
</template>

<script>
import {
    $,
    api_endpoints,
    helpers,
    Moment
}
from '../../hooks.js';
import datatable from '../utils/datatable.vue'
import stayHistory from './stayHistory/stayHistory.vue'
import select_panel from '../utils/select-panel.vue'
import editor from '../utils/editor.vue'
import alert from '../utils/alert.vue'
import pkCsClose from './closureHistory/closeCampsite.vue'
import confirmbox from '../utils/confirmbox.vue'
import loader from '../utils/loader.vue'
import {
    bus
}
from '../utils/eventBus.js'
import closureHistory from '../utils/closureHistory.vue'
import priceHistory from '../utils/priceHistory/priceHistory.vue'
export default {
    name: 'campsite',
    components: {
        editor,
        datatable,
        "select-panel": select_panel,
        alert,
        pkCsClose,
        confirmbox,
        closureHistory,
        priceHistory,
        stayHistory,
        loader
    },
    computed: {
        closureHistoryURL: function() {
            return api_endpoints.campsites_status_history(this.$route.params.campsite_id);
        },
        stayHistoryURL: function() {
            return api_endpoints.campsites_stay_history;
        },
        myID: function() {
            return parseInt(this.$route.params.campsite_id);
        },
        canAddRate: function (){
            return this.campsite.can_add_rate ? this.campsite.can_add_rate : false;
        },
        showName: function() {
            return (this.createCampsite && this.campsite.number == 1) || !this.createCampsite;
        },

    },
    data: function() {
        let vm = this;
        return {
            isLoading: false,
            features: [],
            selected_features: [],
            createCampsite: true,
            temp_campsite: {},
            campground: {},
            campsite: {
                number: 1,
                campsite_class: '',
                tent: false,
                description: '',
                campervan:false,
                caravan:false,
                min_people: '',
                max_people:'',
            },
            campsite_classes: [],
            ph_options: {
                responsive: true,
                processing: true,
                deferRender: true,
                order: [
                    [0,'desc']
                ],
                ajax: {
                    url: api_endpoints.campsites_price_history(this.$route.params.campsite_id),
                    dataSrc: ''
                },
                columns: [{
                    data: 'date_start',
                    mRender: function(data, type, full) {
                        return Moment(data).format('MMMM Do, YYYY');
                    }

                }, {
                    data: 'date_end',
                    mRender: function(data, type, full) {
                        if (data) {
                            return Moment(data).add(1, 'day').format('MMMM Do, YYYY');
                        }
                        else {
                            return '';
                        }
                    }

                }, {
                    data: 'adult'
                }, {
                    data: 'concession'
                }, {
                    data: 'child'
                }, {
                    data: 'details',
                    mRender: function(data, type, full) {
                        if (data){
                            return data;
                        }
                        return '';
                    }
                }, {
                    data: 'editable',
                    mRender: function(data, type, full) {
                        if (data && full.update_level == 2) {
                            var id = full.id;
                            var column = "<td ><a href='#' class='editPrice' data-rate=\"__ID__\" >Edit</a><br/>"
                            if (full.deletable){
                                column += "<a href='#' class='deletePrice' data-rate=\"__ID__\">Delete</a></td>";
                            }
                            column = column.replace(/__ID__/g, full.id)
                            return column
                        }
                        else {
                            return "";
                        }
                    }
                }],
                language: {
                    processing: "<i class='fa fa-4x fa-spinner fa-spin'></i>"
                },
            },
        }
    },
    watch: {
        selected_features: {
            handler: function() {
                let vm = this;
                this.campsite.features = [];
                $.each(vm.selected_features, function(i, feature) {
                    vm.campsite.features.push(feature.url);
                });
            },
            deep: true
        }
    },
    methods: {
        selected_campsite_class_url:function () {
            return (this.campsite.campsite_class != null) ? this.campsite.campsite_class :'';
        },
        onCampsiteClassChange:function () {
            let vm =this;
            if (vm.campsite_classes.length > 0){
                if(vm.selected_campsite_class_url()){
                    vm.$refs.descriptionEditor.disabled(true);
                    $.ajax({
                        url:vm.selected_campsite_class_url(),
                        dataType: 'json',
                        success:function (sel_class) {
                            vm.campsite.tent = sel_class.tent;
                            vm.campsite.carvan= sel_class.caravan;
                            vm.campsite.campervan= sel_class.campervan;
                            vm.campsite.max_people = sel_class.max_people;
                            vm.campsite.min_people= sel_class.min_people;
                            vm.description = sel_class.description;
                        }

                    });
                }else{
                    if (!vm.createCampsite){
                        vm.campsite.tent = vm.temp_campsite.tent;
                        vm.campsite.carvan= vm.temp_campsite.caravan;
                        vm.campsite.campervan= vm.temp_campsite.campervan;
                        vm.campsite.max_people = vm.temp_campsite.max_people;
                        vm.campsite.min_people= vm.temp_campsite.min_people;
                        vm.description = vm.temp_campsite.description;
                        vm.$refs.descriptionEditor.disabled(false);
                    }
                }
            }
        },
        showCloseCS: function() {
            var id = this.campsite.id;
            // Update close modal attributes
            this.$refs.closeCampsite.id = id;
            this.$refs.closeCampsite.isOpen = true;
        },
        loadFeatures: function() {
            var vm = this;
            var url = api_endpoints.features;
            $.ajax({
                url: url,
                dataType: 'json',
                success: function(data, stat, xhr) {
                    vm.features = data;
                }
            });
        },
        fetchCampsite: function() {
            let vm = this;
            $.ajax({
                url: api_endpoints.campsite(vm.$route.params.campsite_id),
                method: 'GET',
                xhrFields: {
                    withCredentials: true
                },
                dataType: 'json',
                success: function(data, stat, xhr) {
                    var interval = setInterval(function(){
                        if (vm.campsite_classes.length > 0){
                            data.campsite_class = "//"+ data.campsite_class.split('://')[1];
                            vm.temp_campsite = data;
                            vm.campsite = JSON.parse(JSON.stringify(data));
                            vm.$refs.select_features.loadSelectedFeatures(data.features);
                            vm.$refs.descriptionEditor.disabled(true) ? vm.campsite.campsite_class != '' : false;
                            clearInterval(interval);
                        }
                    },100);
                },
                error: function(resp) {
                    if (resp.status == 404) {
                        vm.$router.push({
                            name: '404'
                        });
                    }
                }
            });
        },
        fetchCampground: function() {
            let vm = this;
            $.get(api_endpoints.campground(vm.$route.params.id), function(data) {
                vm.campground = data;
                vm.campsite.campground = data.url;
            })
        },
        fetchCampsiteClasses: function() {
            let vm = this;
            $.get(api_endpoints.campsite_classes_active, function(data) {
                $.each(data,function(i,el){
                    el.url = "//"+ el.url.split('://')[1];
                });
                vm.campsite_classes = data;
            })
        },
        goBack: function() {
            helpers.goBack(this);
        },
        addCampsite: function() {
            this.sendData(api_endpoints.campsites,'POST')
        },
        updateCampsite: function() {
            this.sendData(api_endpoints.campsite(this.campsite.id),'PUT')
        },
        sendData: function(url,method) {
            let vm = this;
            vm.isLoading = true;
            var data = vm.campsite;
            if (vm.selected_campsite_class_url() == ''){
                data.cs_tent = data.tent;
                data.cs_caravan = data.caravan;
                data.cs_campervan = data.campervan;
                data.cs_description = data.description;
                data.cs_min_people = data.min_people;
                data.cs_max_people = data.max_people;
            }
            $.ajax({
                beforeSend: function(xhrObj) {
                    xhrObj.setRequestHeader("Content-Type", "application/json");
                    xhrObj.setRequestHeader("Accept", "application/json");
                },
                xhrFields: {
                    withCredentials: true
                },
                url: url,
                method: method,
                data: JSON.stringify(data),
                headers: {'X-CSRFToken': helpers.getCookie('csrftoken')},
                success: function(data) {

                    vm.campsite = data;
                    setTimeout(function () {
                        vm.isLoading = false;
                    },500);

                }
            })
        }
    },
    mounted: function() {
        let vm = this;
        vm.loadFeatures();
        vm.fetchCampsiteClasses();
        vm.fetchCampground();
        if (vm.$route.params.campsite_id) {
            vm.createCampsite = false;
            vm.fetchCampsite();
        }
<<<<<<< HEAD
    }
=======
        vm.loadFeatures();
        vm.fetchCampsiteClasses();
        vm.fetchCampground();
    },
>>>>>>> c2b416e5
}

</script>

<style lang="css">
    .table_btn {
        margin-top: 25px;
        margin-right: -14px;
    }
    @media(max-width: 768px) {
        .btn-create{
            position: absolute;
            left: 13px;
        }
    }
    @media(min-width: 768px) {
        .btn-create{
            position: absolute;
            left: 220px;
        }
    }
    @media(min-width: 992px) {
        .btn-create{
            position: absolute;
            left: 300px;
        }
    }
    @media(min-width: 1200px) {
        .btn-create{
            position: absolute;
            left: 390px;
        }
    }
</style><|MERGE_RESOLUTION|>--- conflicted
+++ resolved
@@ -428,14 +428,7 @@
             vm.createCampsite = false;
             vm.fetchCampsite();
         }
-<<<<<<< HEAD
-    }
-=======
-        vm.loadFeatures();
-        vm.fetchCampsiteClasses();
-        vm.fetchCampground();
-    },
->>>>>>> c2b416e5
+    }
 }
 
 </script>
