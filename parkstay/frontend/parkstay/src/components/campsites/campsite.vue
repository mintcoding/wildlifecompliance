<template lang="html">
    <div id="campsite">
        <addMaxStayCS :campsite.sync="campsite" ref="addMaxStayModal"></addMaxStayCS>
       <div class="panel panel-default" id="applications">
         <div class="panel-heading" role="tab" id="applications-heading">
             <h4 class="panel-title">
                 <a role="button" data-toggle="collapse" href="#applications-collapse"
                    aria-expanded="false" aria-controls="applications-collapse">
                     <h3>Campsite</h3>
                 </a>
             </h4>
         </div>
         <div id="applications-collapse" class="panel-collapse collapse in" role="tabpanel"
              aria-labelledby="applications-heading">
             <div class="panel-body">
                <div class="col-lg-12">
                   <div class="row">
                       <form>
                           <div class="panel panel-primary">
    							<div class="panel-heading">
    								<h3 class="panel-title">Campsite Details</h3>
    							</div>
    							<div class="panel-body">
    								<div class="row">
    									<div class="col-md-6">
    										<div class="form-group">
    											<label class="control-label" >Campsite Name</label>
    											<input type="text" name="name" class="form-control"  required/>
    										</div>
    									</div>
    									<div class="col-md-6">
    										<div class="form-group ">
    											<label class="control-label" >Class</label>
    											<select name="park" class="form-control" >
    												<option >Class...</option>
    											</select>
    										</div>
    									</div>
    								</div>
    								<div class="row">
    									<div class="col-sm-12">
                                        <select-panel :options="features" :selected="selected_features" id="select-features" refs="select-features"></select-panel>
    									</div>
    								</div>
    							</div>
    						</div>
                       </form>
                   </div>
                   <div class="row">
                      <div class="well">
                        <div class="col-sm-8">
                            <h1>Maximum Stay History</h1>
                        </div>
                        <div class="col-sm-4">
                         <button @click="showAddStay()" class="btn btn-primary pull-right table_btn">Add Max Stay Period</button>
                        </div>
                         <datatable ref="addMaxStayDT" :dtHeaders ="msh_headers" :dtOptions="msh_options" :table.sync="msh_table" id="stay_history"></datatable>
                      </div>
                   </div>
                   <div class="row">
                      <div class="well">
                        <div class="col-sm-8">
                            <h1>Price History</h1>
                        </div>
                        <div class="col-sm-4">
                         <button class="btn btn-primary pull-right table_btn">Add Price Period</button>
                        </div>
                         <datatable :dtHeaders ="ph_headers" :dtOptions="ph_options" :table.sync="ph_table" id="price_history"></datatable>
                      </div>
                   </div>
                   <div class="row">
                      <div class="well">
                        <div class="col-sm-8">
                            <h1>Closure History</h1>
                        </div>
                        <div class="col-sm-4">
                         <button class="btn btn-primary pull-right table_btn">Add Closure Period</button>
                        </div>
                         <datatable :dtHeaders ="ch_headers" :dtOptions="ch_options" :table.sync="ch_table" id="closure_history"></datatable>
                      </div>
                   </div>
                </div>
             </div>
          </div>
       </div>
   </div>
</template>

<script>
import {
    $,
    api_endpoints
} from '../../hooks.js';
import datatable from '../utils/datatable.vue'
<<<<<<< HEAD
import addMaxStayCS from './addMaximumStayPeriod.vue'
=======
import select_panel from '../utils/select-panel.vue'
>>>>>>> 636a5bb1
export default {
    name:'campsite',
    components:{
        datatable,
<<<<<<< HEAD
        addMaxStayCS
=======
        "select-panel":select_panel,
>>>>>>> 636a5bb1
    },
    data:function (){
        let vm = this;
        return{
            features:[],
            selected_features:[],
            createCampsite:true,
            campsite:{},
            msh_headers:['ID','Period Start', 'Period End','Maximum Stay(Nights)', 'Comment', 'Action'],
            ph_headers:['ID','Period Start','Period End','Adult Price','Concession Price','Child Price','Comment','Action'],
            ch_headers:['ID','Closure Start','Reopen','Closure Reason','Details','Action'],
            msh_table:{},
            ph_table:{},
            ch_table:{},
            default_dtOptions:{
                responsive: true,
                processing: true,
                deferRender: true,
                language: {
                    processing: "<i class='fa fa-4x fa-spinner fa-spin'></i>"
                },
            },
            //TODO
            /**
            *replace all with actual values
            */
            msh_options:{
                responsive: true,
                processing: true,
                deferRender: true,
                language: {
                    processing: "<i class='fa fa-4x fa-spinner fa-spin'></i>"
                },
                ajax:{
                    //TODO
                    /*
                    * change end point to closure history
                    */
                    url:api_endpoints.campsiteStayHistory(vm.$route.params.campsite_id),
                    dataSrc:''
                },
                columns:[
                    {
                        "data": "id"
                    },
                    {
                        "data":"range_start"
                    },
                    {
                        "data":"range_end"
                    },
                    {
                        "data":"max_days"
                    },
                    {
                        "data":"details"
                    },
                    {
                        "mRender": function(data, type, full) {
                            var id = full.id;
                            var column = "<td ><a href='#' class='detailRoute' data-campground=\"__ID__\" >Edit Campground Details</a>";
                            return column.replace('__ID__', id);
                        }
                    }
                ]
            },
            ph_options:{
                responsive: true,
                processing: true,
                deferRender: true,
                language: {
                    processing: "<i class='fa fa-4x fa-spinner fa-spin'></i>"
                },
                ajax:{
                    //TODO
                    /*
                    * change end point to closure history
                    */
                    url:api_endpoints.campsiteStayHistory(vm.$route.params.campsite_id),
                    dataSrc:''
                },
                columns:[
                    {
                        "data": "id"
                    },
                    {
                        "data":"closure_start"
                    },
                    {
                        "data":"closure_end"
                    },
                    {
                        "data":"closure_reason"
                    },
                    {
                        "data":"reopen_reason"
                    },
                    {
                        "mRender": function(data, type, full) {
                            var id = full.id;
                            var column = "<td ><a href='#' class='detailRoute' data-campground=\"__ID__\" >Edit Campground Details</a>";
                            return column.replace('__ID__', id);
                        }
                    }
                ]
            },
            ch_options:{
                responsive: true,
                processing: true,
                deferRender: true,
                language: {
                    processing: "<i class='fa fa-4x fa-spinner fa-spin'></i>"
                },
                ajax:{
                    //TODO
                    /*
                    * change end point to closure history
                    */
                    url:api_endpoints.campsites_status_history(vm.$route.params.campsite_id),
                    dataSrc:''
                },
                columns:[
                    {
                        "data": "id"
                    },
                    {
                        "data":"range_start"
                    },
                    {
                        "data":"range_end"
                    },
                    {
                        "data":"status"
                    },
                    {
                        "data":"details"
                    },
                    {
                        "mRender": function(data, type, full) {
                            var id = full.id;
                            var column = "<td ><a href='#' class='detailRoute' data-campground=\"__ID__\" >Edit Campground Details</a>";
                            return column.replace('__ID__', id);
                        }
                    }
                ]
            }

        }
    },
<<<<<<< HEAD
    methods: {
        showAddStay: function(){
            this.$refs.addMaxStayModal.isOpen = true;
        },
        fetchCampsite: function() {
            let vm = this;
             $.ajax({
                url: api_endpoints.campsite(vm.$route.params.campsite_id),
                method: 'GET',
                xhrFields: { withCredentials:true },
                dataType: 'json',
                success: function(data, stat, xhr) {
                    vm.campsite = data;
                },
                error:function (data){
                    vm.errors = true;
                    vm.errorString = helpers.apiError(resp);
                }
            });
        },
        refreshMaxStayTable: function() {
            this.$refs.addMaxStayDT.vmDataTable.ajax.reload();
        }
    },
    mounted: function() {
        let vm = this;

        if (!vm.createCampsite){
            vm.fetchCampsite();
        }
=======
    methods:{
        loadFeatures: function() {
            var vm = this;
            var url = api_endpoints.features;
            $.ajax({
                url: url,
                dataType: 'json',
                success: function(data, stat, xhr) {
                    vm.features = data;
                }
            });
        },
    },
    mounted:function () {
        this.loadFeatures();
>>>>>>> 636a5bb1
    }
}
</script>

<style lang="css">
    .table_btn {
        margin-top: 25px;
        margin-right: -14px;
    }
</style><|MERGE_RESOLUTION|>--- conflicted
+++ resolved
@@ -92,20 +92,14 @@
     api_endpoints
 } from '../../hooks.js';
 import datatable from '../utils/datatable.vue'
-<<<<<<< HEAD
 import addMaxStayCS from './addMaximumStayPeriod.vue'
-=======
 import select_panel from '../utils/select-panel.vue'
->>>>>>> 636a5bb1
 export default {
     name:'campsite',
     components:{
         datatable,
-<<<<<<< HEAD
         addMaxStayCS
-=======
         "select-panel":select_panel,
->>>>>>> 636a5bb1
     },
     data:function (){
         let vm = this;
@@ -255,10 +249,20 @@
 
         }
     },
-<<<<<<< HEAD
     methods: {
         showAddStay: function(){
             this.$refs.addMaxStayModal.isOpen = true;
+        },
+        loadFeatures: function() {
+            var vm = this;
+            var url = api_endpoints.features;
+            $.ajax({
+                url: url,
+                dataType: 'json',
+                success: function(data, stat, xhr) {
+                    vm.features = data;
+                }
+            });
         },
         fetchCampsite: function() {
             let vm = this;
@@ -282,27 +286,11 @@
     },
     mounted: function() {
         let vm = this;
+        vm.loadFeatures();
 
         if (!vm.createCampsite){
             vm.fetchCampsite();
         }
-=======
-    methods:{
-        loadFeatures: function() {
-            var vm = this;
-            var url = api_endpoints.features;
-            $.ajax({
-                url: url,
-                dataType: 'json',
-                success: function(data, stat, xhr) {
-                    vm.features = data;
-                }
-            });
-        },
-    },
-    mounted:function () {
-        this.loadFeatures();
->>>>>>> 636a5bb1
     }
 }
 </script>
