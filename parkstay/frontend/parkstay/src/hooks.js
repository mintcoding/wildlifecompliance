--- conflicted
+++ resolved
@@ -4,21 +4,12 @@
 
 var DataTable = require( 'datatables.net' )();
 var DataTableBs = require( 'datatables.net-bs' )();
-<<<<<<< HEAD
-var Promise = require('es6-promise');
-
-=======
 var DataTableRes = require( 'datatables.net-responsive-bs' )();
 var Moment = require('moment');
->>>>>>> f016e4ab
 export {
     $,
     DataTable,
     DataTableBs,
-<<<<<<< HEAD
-    Promise
-=======
     DataTableRes,
     Moment
->>>>>>> f016e4ab
 }