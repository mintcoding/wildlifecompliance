--- conflicted
+++ resolved
@@ -106,10 +106,6 @@
     customer_contact = models.ForeignKey('CustomerContact', blank=True, null=True, on_delete=models.PROTECT)
 
     wkb_geometry = models.PointField(srid=4326, blank=True, null=True)
-<<<<<<< HEAD
-    bookable_per_site = models.BooleanField(default=False)
-=======
->>>>>>> 10b22607
     dog_permitted = models.BooleanField(default=False)
     check_in = models.TimeField(default=time(14))
     check_out = models.TimeField(default=time(10))
