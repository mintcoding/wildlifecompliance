from __future__ import unicode_literals

from django.contrib.gis.db import models
from django.contrib.postgres.fields import JSONField
from datetime import date
from taggit.managers import TaggableManager

# Create your models here.

class Park(models.Model):
    name = models.CharField(max_length=255)
    district = models.ForeignKey('District', null=True, on_delete=models.PROTECT)
    ratis_id = models.IntegerField(default=-1)
    
    def __str__(self):
        return '{} - {}'.format(self.name, self.district)

    class Meta:
        unique_together = (('name',),)


class PromoArea(models.Model):
    name = models.CharField(max_length=255, unique=True)

    def __str__(self):
        return self.name

class Contact(models.Model):
    name = models.CharField(max_length=255)
    phone_number = models.CharField(max_length=12)

    def __str__(self):
        return "{}: {}".format(self.name, self.phone_number)

class Campground(models.Model):
    CAMPGROUND_TYPE_CHOICES = (
        (0, 'Campground: no bookings'),
        (1, 'Campground: book online'),
        (2, 'Campground: book by phone'),
        (3, 'Other accomodation'),
        (4, 'Not Published')
    )

    SITE_TYPE_CHOICES = (
        (0, 'Unnumbered Site'),
        (1, 'Numbered site')
    )

    name = models.CharField(max_length=255, null=True)
    park = models.ForeignKey('Park', on_delete=models.PROTECT)
    ratis_id = models.IntegerField(default=-1)
    contact = models.ForeignKey('Contact', on_delete=models.PROTECT, blank=True, null=True)
    campground_type = models.SmallIntegerField(choices=CAMPGROUND_TYPE_CHOICES, default=0)
    promo_area = models.ForeignKey('PromoArea', on_delete=models.PROTECT, null=True)
    site_type = models.SmallIntegerField(choices=SITE_TYPE_CHOICES, default=0)
    address = JSONField(null=True)
    features = models.ManyToManyField('Feature')
    description = models.TextField(blank=True, null=True)
    regulations = models.TextField(blank=True, null=True)
    area_activities = models.TextField(blank=True, null=True)
    # Tags for communications methods available and access type
    tags = TaggableManager()
    driving_directions = models.TextField(blank=True, null=True)
    wkb_geometry = models.PointField(srid=4326, blank=True, null=True)
<<<<<<< HEAD
    metakeywords = models.TextField(blank=True, null=True)
    bookable_per_site = models.BooleanField(default=False)
=======
    dog_permitted = models.BooleanField(default=False)
    # Minimum and Maximum days that a booking can be made before arrival
    min_dba = models.SmallIntegerField(default=0)
    max_dba = models.SmallIntegerField(default=180)
    no_booking_start = models.DateTimeField(blank=True, null=True)
    no_booking_end = models.DateTimeField(blank=True, null=True)
    check_in = models.TimeField()
    check_out = models.TimeField()
>>>>>>> 56c40e32

    def __str__(self):
        return self.name

    class Meta:
        unique_together = (('name', 'park'),)
    

class Campsite(models.Model):
    campground = models.ForeignKey('Campground', db_index=True, on_delete=models.PROTECT)
    name = models.CharField(max_length=255)
    campsite_class = models.ForeignKey('CampsiteClass', on_delete=models.PROTECT)
    wkb_geometry = models.PointField(srid=4326, blank=True, null=True)
    min_days = models.SmallIntegerField(default=1)
    max_days = models.SmallIntegerField(default=28)
    allow_generator = models.BooleanField(default=False)
    features = models.ManyToManyField('Feature')

    def __str__(self):
        return '{} - {}'.format(self.campground, self.name)

    class Meta:
        unique_together = (('campground', 'name'),)


class Feature(models.Model):
    name = models.CharField(max_length=255, unique=True)
    description = models.TextField(null=True)
    image = models.ImageField(null=True)

    def __str__(self):
        return self.name


class Region(models.Model):
    name = models.CharField(max_length=255, unique=True)
    abbreviation = models.CharField(max_length=16, null=True, unique=True)
    ratis_id = models.IntegerField(default=-1)

    def __str__(self):
        return self.name


class District(models.Model):
    name = models.CharField(max_length=255, unique=True)
    abbreviation = models.CharField(max_length=16, null=True, unique=True)
    region = models.ForeignKey('Region', on_delete=models.PROTECT)
    ratis_id = models.IntegerField(default=-1)

    def __str__(self):
        return self.name


class CampsiteClass(models.Model):
    PARKING_SPACE_CHOICES = (
        (0, 'Parking within site.'),
        (1, 'Parking for exclusive use of site occupiers next to site, but separated from tent space.'),
        (2, 'Parking for exclusive use of occupiers, short walk from tent space.'),
        (3, 'Shared parking (not allocated), short walk from tent space.')
    )

    NUMBER_VEHICLE_CHOICES = (
        (0, 'One vehicle'),
        (1, 'Two vehicles'),
        (2, 'One vehicle + small trailer'),
        (3, 'One vehicle + small trailer/large vehicle')
    )

    name = models.CharField(max_length=255, unique=True)
    camp_unit_suitability = TaggableManager()
    tents = models.SmallIntegerField(default=0)
    parking_spaces = models.SmallIntegerField(choices=PARKING_SPACE_CHOICES, default='0')
    number_vehicles = models.SmallIntegerField(choices=NUMBER_VEHICLE_CHOICES, default='0')
    min_people = models.SmallIntegerField(default=1)
    max_people = models.SmallIntegerField(default=12)
    hard_surface = models.BooleanField(default=False)
    dimensions = models.CharField(max_length=12, default='6x4')

    def __str__(self):
        return self.name


class CampsiteBooking(models.Model):
    BOOKING_TYPE_CHOICES = (
        (0, 'Reception booking'),
        (1, 'Internet booking'),
        (2, 'Black booking')
    )

    campsite = models.ForeignKey('Campsite', db_index=True, on_delete=models.PROTECT)
    date = models.DateField(db_index=True)
    booking = models.ForeignKey('Booking', on_delete=models.PROTECT, null=True)
    booking_type = models.SmallIntegerField(choices=BOOKING_TYPE_CHOICES, default=0)

    def __str__(self):
        return '{} - {}'.format(self.campsite, self.date)

    class Meta:
        unique_together = (('campsite', 'date'),)


class Rate(models.Model):
    adult = models.DecimalField(max_digits=8, decimal_places=2, default='10.00')
    concession = models.DecimalField(max_digits=8, decimal_places=2, default='6.60')
    child = models.DecimalField(max_digits=8, decimal_places=2, default='2.20')
    infant = models.DecimalField(max_digits=8, decimal_places=2, default='0')
    
    def __str__(self):
        return 'adult: ${}, concession: ${}, child: ${}, infant: ${}'.format(self.adult, self.concession, self.child, self.infant)

    class Meta:
        unique_together = (('adult', 'concession', 'child', 'infant'),)

class CampsiteRate(models.Model):
    RATE_TYPE_CHOICES = (
        (0, 'Standard'),
        (1, 'Discounted'),
    )

    PRICE_MODEL_CHOICES = (
        (0, 'Price per Person'),
        (1, 'Fixed Price'),
    )
    campsite = models.ForeignKey('Campsite', on_delete=models.PROTECT)
    rate = models.ForeignKey('Rate', on_delete=models.PROTECT)
    allow_public_holidays = models.BooleanField(default=True)
    date_start = models.DateField(default=date.today)
    date_end = models.DateField(null=True, blank=True)
    rate_type = models.SmallIntegerField(choices=RATE_TYPE_CHOICES, default=0)
    price_model = models.SmallIntegerField(choices=PRICE_MODEL_CHOICES, default=0)
   
    def get_rate(self, num_adult=0, num_concession=0, num_child=0, num_infant=0):
        return self.rate.adult*num_adult + self.rate.concession*num_concession + \
                self.rate.child*num_child + self.rate.infant*num_infant

    def __str__(self):
        return '{} - ({})'.format(self.campsite, self.rate)

    class Meta:
        unique_together = (('campsite', 'rate'),)


class Booking(models.Model):
    legacy_id = models.IntegerField(unique=True)
    legacy_name = models.CharField(max_length=255, blank=True)
    arrival = models.DateField()
    departure = models.DateField()
    details = JSONField(null=True)
    cost_total = models.DecimalField(max_digits=8, decimal_places=2, default='0.00')
    campsite_rate = models.ForeignKey(CampsiteRate, db_index=True, on_delete=models.PROTECT)
    campground = models.ForeignKey('Campground', null=True)<|MERGE_RESOLUTION|>--- conflicted
+++ resolved
@@ -62,10 +62,7 @@
     tags = TaggableManager()
     driving_directions = models.TextField(blank=True, null=True)
     wkb_geometry = models.PointField(srid=4326, blank=True, null=True)
-<<<<<<< HEAD
-    metakeywords = models.TextField(blank=True, null=True)
     bookable_per_site = models.BooleanField(default=False)
-=======
     dog_permitted = models.BooleanField(default=False)
     # Minimum and Maximum days that a booking can be made before arrival
     min_dba = models.SmallIntegerField(default=0)
@@ -74,7 +71,6 @@
     no_booking_end = models.DateTimeField(blank=True, null=True)
     check_in = models.TimeField()
     check_out = models.TimeField()
->>>>>>> 56c40e32
 
     def __str__(self):
         return self.name
