from ledger.settings_base import *

ROOT_URLCONF = 'parkstay.urls'
SITE_ID = 1

INSTALLED_APPS += [
<<<<<<< HEAD
    'bootstrap3',
    'parkstay'
=======
    'parkstay',
    'taggit'
>>>>>>> 56c40e32
]

# maximum number of days allowed for a booking
PS_MAX_BOOKING_LENGTH = 90

WSGI_APPLICATION = 'parkstay.wsgi.application'

TEMPLATES[0]['DIRS'].append(os.path.join(BASE_DIR, 'parkstay', 'templates'))
BOOTSTRAP3 = {
    'jquery_url': '//static.dpaw.wa.gov.au/static/libs/jquery/2.2.1/jquery.min.js',
    'base_url': '//static.dpaw.wa.gov.au/static/libs/twitter-bootstrap/3.3.6/',
    'css_url': None,
    'theme_url': None,
    'javascript_url': None,
    'javascript_in_head': False,
    'include_jquery': False,
    'required_css_class': 'required-form-field',
    'set_placeholder': False,
}
STATICFILES_DIRS.append(os.path.join(os.path.join(BASE_DIR, 'parkstay', 'static')))
<|MERGE_RESOLUTION|>--- conflicted
+++ resolved
@@ -4,13 +4,9 @@
 SITE_ID = 1
 
 INSTALLED_APPS += [
-<<<<<<< HEAD
     'bootstrap3',
     'parkstay'
-=======
-    'parkstay',
     'taggit'
->>>>>>> 56c40e32
 ]
 
 # maximum number of days allowed for a booking
