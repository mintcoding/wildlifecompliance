--- conflicted
+++ resolved
@@ -1,14 +1,10 @@
 {% extends 'ps/dash/dash_tables.html' %}
 {% load static %}
-<<<<<<< HEAD
 {% block extra_css %}
     {{ block.super }}
     <link rel="stylesheet" href="{% static 'ps/css/build.css' %}"> 
 {% endblock %}
-{% block campgrounds_table %}
-=======
 {% block vue-component %}
->>>>>>> f016e4ab
   <div id="app">
        <router-view></router-view>
   </div>
