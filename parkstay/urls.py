from django.conf import settings
from django.conf.urls import url, include
from django.conf.urls.static import static
from rest_framework import routers
from parkstay import views, api
from parkstay.admin import admin

from ledger.urls import urlpatterns as ledger_patterns

# API patterns
router = routers.DefaultRouter()
router.register(r'campground_map', api.CampgroundMapViewSet)
router.register(r'campgrounds', api.CampgroundViewSet)
router.register(r'campsites', api.CampsiteViewSet)
router.register(r'campsite_bookings', api.CampsiteBookingViewSet)
router.register(r'promo_areas',api.PromoAreaViewSet)
router.register(r'parks',api.ParkViewSet)
router.register(r'features',api.FeatureViewSet)
router.register(r'regions',api.RegionViewSet)
router.register(r'campsite_classes',api.CampsiteClassViewSet)
router.register(r'booking',api.BookingViewSet)
router.register(r'campground_booking_ranges',api.CampgroundBookingRangeViewset)
router.register(r'campsite_booking_ranges',api.CampsiteBookingRangeViewset)
router.register(r'campsite_rate',api.CampsiteRateViewSet)
router.register(r'campsites_stay_history',api.CampsiteStayHistoryViewSet)
router.register(r'rates',api.RateViewset)
router.register(r'closureReasons',api.ClosureReasonViewSet)
router.register(r'openReasons',api.OpenReasonViewSet)
router.register(r'priceReasons',api.PriceReasonViewSet)
router.register(r'maxStayReasons',api.MaximumStayReasonViewSet)

api_patterns = [
    url(r'api/bulkPricing', api.BulkPricingView.as_view(),name='bulkpricing-api'),
    url(r'api/',include(router.urls))
]

# URL Patterns
urlpatterns = [
    url(r'^admin/', admin.site.urls),
    url(r'', include(api_patterns)),
    url(r'^$', views.ParkstayRoutingView.as_view(), name='ps_home'),
    url(r'^my_bookings/$', views.MyBookingsView.as_view(), name='my-bookings'),
    url(r'^campsites/(?P<ground_id>[0-9]+)/$', views.CampsiteBookingSelector.as_view(), name='campsite_booking_selector'),
    url(r'^campsite_classes/(?P<ground_id>[0-9]+)/$', views.CampsiteBookingSelector.as_view(), name='campsite_booking_selector'),
    url(r'^ical/campground/(?P<ground_id>[0-9]+)/$', views.CampgroundFeed(), name='campground_calendar'),
    url(r'^dashboard/campgrounds$', views.DashboardView.as_view(), name='dash-campgrounds'),
    url(r'^dashboard/campsite-types$', views.DashboardView.as_view(), name='dash-campsite-types'),
    url(r'^dashboard/bulkpricing$', views.DashboardView.as_view(), name='dash-bulkpricing'),
    url(r'^dashboard/', views.DashboardView.as_view(), name='dash'),
<<<<<<< HEAD
    url(r'^map/', views.MapView.as_view(), name='map'),
] + ledger_patterns
=======
] + ledger_patterns

if settings.DEBUG:  # Serve media locally in development.
    urlpatterns += static(settings.MEDIA_URL, document_root=settings.MEDIA_ROOT)
>>>>>>> 10b22607
<|MERGE_RESOLUTION|>--- conflicted
+++ resolved
@@ -47,12 +47,8 @@
     url(r'^dashboard/campsite-types$', views.DashboardView.as_view(), name='dash-campsite-types'),
     url(r'^dashboard/bulkpricing$', views.DashboardView.as_view(), name='dash-bulkpricing'),
     url(r'^dashboard/', views.DashboardView.as_view(), name='dash'),
-<<<<<<< HEAD
     url(r'^map/', views.MapView.as_view(), name='map'),
-] + ledger_patterns
-=======
 ] + ledger_patterns
 
 if settings.DEBUG:  # Serve media locally in development.
-    urlpatterns += static(settings.MEDIA_URL, document_root=settings.MEDIA_ROOT)
->>>>>>> 10b22607
+    urlpatterns += static(settings.MEDIA_URL, document_root=settings.MEDIA_ROOT)