from datetime import datetime, timedelta, date
import logging
import traceback
from decimal import *
import json
import requests
from django.conf import settings
from django.core.urlresolvers import reverse, reverse_lazy
from django.core.exceptions import ValidationError
from django.db import transaction
from django.db.models import Q
from django.http import HttpResponseRedirect
from django.utils import timezone

from ledger.payments.models import Invoice,OracleInterface,CashTransaction
from ledger.payments.utils import oracle_parser,update_payments
from ledger.checkout.utils import create_basket_session, create_checkout_session, place_order_submission
from parkstay.models import (Campground, Campsite, CampsiteRate, CampsiteBooking, Booking, BookingInvoice, CampsiteBookingRange, Rate, CampgroundBookingRange,CampgroundStayHistory, CampsiteRate, ParkEntryRate, BookingVehicleRego)
from parkstay.serialisers import BookingRegoSerializer, CampsiteRateSerializer, ParkEntryRateSerializer,RateSerializer,CampsiteRateReadonlySerializer
from parkstay.emails import send_booking_invoice,send_booking_confirmation
from parkstay.exceptions import BindBookingException

logger = logging.getLogger('booking_checkout')


def create_booking_by_class(campground_id, campsite_class_id, start_date, end_date, num_adult=0, num_concession=0, num_child=0, num_infant=0):
    """Create a new temporary booking in the system."""
    # get campground
    campground = Campground.objects.get(pk=campground_id)

    # TODO: date range check business logic
    # TODO: number of people check? this is modifiable later, don't bother

    # the CampsiteBooking table runs the risk of a race condition,
    # wrap all this behaviour up in a transaction
    with transaction.atomic():

        # fetch all the campsites and applicable rates for the campground
        sites_qs =  Campsite.objects.filter(
                        campground=campground,
                        campsite_class=campsite_class_id
                    )

        if not sites_qs.exists():
            raise ValidationError('No matching campsites found.')

        # get availability for sites, filter out the non-clear runs
        availability = get_campsite_availability(sites_qs, start_date, end_date)
        excluded_site_ids = set()
        for site_id, dates in availability.items():
            if not all([v[0] == 'open' for k, v in dates.items()]):
                excluded_site_ids.add(site_id)

        # create a list of campsites without bookings for that period
        sites = [x for x in sites_qs if x.pk not in excluded_site_ids]

        if not sites:
            raise ValidationError('Campsite class unavailable for specified time period.')

        # TODO: add campsite sorting logic based on business requirements
        # for now, pick the first campsite in the list
        site = sites[0]

        # Prevent booking if max people passed
        total_people = num_adult + num_concession + num_child + num_infant
        if total_people > site.max_people:
            raise ValidationError('Maximum number of people exceeded for the selected campsite')
        # Prevent booking if less than min people 
        if total_people < site.min_people:
            raise ValidationError('Number of people is less than the minimum allowed for the selected campsite')

        # Create a new temporary booking with an expiry timestamp (default 20mins)
        booking =   Booking.objects.create(
                        booking_type=3,
                        arrival=start_date,
                        departure=end_date,
                        details={
                            'num_adult': num_adult,
                            'num_concession': num_concession,
                            'num_child': num_child,
                            'num_infant': num_infant
                        },
                        expiry_time=timezone.now()+timedelta(seconds=settings.BOOKING_TIMEOUT),
                        campground=campground
                    )
        for i in range((end_date-start_date).days):
            cb =    CampsiteBooking.objects.create(
                        campsite=site,
                        booking_type=3,
                        date=start_date+timedelta(days=i),
                        booking=booking
                    )

    # On success, return the temporary booking
    return booking


def create_booking_by_site(sites_qs, start_date, end_date, num_adult=0, num_concession=0, num_child=0, num_infant=0, cost_total=0, override_price=None, override_reason=None, override_reason_info=None, send_invoice=False, overridden_by=None, customer=None, updating_booking=False, override_checks=False):
    """Create a new temporary booking in the system for a set of specific campsites."""

    # the CampsiteBooking table runs the risk of a race condition,
    # wrap all this behaviour up in a transaction

    campsite_qs = Campsite.objects.filter(pk__in = sites_qs)
    with transaction.atomic():
        # get availability for campsite, error out if booked/closed
        availability = get_campsite_availability(campsite_qs, start_date, end_date)
        for site_id, dates in availability.items():
            if not override_checks:
                if updating_booking:
                    if not all([v[0] in ['open','tooearly'] for k, v in dates.items()]):
                        raise ValidationError('Campsite(s) unavailable for specified time period.')
                else:
                    if not all([v[0] == 'open' for k, v in dates.items()]):
                        raise ValidationError('Campsite(s) unavailable for specified time period.')
            else:
<<<<<<< HEAD
                if not all([v[0] in ['open','tooearly','closed'] for k, v in dates.items()]):
=======
                if not all([v[0] in ['open','tooearly','closed','closed & booked'] for k, v in dates.items()]):
>>>>>>> cd00333f
                    raise ValidationError('Campsite(s) unavailable for specified time period.')
                
        if not override_checks:
            # Prevent booking if max people passed
            total_people = num_adult + num_concession + num_child + num_infant
            min_people = sum([cs.min_people for cs in campsite_qs]) 
            max_people = sum([cs.max_people for cs in campsite_qs])

            if total_people > max_people:
                raise ValidationError('Maximum number of people exceeded for the selected campsite(s)')
            # Prevent booking if less than min people 
            if total_people < min_people:
                raise ValidationError('Number of people is less than the minimum allowed for the selected campsite(s)')

        # Create a new temporary booking with an expiry timestamp (default 20mins)       
        booking =   Booking.objects.create(
                        booking_type=3,
                        arrival=start_date,
                        departure=end_date,
                        details={
                            'num_adult': num_adult,
                            'num_concession': num_concession,
                            'num_child': num_child,
                            'num_infant': num_infant
                        },
                        cost_total = cost_total,
                        override_price = Decimal(override_price) if (override_price is not None) else None,
                        override_reason = override_reason,
                        override_reason_info = override_reason_info,
                        send_invoice = send_invoice,
                        overridden_by = overridden_by,
                        expiry_time=timezone.now()+timedelta(seconds=settings.BOOKING_TIMEOUT),
                        campground=campsite_qs[0].campground,
                        customer = customer
                    )
        for cs in campsite_qs:
            for i in range((end_date-start_date).days):
                cb =    CampsiteBooking.objects.create(
                            campsite=cs,
                            booking_type=3,
                            date=start_date+timedelta(days=i),
                            booking=booking
                        )
                        
    # On success, return the temporary booking
    return booking


def get_open_campgrounds(campsites_qs, start_date, end_date):
    """Fetch the set of campgrounds (from a set of campsites) with spaces open over a range of visit dates."""
    # short circuit: if start date is before today, return nothing
    today = date.today()
    if start_date < today:
        return set()

    # remove from the campsite list any entries with bookings
    campsites_qs = campsites_qs.exclude(
        campsitebooking__date__range=(start_date, end_date-timedelta(days=1))
    # and also campgrounds where the book window is outside of the max advance range
    ).exclude(
        #campground__max_advance_booking__lte=(start_date-today).days - 1 
        campground__max_advance_booking__lt=(start_date-today).days 
    )
    
    # get closures at campsite and campground level
    cgbr_qs =    CampgroundBookingRange.objects.filter(
        Q(campground__in=[x[0] for x in campsites_qs.distinct('campground').values_list('campground')]),
        Q(status=1),
        Q(range_start__lt=end_date) & (Q(range_end__gt=start_date)|Q(range_end__isnull=True))
    )
    cgbr = set([x[0] for x in cgbr_qs.values_list('campground')])

    csbr_qs =    CampsiteBookingRange.objects.filter(
        Q(campsite__in=campsites_qs),
        Q(status=1),
        Q(range_start__lt=end_date) & (Q(range_end__gt=start_date)|Q(range_end__isnull=True))
    )
    csbr = set([x[0] for x in csbr_qs.values_list('campsite')])
    
    # generate a campground-to-campsite-list map with closures removed
    campground_map = {}
    for cs in campsites_qs:
        if (cs.pk in csbr) or (cs.campground.pk in cgbr):
            continue
        if cs.campground.pk not in campground_map:
            campground_map[cs.campground.pk] = []
        campground_map[cs.campground.pk].append(cs.pk)

    return set(campground_map.keys())


def get_campsite_availability(campsites_qs, start_date, end_date):
    """Fetch the availability of each campsite in a queryset over a range of visit dates."""
    # fetch all of the single-day CampsiteBooking objects within the date range for the sites
    bookings_qs =   CampsiteBooking.objects.filter(
                        campsite__in=campsites_qs,
                        date__gte=start_date,
                        date__lt=end_date
                    ).order_by('date', 'campsite__name')

    # prefill all slots as 'open'
    duration = (end_date-start_date).days
    results = {site.pk: {start_date+timedelta(days=i): ['open', None] for i in range(duration)} for site in campsites_qs}

    # generate a campground-to-campsite-list map
    campground_map = {cg[0]: [cs.pk for cs in campsites_qs if cs.campground.pk == cg[0]] for cg in campsites_qs.distinct('campground').values_list('campground')}
    # strike out whole campground closures
    cgbr_qs =    CampgroundBookingRange.objects.filter(
        Q(campground__in=campground_map.keys()),
        Q(status=1),
        Q(range_start__lt=end_date) & (Q(range_end__gte=start_date)|Q(range_end__isnull=True))
    )
    for closure in cgbr_qs:
        start = max(start_date, closure.range_start)
        end = min(end_date, closure.range_end) if closure.range_end else end_date
        today = date.today()
        reason = closure.closure_reason.text
        diff = (end-start).days
        for i in range(diff):
            for cs in campground_map[closure.campground.pk]:
                if start+timedelta(days=i) == today:
                    if not closure.campground._is_open(start+timedelta(days=i)):
                        if start+timedelta(days=i) in results[cs]:
                            results[cs][start+timedelta(days=i)][0] = 'closed' 
                            results[cs][start+timedelta(days=i)][1] = str(reason)
                else:
                    if start+timedelta(days=i) in results[cs]:
                        results[cs][start+timedelta(days=i)][0] = 'closed'
                        results[cs][start+timedelta(days=i)][1] = str(reason)

    # strike out campsite closures
    csbr_qs =    CampsiteBookingRange.objects.filter(
        Q(campsite__in=campsites_qs),
        Q(status=1),
        Q(range_start__lt=end_date) & (Q(range_end__gte=start_date)|Q(range_end__isnull=True))
    )
    for closure in csbr_qs:
        start = max(start_date, closure.range_start)
        end = min(end_date, closure.range_end) if closure.range_end else end_date
        today = date.today()
        reason = closure.closure_reason.text
        diff = (end-start).days
        for i in range(diff):
            if start+timedelta(days=i) == today:
                if not closure.campsite._is_open(start+timedelta(days=i)):
                    if start+timedelta(days=i) in results[closure.campsite.pk]:
                        results[closure.campsite.pk][start+timedelta(days=i)][0] = 'closed'
                        results[closure.campsite.pk][start+timedelta(days=i)][1] = str(reason)
            else:
                if start+timedelta(days=i) in results[closure.campsite.pk]:
                    results[closure.campsite.pk][start+timedelta(days=i)][0] = 'closed'
                    results[closure.campsite.pk][start+timedelta(days=i)][1] = str(reason)
           
<<<<<<< HEAD
    # strike out existing bookings
    for b in bookings_qs:
        results[b.campsite.pk][b.date][0] = 'closed' if b.booking_type == 2 else 'booked'
=======
    # strike out black bookings
    for b in bookings_qs.filter(booking_type=2):
        results[b.campsite.pk][b.date][0] = 'closed'

    # add booking status for real bookings
    for b in bookings_qs.exclude(booking_type=2):
        if results[b.campsite.pk][b.date][0] == 'closed':
            results[b.campsite.pk][b.date][0] = 'closed & booked'
        else:     
            results[b.campsite.pk][b.date][0] = 'booked'
>>>>>>> cd00333f

    # strike out days before today
    today = date.today()
    if start_date < today:
        for i in range((min(today, end_date)-start_date).days):
            for key, val in results.items():
                val[start_date+timedelta(days=i)][0] = 'tooearly'

    # strike out days after the max_advance_booking
    for site in campsites_qs:
        stop = today + timedelta(days=site.campground.max_advance_booking)
        stop_mark = min(max(stop, start_date), end_date)
        if start_date > stop:
            for i in range((end_date-stop_mark).days):
                results[site.pk][stop_mark+timedelta(days=i)][0] = 'toofar'

    # Get the current stay history
    stay_history = CampgroundStayHistory.objects.filter(
                    Q(range_start__lte=start_date,range_end__gte=start_date)|# filter start date is within period
                    Q(range_start__lte=end_date,range_end__gte=end_date)|# filter end date is within period
                    Q(Q(range_start__gt=start_date,range_end__lt=end_date)&Q(range_end__gt=today)) #filter start date is before and end date after period
                    ,campground=campsites_qs.first().campground)
    if stay_history:
        max_days = min([x.max_days for x in stay_history])
    else:
        max_days = settings.PS_MAX_BOOKING_LENGTH

    # strike out days after the max_stay period
    for site in campsites_qs:
        stop = start_date + timedelta(days=max_days)
        stop_mark = min(max(stop, start_date), end_date)
        for i in range((end_date-stop_mark).days):
            results[site.pk][stop_mark+timedelta(days=i)][0] = 'toofar'

    return results
    
def get_visit_rates(campsites_qs, start_date, end_date):
    """Fetch the per-day pricing for each visitor type over a range of visit dates."""
    # fetch the applicable rates for the campsites
    rates_qs = CampsiteRate.objects.filter(
        Q(campsite__in=campsites_qs),
        Q(date_start__lt=end_date) & (Q(date_end__gte=start_date)|Q(date_end__isnull=True))
    ).prefetch_related('rate')

    # prefill all slots
    duration = (end_date-start_date).days
    results = {
        site.pk: {
            start_date+timedelta(days=i): {
                'adult': Decimal('0.00'),
                'child': Decimal('0.00'),
                'concession': Decimal('0.00'),
                'infant': Decimal('0.00')
            } for i in range(duration)
        } for site in campsites_qs
    }

    # make a record of the earliest CampsiteRate for each site
    early_rates = {}
    for rate in rates_qs:
        if rate.campsite.pk not in early_rates:
            early_rates[rate.campsite.pk] = rate
        elif early_rates[rate.campsite.pk].date_start > rate.date_start:
            early_rates[rate.campsite.pk] = rate

        # for the period of the visit overlapped by the rate, set the amounts
        start = max(start_date, rate.date_start)
        end = min(end_date, rate.date_end) if rate.date_end else end_date
        for i in range((end-start).days):
            results[rate.campsite.pk][start+timedelta(days=i)]['adult'] = rate.rate.adult
            results[rate.campsite.pk][start+timedelta(days=i)]['concession'] = rate.rate.concession
            results[rate.campsite.pk][start+timedelta(days=i)]['child'] = rate.rate.child
            results[rate.campsite.pk][start+timedelta(days=i)]['infant'] = rate.rate.infant

    # complain if there's a Campsite without a CampsiteRate
    if len(early_rates) < rates_qs.count():
        print('Missing CampsiteRate coverage!')
    # for ease of testing against the old datasets, if the visit dates are before the first
    # CampsiteRate date, use that CampsiteRate as the pricing model.
    for site_pk, rate in early_rates.items():
        if start_date < rate.date_start:
            start = start_date
            end = rate.date_start
            for i in range((end-start).days):
                results[site_pk][start+timedelta(days=i)]['adult'] = rate.rate.adult
                results[site_pk][start+timedelta(days=i)]['concession'] = rate.rate.concession
                results[site_pk][start+timedelta(days=i)]['child'] = rate.rate.child
                results[site_pk][start+timedelta(days=i)]['infant'] = rate.rate.infant

    return results

def get_available_campsitetypes(campground_id,start_date,end_date,_list=True):   
    try:
        cg = Campground.objects.get(id=campground_id)

        if _list:
            available_campsiteclasses = []
        else:
            available_campsiteclasses = {}
        
        for _class in cg.campsite_classes:
            sites_qs =  Campsite.objects.filter(
                            campground=campground_id,
                            campsite_class=_class
                        )

            if sites_qs.exists():
                # get availability for sites, filter out the non-clear runs               
                availability = get_campsite_availability(sites_qs, start_date, end_date)
                sites = {}
                for site_id, dates in availability.items():
<<<<<<< HEAD
                    if any([v[0] == 'booked' for k, v in dates.items()]):
                        sites[site_id] = 'booked'
                    elif any([v[0] == 'closed' for k, v in dates.items()]):
=======
                    some_booked = any([v[0] == 'booked' for k, v in dates.items()]) 
                    some_closed = any([v[0] == 'closed' for k, v in dates.items()])
                    some_closed_and_booked = any([v[0] == 'closed & booked' for k, v in dates.items()])
                    
                    if some_closed_and_booked or (some_booked and some_closed):
                        sites[site_id] = 'closed & booked'
                    elif some_booked:
                        sites[site_id] = 'booked'
                    elif some_closed:
>>>>>>> cd00333f
                        sites[site_id] = 'closed'
                    else:
                        sites[site_id] = 'open' 

                if sites:
                    if not _list:
                        available_campsiteclasses[_class] = sites
                    else:
                        available_campsiteclasses.append(_class)

        return available_campsiteclasses
    except Campground.DoesNotExist:
        raise Exception('The campsite you are searching does not exist')
    except:
        raise


def get_available_campsites_list(campsite_qs,request, start_date, end_date):
    from parkstay.serialisers import CampsiteSerialiser
    campsites = get_campsite_availability(campsite_qs, start_date, end_date)
    available = []
<<<<<<< HEAD
    for camp in campsites:
        avail_list = [item for sublist in campsites[camp].values() for item in sublist]
        av = 'open'
        if 'closed' in avail_list:
            av = 'closed'
            if 'booked' in avail_list:
                av = 'booked'
        elif 'booked' in avail_list:
            av = 'booked'
        available.append(CampsiteSerialiser(Campsite.objects.get(id = camp),context={'request':request, 'status': av}).data)
=======

    for site_id, dates in campsites.items():
        some_booked = any([v[0] == 'booked' for k, v in dates.items()]) 
        some_closed = any([v[0] == 'closed' for k, v in dates.items()])
        some_closed_and_booked = any([v[0] == 'closed & booked' for k, v in dates.items()])
        
        if some_closed_and_booked or (some_booked and some_closed):
            av = 'closed & booked'
        elif some_booked:
            av = 'booked'
        elif some_closed:
            av = 'closed'
        else:
            av = 'open'
        available.append(CampsiteSerialiser(Campsite.objects.get(id = site_id),context={'request':request, 'status': av}).data)
>>>>>>> cd00333f
        available.sort(key=lambda x: x['name'])
    return available

def get_available_campsites_list_booking(campsite_qs,request, start_date, end_date,booking):
    '''
        Used to get the available campsites in the selected period
        and the ones currently attached to a booking
    '''
    from parkstay.serialisers import CampsiteSerialiser
    campsites = get_campsite_availability(campsite_qs, start_date, end_date)
    available = []
<<<<<<< HEAD
    for camp in campsites:
        avail_list = [item for sublist in campsites[camp].values() for item in sublist]
        av = 'open'
        if 'closed' in avail_list:
            av = 'closed'
        elif 'booked' in avail_list:
            av = 'booked'
        available.append(CampsiteSerialiser(Campsite.objects.filter(id = camp),many=True,context={'request':request, 'status': av}).data[0])
=======

    for site_id, dates in campsites.items():
        some_booked = any([v[0] == 'booked' for k, v in dates.items()]) 
        some_closed = any([v[0] == 'closed' for k, v in dates.items()])
        some_closed_and_booked = any([v[0] == 'closed & booked' for k, v in dates.items()])
        
        if some_closed_and_booked or (some_booked and some_closed):
            av = 'closed & booked'
        elif some_booked:
            av = 'booked'
        elif some_closed:
            av = 'closed'
        else:
            av = 'open'
        available.append(CampsiteSerialiser(Campsite.objects.filter(id = site_id),many=True,context={'request':request, 'status': av}).data[0])
>>>>>>> cd00333f
    return available

def get_campsite_current_rate(request,campsite_id,start_date,end_date):
    res = []
    if start_date and end_date:
        start_date = datetime.strptime(start_date,"%Y-%m-%d").date()
        end_date = datetime.strptime(end_date,"%Y-%m-%d").date()
        for single_date in daterange(start_date, end_date):
            price_history = CampsiteRate.objects.filter(campsite=campsite_id,date_start__lte=single_date).order_by('-date_start')
            if price_history:
                rate = RateSerializer(price_history[0].rate,context={'request':request}).data
                rate['campsite'] = campsite_id
                res.append({
                    "date" : single_date.strftime("%Y-%m-%d") ,
                    "rate" : rate
                })
    return res

def get_campsites_current_rate(request, campsites, start_date, end_date):
    res = []
    if start_date and end_date:
        start_date = datetime.strptime(start_date,"%Y-%m-%d").date()
        end_date = datetime.strptime(end_date,"%Y-%m-%d").date()
        for single_date in daterange(start_date, end_date):
            price_history = CampsiteRate.objects.filter(campsite__in = campsites,date_start__lte=single_date).order_by('-date_start')
            campsite_prices = {}
            for p in price_history:
                if p.campsite_id not in campsite_prices:
                    campsite_prices[p.campsite_id] = p
                else:
                    if p.date_start > campsite_prices[p.campsite_id].date_start:
                        campsite_prices[p.campsite_id] = p
            if campsite_prices:
                winning_price = campsite_prices.popitem()[1]
                for csid, p in campsite_prices.items():
                    if p.rate.adult < winning_price.rate.adult:
                        winning_price = p
            
                rate = RateSerializer(winning_price.rate, context={'request':request}).data
                    
                res.append({
                    "date" : single_date.strftime("%Y-%m-%d") ,
                    "rate" : rate,
                    "campsites": campsites
                })
                
    return res

def get_park_entry_rate(request,start_date):
    res = {}
    if start_date:
        start_date = datetime.strptime(start_date,"%Y-%m-%d").date()
        price_history = ParkEntryRate.objects.filter(period_start__lte = start_date).order_by('-period_start')
        if price_history:
            serializer = ParkEntryRateSerializer(price_history,many=True,context={'request':request})
            res = serializer.data[0]
    return res


def price_or_lineitems(request,booking,campsite_list,lines=True,old_booking=None):
    total_price = Decimal(0)
    rate_list = {}
    invoice_lines = []
    if not lines and not old_booking:
        raise Exception('An old booking is required if lines is set to false')
    # Create line items for customers
    daily_rates = [get_campsite_current_rate(request,c,booking.arrival.strftime('%Y-%m-%d'),booking.departure.strftime('%Y-%m-%d')) for c in campsite_list]
    if not daily_rates:
        raise Exception('There was an error while trying to get the daily rates.')
    for rates in daily_rates:
        for c in rates:
            if c['rate']['campsite'] not in rate_list.keys():
                rate_list[c['rate']['campsite']] = {c['rate']['id']:{'start':c['date'],'end':c['date'],'adult':c['rate']['adult'],'concession':c['rate']['concession'],'child':c['rate']['child'],'infant':c['rate']['infant']}}
            else:
                if c['rate']['id'] not in rate_list[c['rate']['campsite']].keys():
                    rate_list[c['rate']['campsite']] = {c['rate']['id']:{'start':c['date'],'end':c['date'],'adult':c['rate']['adult'],'concession':c['rate']['concession'],'child':c['rate']['child'],'infant':c['rate']['infant']}}
                else:
                    rate_list[c['rate']['campsite']][c['rate']['id']]['end'] = c['date']

    if len(campsite_list) > 1: # check if this is a multibook
        # Get the cheapest campsite (based on adult rate) to be used
        # for the whole booking period, using the first rate as default
        # Set initial campsite and rate to first in rate_list
        first_ratelist_item = rate_list[next(iter(rate_list))]
        multibook_rate = next(iter(first_ratelist_item.values()))
        multibook_rate_adult = Decimal(multibook_rate['adult'])
        multibook_campsite = next(iter(rate_list))
        multibook_index = 1
        for campsite, ratelist in rate_list.items():
            for index, rate in ratelist.items():
                if Decimal(rate['adult']) < multibook_rate_adult:
                    multibook_rate = rate
                    multibook_rate_adult = Decimal(multibook_rate['adult'])
                    multibook_campsite = campsite
                    multibook_index = index
        rate_list = {multibook_campsite: {multibook_index:multibook_rate}}
    # Get Guest Details
    guests = {}
    for k,v in booking.details.items():
        if 'num_' in k:
            guests[k.split('num_')[1]] = v
    for guest_type, guest_count in guests.items():
        if int(guest_count) > 0:
            for campsite_id, price_periods in rate_list.items():
                for index, rate in price_periods.items():
                    # for each price period, add the cost per night
                    price = Decimal(0)
                    end = datetime.strptime(rate['end'],"%Y-%m-%d").date()
                    start = datetime.strptime(rate['start'],"%Y-%m-%d").date()
                    num_days = int ((end - start).days) + 1
                    campsite = Campsite.objects.get(id=campsite_id)
                    if lines:
                        price = str((num_days * Decimal(rate[guest_type])))
                        if not booking.campground.oracle_code:
                            raise Exception('The campground selected does not have an Oracle code attached to it.')
                        end_date = end + timedelta(days=1)
                        invoice_lines.append({
                            'ledger_description':'Camping fee {} - {} night(s)'.format(guest_type, num_days),
                            "quantity":guest_count,
                            "price_incl_tax":price,
                            "oracle_code":booking.campground.oracle_code})
                    else:
                        price = (num_days * Decimal(rate[guest_type])) * guest_count
                        total_price += price
    # Create line items for vehicles
    if lines:
        vehicles = booking.regos.all()
    else:
        vehicles = old_booking.regos.all()
    if vehicles:
        if booking.campground.park.entry_fee_required:
            # Update the booking vehicle regos with the park entry requirement
            vehicles.update(park_entry_fee=True)
            if not booking.campground.park.oracle_code:
                raise Exception('A park entry Oracle code has not been set for the park that the campground belongs to.')
        park_entry_rate = get_park_entry_rate(request,booking.arrival.strftime('%Y-%m-%d'))
        vehicle_dict = {
            'vehicle': vehicles.filter(entry_fee=True, type='vehicle'),
            'motorbike': vehicles.filter(entry_fee=True, type='motorbike'),
            'concession': vehicles.filter(entry_fee=True, type='concession')
        }

        for k,v in vehicle_dict.items():
            if v.count() > 0:
                if lines:
                    price =  park_entry_rate[k]
                    regos = ', '.join([x[0] for x in v.values_list('rego')])
                    invoice_lines.append({
                        'ledger_description': 'Park entry fee - {}'.format(k),
                        'quantity': v.count(),
                        'price_incl_tax': price,
                        'oracle_code': booking.campground.park.oracle_code
                    })
                else:
                    price =  Decimal(park_entry_rate[k]) * v.count()
                    total_price += price
                    
    # Create line item for Override price
    if booking.override_price is not None:
        if booking.override_reason is not None:
            reason = booking.override_reason
            invoice_lines.append({
                'ledger_description': '{} - {}'.format(reason.text, booking.override_reason_info),
                'quantity': 1,
                'price_incl_tax': str(total_price - booking.discount),
                'oracle_code': booking.campground.oracle_code
            })
            
    if lines:
        return invoice_lines
    else:
        return total_price


def check_date_diff(old_booking,new_booking):
    if old_booking.arrival == new_booking.arrival and old_booking.departure == new_booking.departure:
        return 4 # same days
    elif old_booking.arrival == new_booking.arrival:
        old_booking_days = int((old_booking.departure - old_booking.arrival).days)
        new_days = int((new_booking.departure - new_booking.arrival).days)
        if new_days > old_booking_days:
            return 1 #additional days
        else:
            return 2 #reduced days
    elif old_booking.departure == new_booking.departure:
        old_booking_days = int((old_booking.departure - old_booking.arrival).days)
        new_days = int((new_booking.departure - new_booking.arrival).days)
        if new_days > old_booking_days:
            return 1 #additional days
        else:
            return 2 #reduced days
    else:
        return 3 # different days

def get_diff_days(old_booking,new_booking,additional=True):
    if additional:
        return int((new_booking.departure - old_booking.departure).days)
    return int((old_booking.departure - new_booking.departure).days)

def create_temp_bookingupdate(request,arrival,departure,booking_details,old_booking,total_price):
    # delete all the campsites in the old moving so as to transfer them to the new booking
    old_booking.campsites.all().delete()
    booking = create_booking_by_site(booking_details['campsites'],
            start_date = arrival,
            end_date = departure,
            num_adult = booking_details['num_adult'],
            num_concession= booking_details['num_concession'],
            num_child= booking_details['num_child'],
            num_infant= booking_details['num_infant'],
            cost_total = total_price,
            customer = old_booking.customer,
            override_price=old_booking.override_price,
            updating_booking = True,
            override_checks=True
    )
    # Move all the vehicles to the new booking
    for r in old_booking.regos.all():
        r.booking = booking
        r.save()
    
    lines = price_or_lineitems(request,booking,booking.campsite_id_list)
    booking_arrival = booking.arrival.strftime('%d-%m-%Y')
    booking_departure = booking.departure.strftime('%d-%m-%Y')
    reservation = u'Reservation for {} confirmation PS{}'.format(
            u'{} {}'.format(booking.customer.first_name, booking.customer.last_name), booking.id)
    # Proceed to generate invoice

    checkout_response = checkout(request,booking,lines,invoice_text=reservation,internal=True)

    # FIXME: replace with session check
    invoice = None
    if 'invoice=' in checkout_response.url:
        invoice = checkout_response.url.split('invoice=', 1)[1]
    else:
        for h in reversed(checkout_response.history):
            if 'invoice=' in h.url:
                invoice = h.url.split('invoice=', 1)[1]
                break
    
    # create the new invoice
    new_invoice = internal_create_booking_invoice(booking, invoice)

    # Check if the booking is a legacy booking and doesn't have an invoice
    if old_booking.legacy_id and old_booking.invoices.count() < 1:
        # Create a cash transaction in order to fix the outstnding invoice payment
        CashTransaction.objects.create(
            invoice = Invoice.objects.get(reference=new_invoice.invoice_reference),
            amount = old_booking.cost_total,
            type = 'move_in',
            source = 'cash',
            details = 'Transfer of funds from migrated booking',
            movement_reference='Migrated Booking Funds'
        )
        # Update payment details for the new invoice
        update_payments(new_invoice.invoice_reference)

    # Attach new invoices to old booking
    for i in old_booking.invoices.all():
        inv = Invoice.objects.get(reference=i.invoice_reference)
        inv.voided = True
        #transfer to the new invoice
        inv.move_funds(inv.transferable_amount,Invoice.objects.get(reference=new_invoice.invoice_reference),'Transfer of funds from {}'.format(inv.reference))
        inv.save()
    # Change the booking for the selected invoice
    new_invoice.booking = old_booking
    new_invoice.save()

    return booking

def update_booking(request,old_booking,booking_details):
    same_dates = False
    same_campsites = False
    same_campground = False
    same_details = False
    same_vehicles = True  
    with transaction.atomic():
        try:
            set_session_booking(request.session, old_booking)
            new_details = {}
            new_details.update(old_booking.details)
            # Update the guests
            new_details['num_adult'] =  booking_details['num_adult']
            new_details['num_concession'] = booking_details['num_concession']
            new_details['num_child'] = booking_details['num_child']
            new_details['num_infant'] = booking_details['num_infant']
            booking = Booking(
                arrival = booking_details['start_date'],
                departure =booking_details['end_date'],
                details = new_details,
                customer=old_booking.customer,
                campground = Campground.objects.get(id=booking_details['campground']))
            # Check that the departure is not less than the arrival
            if booking.departure < booking.arrival:
                raise Exception('The departure date cannot be before the arrival date')
            today = datetime.now().date()
            if today > old_booking.departure:
                raise ValidationError('You cannot change a booking past the departure date.')

            # Check if it is the same campground
            if old_booking.campground.id == booking.campground.id:
                same_campground = True
            # Check if dates are the same
            if (old_booking.arrival == booking.arrival) and (old_booking.departure == booking.departure):
                same_dates = True
            # Check if the campsite is the same
            if sorted(old_booking.campsite_id_list) == sorted(booking_details['campsites']):
                same_campsites = True
            # Check if the details have changed
            if new_details == old_booking.details:
                same_details = True
            # Check if the vehicles have changed
            current_regos = old_booking.regos.all()
            current_vehicle_regos= sorted([r.rego for r in current_regos])

            # Add history
            new_history = old_booking._generate_history(user=request.user)

            if 'regos' in booking_details:
                new_regos = booking_details['regos']
                sent_regos = [r['rego'] for r in new_regos]
                regos_serializers = []
                update_regos_serializers = []
                for n in new_regos:
                    if n['rego'] not in current_vehicle_regos:
                        n['booking'] = old_booking.id
                        regos_serializers.append(BookingRegoSerializer(data=n))
                        same_vehicles = False
                    else:
                        booking_rego = BookingVehicleRego.objects.get(booking=old_booking,rego=n['rego'])
                        n['booking'] = old_booking.id
                        if booking_rego.type != n['type'] or booking_rego.entry_fee != n['entry_fee']:
                            update_regos_serializers.append(BookingRegoSerializer(booking_rego,data=n))
                # Create the new regos if they are there
                if regos_serializers:
                    for r in regos_serializers:
                        r.is_valid(raise_exception=True)
                        r.save()
                # Update the new regos if they are there
                if update_regos_serializers:
                    for r in update_regos_serializers:
                        r.is_valid(raise_exception=True)
                        r.save()
                    same_vehicles = False

                # Check if there are regos in place that need to be removed
                stale_regos = []
                for r in current_regos:
                    if r.rego not in sent_regos:
                        stale_regos.append(r.id)
                # delete stale regos
                if stale_regos:
                    same_vehicles = False
                    BookingVehicleRego.objects.filter(id__in=stale_regos).delete()
            else:
                same_vehicles = False
                if current_regos:
                    current_regos.delete()

            if same_campsites and same_dates and same_vehicles and same_details:
                new_history.delete()
                return old_booking

            # Check difference of dates in booking
            old_booking_days = int((old_booking.departure - old_booking.arrival).days)
            new_days = int((booking_details['end_date'] - booking_details['start_date']).days)
            date_diff = check_date_diff(old_booking,booking)

            total_price = price_or_lineitems(request,booking,booking_details['campsites'],lines=False,old_booking=old_booking)
            price_diff = True
            if old_booking.cost_total != total_price:
                price_diff = True
            if price_diff:

                booking = create_temp_bookingupdate(request,booking.arrival,booking.departure,booking_details,old_booking,total_price)
                # Attach campsite booking objects to old booking
                for c in booking.campsites.all():
                    c.booking = old_booking
                    c.save()
                # Move all the vehicles to the in new booking to the old booking
                for r in booking.regos.all():
                    r.booking = old_booking
                    r.save()
                old_booking.cost_total = booking.cost_total
                old_booking.departure = booking.departure
                old_booking.arrival = booking.arrival
                old_booking.details.update(booking.details)
                if not same_campground:
                    old_booking.campground = booking.campground
                old_booking.save()
                booking.delete()
            delete_session_booking(request.session)
            send_booking_invoice(old_booking)
            # send out the confirmation email if the booking is paid or over paid
            if old_booking.status == 'Paid' or old_booking.status == 'Over Paid':
                send_booking_confirmation(old_booking,request)
            return old_booking
        except:
            delete_session_booking(request.session)
            print(traceback.print_exc())
            raise

def create_or_update_booking(request,booking_details,updating=False,override_checks=False):
    booking = None
    if not updating:
        booking = create_booking_by_site(booking_details['campsites'],
            start_date = booking_details['start_date'],
            end_date=booking_details['end_date'],
            num_adult=booking_details['num_adult'],
            num_concession=booking_details['num_concession'],
            num_child=booking_details['num_child'],
            num_infant=booking_details['num_infant'],
            cost_total=booking_details['cost_total'],
            override_price=booking_details['override_price'],
            override_reason=booking_details['override_reason'],
            override_reason_info=booking_details['override_reason_info'],
            send_invoice=booking_details['send_invoice'],
            overridden_by=booking_details['overridden_by'],
            customer=booking_details['customer'],
            override_checks=override_checks
        )
        
        booking.details['first_name'] = booking_details['first_name']
        booking.details['last_name'] = booking_details['last_name']
        booking.details['phone'] = booking_details['phone']
        booking.details['country'] = booking_details['country']
        booking.details['postcode'] = booking_details['postcode']

        # Add booking regos
        if 'regos' in booking_details:
            regos = booking_details['regos']
            for r in regos:
                r['booking'] = booking.id
            regos_serializers = [BookingRegoSerializer(data=r) for r in regos]
            for r in regos_serializers:
                r.is_valid(raise_exception=True)
                r.save()
        booking.save()
    return booking

def checkout(request, booking, lines, invoice_text=None, vouchers=[], internal=False):
    basket_params = {
        'products': lines,
        'vouchers': vouchers,
        'system': settings.PS_PAYMENT_SYSTEM_ID,
        'custom_basket': True,
    }
    basket, basket_hash = create_basket_session(request, basket_params)

    checkout_params = {
        'system': settings.PS_PAYMENT_SYSTEM_ID,
        'fallback_url': request.build_absolute_uri('/'),
        'return_url': request.build_absolute_uri(reverse('public_booking_success')),
        'return_preload_url': request.build_absolute_uri(reverse('public_booking_success')),
        'force_redirect': True,
        'proxy': True if internal else False,
        'invoice_text': invoice_text,
    }
    if not internal:
        checkout_params['check_url'] = request.build_absolute_uri('/api/booking/{}/booking_checkout_status.json'.format(booking.id))
    if internal or request.user.is_anonymous():
        checkout_params['basket_owner'] = booking.customer.id
    create_checkout_session(request, checkout_params)

    if internal:
        response = place_order_submission(request)
    else:
        response = HttpResponseRedirect(reverse('checkout:index'))
        # inject the current basket into the redirect response cookies
        # or else, anonymous users will be directionless
        response.set_cookie(
            settings.OSCAR_BASKET_COOKIE_OPEN, basket_hash,
            max_age=settings.OSCAR_BASKET_COOKIE_LIFETIME,
            secure=settings.OSCAR_BASKET_COOKIE_SECURE, httponly=True
        )
    
    return response


def internal_create_booking_invoice(booking, reference):
    try:
        Invoice.objects.get(reference=reference)
    except Invoice.DoesNotExist:
        raise Exception("There was a problem attaching an invoice for this booking")
    book_inv = BookingInvoice.objects.create(booking=booking,invoice_reference=reference)
    return book_inv


def internal_booking(request,booking_details,internal=True,updating=False):
    json_booking = request.data
    booking = None
    try:
        booking = create_or_update_booking(request, booking_details, updating, override_checks=internal)
        with transaction.atomic():
            set_session_booking(request.session,booking)
            # Get line items
            booking_arrival = booking.arrival.strftime('%d-%m-%Y')
            booking_departure = booking.departure.strftime('%d-%m-%Y')
            reservation = u"Reservation for {} confirmation PS{}".format(u'{} {}'.format(booking.customer.first_name,booking.customer.last_name), booking.id)
            lines = price_or_lineitems(request,booking,booking.campsite_id_list)

            # Proceed to generate invoice
            checkout_response = checkout(request,booking,lines,invoice_text=reservation,internal=True)
            # Change the type of booking
            booking.booking_type = 0
            booking.save()

            # FIXME: replace with session check
            invoice = None
            if 'invoice=' in checkout_response.url:
                invoice = checkout_response.url.split('invoice=', 1)[1]
            else:
                for h in reversed(checkout_response.history):
                    if 'invoice=' in h.url:
                        invoice = h.url.split('invoice=', 1)[1]
                        break

            internal_create_booking_invoice(booking, invoice)
            delete_session_booking(request.session)
            if booking.send_invoice:
                send_booking_invoice(booking)
            return booking

    except:
        if booking: 
            booking.delete()
        raise

def set_session_booking(session, booking):
    session['ps_booking'] = booking.id
    session.modified = True


def get_session_booking(session):
    if 'ps_booking' in session:
        booking_id = session['ps_booking']
    else:
        raise Exception('Booking not in Session')

    try:
        return Booking.objects.get(id=booking_id)
    except Booking.DoesNotExist:
        raise Exception('Booking not found for booking_id {}'.format(booking_id))

def delete_session_booking(session):
    if 'ps_booking' in session:
        del session['ps_booking']
        session.modified = True


def bind_booking(request, booking, invoice_ref):
    if booking.booking_type == 3:
        try:
            inv = Invoice.objects.get(reference=invoice_ref)
        except Invoice.DoesNotExist:
            logger.error(u'{} tried making a booking with an incorrect invoice'.format(u'User {} with id {}'.format(booking.customer.get_full_name(),booking.customer.id) if booking.customer else u'An anonymous user'))
            raise BindBookingException

        if inv.system not in ['0019']:
            logger.error(u'{} tried making a booking with an invoice from another system with reference number {}'.format(u'User {} with id {}'.format(booking.customer.get_full_name(),booking.customer.id) if booking.customer else u'An anonymous user',inv.reference))
            raise BindBookingException

        try:
            b = BookingInvoice.objects.get(invoice_reference=invoice_ref)
            logger.error(u'{} tried making a booking with an already used invoice with reference number {}'.format(u'User {} with id {}'.format(booking.customer.get_full_name(),booking.customer.id) if booking.customer else u'An anonymous user',inv.reference))
            raise BindBookingException
        except BookingInvoice.DoesNotExist:
            logger.info(u'{} finished temporary booking {}, creating new BookingInvoice with reference {}'.format(u'User {} with id {}'.format(booking.customer.get_full_name(),booking.customer.id) if booking.customer else u'An anonymous user',booking.id, invoice_ref))
            # FIXME: replace with server side notify_url callback
            book_inv, created = BookingInvoice.objects.get_or_create(booking=booking, invoice_reference=invoice_ref)

            # set booking to be permanent fixture
            booking.booking_type = 1  # internet booking
            booking.expiry_time = None
            booking.save()

            delete_session_booking(request.session)
            request.session['ps_last_booking'] = booking.id

            # send out the invoice before the confirmation is sent
            send_booking_invoice(booking)
            # for fully paid bookings, fire off confirmation email
            if booking.paid:
                send_booking_confirmation(booking, request)


def daterange(start_date, end_date):
    for n in range(int ((end_date - start_date).days)):
        yield start_date + timedelta(n)


def oracle_integration(date,override):
    system = '0019'
    oracle_codes = oracle_parser(date,system,'Parkstay',override=override)<|MERGE_RESOLUTION|>--- conflicted
+++ resolved
@@ -114,11 +114,7 @@
                     if not all([v[0] == 'open' for k, v in dates.items()]):
                         raise ValidationError('Campsite(s) unavailable for specified time period.')
             else:
-<<<<<<< HEAD
-                if not all([v[0] in ['open','tooearly','closed'] for k, v in dates.items()]):
-=======
                 if not all([v[0] in ['open','tooearly','closed','closed & booked'] for k, v in dates.items()]):
->>>>>>> cd00333f
                     raise ValidationError('Campsite(s) unavailable for specified time period.')
                 
         if not override_checks:
@@ -272,11 +268,6 @@
                     results[closure.campsite.pk][start+timedelta(days=i)][0] = 'closed'
                     results[closure.campsite.pk][start+timedelta(days=i)][1] = str(reason)
            
-<<<<<<< HEAD
-    # strike out existing bookings
-    for b in bookings_qs:
-        results[b.campsite.pk][b.date][0] = 'closed' if b.booking_type == 2 else 'booked'
-=======
     # strike out black bookings
     for b in bookings_qs.filter(booking_type=2):
         results[b.campsite.pk][b.date][0] = 'closed'
@@ -287,7 +278,6 @@
             results[b.campsite.pk][b.date][0] = 'closed & booked'
         else:     
             results[b.campsite.pk][b.date][0] = 'booked'
->>>>>>> cd00333f
 
     # strike out days before today
     today = date.today()
@@ -399,11 +389,6 @@
                 availability = get_campsite_availability(sites_qs, start_date, end_date)
                 sites = {}
                 for site_id, dates in availability.items():
-<<<<<<< HEAD
-                    if any([v[0] == 'booked' for k, v in dates.items()]):
-                        sites[site_id] = 'booked'
-                    elif any([v[0] == 'closed' for k, v in dates.items()]):
-=======
                     some_booked = any([v[0] == 'booked' for k, v in dates.items()]) 
                     some_closed = any([v[0] == 'closed' for k, v in dates.items()])
                     some_closed_and_booked = any([v[0] == 'closed & booked' for k, v in dates.items()])
@@ -413,7 +398,6 @@
                     elif some_booked:
                         sites[site_id] = 'booked'
                     elif some_closed:
->>>>>>> cd00333f
                         sites[site_id] = 'closed'
                     else:
                         sites[site_id] = 'open' 
@@ -435,18 +419,6 @@
     from parkstay.serialisers import CampsiteSerialiser
     campsites = get_campsite_availability(campsite_qs, start_date, end_date)
     available = []
-<<<<<<< HEAD
-    for camp in campsites:
-        avail_list = [item for sublist in campsites[camp].values() for item in sublist]
-        av = 'open'
-        if 'closed' in avail_list:
-            av = 'closed'
-            if 'booked' in avail_list:
-                av = 'booked'
-        elif 'booked' in avail_list:
-            av = 'booked'
-        available.append(CampsiteSerialiser(Campsite.objects.get(id = camp),context={'request':request, 'status': av}).data)
-=======
 
     for site_id, dates in campsites.items():
         some_booked = any([v[0] == 'booked' for k, v in dates.items()]) 
@@ -462,7 +434,6 @@
         else:
             av = 'open'
         available.append(CampsiteSerialiser(Campsite.objects.get(id = site_id),context={'request':request, 'status': av}).data)
->>>>>>> cd00333f
         available.sort(key=lambda x: x['name'])
     return available
 
@@ -474,16 +445,6 @@
     from parkstay.serialisers import CampsiteSerialiser
     campsites = get_campsite_availability(campsite_qs, start_date, end_date)
     available = []
-<<<<<<< HEAD
-    for camp in campsites:
-        avail_list = [item for sublist in campsites[camp].values() for item in sublist]
-        av = 'open'
-        if 'closed' in avail_list:
-            av = 'closed'
-        elif 'booked' in avail_list:
-            av = 'booked'
-        available.append(CampsiteSerialiser(Campsite.objects.filter(id = camp),many=True,context={'request':request, 'status': av}).data[0])
-=======
 
     for site_id, dates in campsites.items():
         some_booked = any([v[0] == 'booked' for k, v in dates.items()]) 
@@ -499,7 +460,6 @@
         else:
             av = 'open'
         available.append(CampsiteSerialiser(Campsite.objects.filter(id = site_id),many=True,context={'request':request, 'status': av}).data[0])
->>>>>>> cd00333f
     return available
 
 def get_campsite_current_rate(request,campsite_id,start_date,end_date):
