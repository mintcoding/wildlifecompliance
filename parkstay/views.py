--- conflicted
+++ resolved
@@ -42,213 +42,6 @@
     def get(self, request, *args, **kwargs):
         return super(CampsiteBookingSelector, self).get(request, *args, **kwargs)
 
-<<<<<<< HEAD
-=======
-
-def get_campsite_bookings(request):
-    """Fetch campsite availability for a campground."""
-    # FIXME: port this junk to rest_framework
-
-    # convert GET parameters to objects
-    ground = Campground.objects.get(pk=request.GET['ground_id'])
-    start_date = datetime.strptime(request.GET['arrival'], '%Y/%m/%d').date()
-    end_date = datetime.strptime(request.GET['departure'], '%Y/%m/%d').date()
-    num_adult = int(request.GET.get('num_adult', 0))
-    num_concession = int(request.GET.get('num_concession', 0))
-    num_child = int(request.GET.get('num_child', 0))
-    num_infant = int(request.GET.get('num_infant', 0))
-
-
-    # get a length of the stay (in days), capped if necessary to the request maximum
-    length = max(0, (end_date-start_date).days)
-    if length > settings.PS_MAX_BOOKING_LENGTH:
-        length = settings.PS_MAX_BOOKING_LENGTH
-        end_date = start_date+timedelta(days=settings.PS_MAX_BOOKING_LENGTH)
-    
-    # fetch all of the single-day CampsiteBooking objects within the date range for the campground
-    bookings_qs =   CampsiteBooking.objects.filter(
-                        campsite__campground=ground, 
-                        date__gte=start_date, 
-                        date__lt=end_date
-                    ).order_by('date', 'campsite__name')
-    # fetch all the campsites and applicable rates for the campground
-    sites_qs = Campsite.objects.filter(campground=ground).order_by('name')
-    rates_qs = CampsiteRate.objects.filter(campsite__in=sites_qs)
-
-    # make a map of campsite class to cost
-    rates_map = {r.campsite_class_id: r.rate(num_adult, num_concession, num_child, num_infant) for r in rates_qs}
-
-    # from our campsite queryset, generate a digest for each site
-    sites_map = OrderedDict([(s.name, (s.pk, s.campsite_class, rates_map[s.campsite_class_id])) for s in sites_qs])
-    bookings_map = {}
-
-    # create our result object, which will be returned as JSON
-    result = {
-        'arrival': start_date.strftime('%Y/%m/%d'),
-        'days': length,
-        'adults': 1,
-        'children': 0,
-        'maxAdults': 30,
-        'maxChildren': 30,
-        'sites': [],
-        'classes': {}
-    }
-
-    # make an entry under sites for each site
-    for k, v in sites_map.items():
-        site = {
-            'name': k,
-            'id': v[0],
-            'type': ground.campground_type,
-            'class': v[1].pk,
-            'price': '${}'.format(v[2]*length),
-            'availability': [[True, '${}'.format(v[2]), v[2]] for i in range(length)]
-        }
-        result['sites'].append(site)
-        bookings_map[k] = site
-        if v[1].pk not in result['classes']:
-            result['classes'][v[1].pk] = v[1].name
-    
-    # strike out existing bookings
-    for b in bookings_qs:
-        offset = (b.date-start_date).days
-        bookings_map[b.campsite.name]['availability'][offset][0] = False
-        bookings_map[b.campsite.name]['availability'][offset][1] = 'Closed' if b.booking_type == 2 else 'Sold'
-        bookings_map[b.campsite.name]['price'] = False
-
-    return Response(result)
-
-
-def get_campsite_class_bookings(request):
-    """Fetch campsite availability for a campground, grouped by campsite class."""
-    # FIXME: port this junk to rest_framework maybe?
-
-    # convert GET parameters to objects
-    ground = Campground.objects.get(pk=request.GET['ground_id'])
-    start_date = datetime.strptime(request.GET['arrival'], '%Y/%m/%d').date()
-    end_date = datetime.strptime(request.GET['departure'], '%Y/%m/%d').date()
-    num_adult = int(request.GET.get('num_adult', 0))
-    num_concession = int(request.GET.get('num_concession', 0))
-    num_child = int(request.GET.get('num_child', 0))
-    num_infant = int(request.GET.get('num_infant', 0))
-
-    # get a length of the stay (in days), capped if necessary to the request maximum
-    length = max(0, (end_date-start_date).days)
-    if length > settings.PS_MAX_BOOKING_LENGTH:
-        length = settings.PS_MAX_BOOKING_LENGTH
-        end_date = start_date+timedelta(days=settings.PS_MAX_BOOKING_LENGTH)
-    
-    # fetch all of the single-day CampsiteBooking objects within the date range for the campground
-    bookings_qs =   CampsiteBooking.objects.filter(
-                        campsite__campground=ground, 
-                        date__gte=start_date, 
-                        date__lt=end_date
-                    ).order_by('date', 'campsite__name')
-    # fetch all the campsites and applicable rates for the campground
-    sites_qs = Campsite.objects.filter(campground=ground)
-    rates_qs = CampsiteRate.objects.filter(campsite__in=sites_qs)
-
-    # make a map of campsite class to cost
-    rates_map = {r.campsite.campsite_class_id: r.get_rate(num_adult, num_concession, num_child, num_infant) for r in rates_qs}
-    
-    # from our campsite queryset, generate a distinct list of campsite classes
-    classes = [x for x in sites_qs.distinct('campsite_class__name').order_by('campsite_class__name').values_list('pk', 'campsite_class', 'campsite_class__name')]
-    
-    classes_map = {}
-    bookings_map = {}
-
-    # create our result object, which will be returned as JSON
-    result = {
-        'arrival': start_date.strftime('%Y/%m/%d'),
-        'days': length,
-        'adults': 1,
-        'children': 0,
-        'maxAdults': 30,
-        'maxChildren': 30,
-        'sites': [],
-        'classes': {}
-    }
-
-    # make an entry under sites for each campsite class
-    for c in classes:
-        rate = rates_map[c[1]]
-        site = {
-            'name': c[2],
-            'id': None,
-            'type': ground.campground_type,
-            'price': '${}'.format(rate*length),
-            'availability': [[True, '${}'.format(rate), rate, [0, 0]] for i in range(length)],
-            'breakdown': OrderedDict()
-        }
-        result['sites'].append(site)
-        classes_map[c[1]] = site
-
-    # make a map of class IDs to site IDs
-    class_sites_map = {}
-    for s in sites_qs:
-        if s.campsite_class.pk not in class_sites_map:
-            class_sites_map[s.campsite_class.pk] = set()
-
-        class_sites_map[s.campsite_class.pk].add(s.pk)
-        rate = rates_map[s.campsite_class.pk]
-        classes_map[s.campsite_class.pk]['breakdown'][s.name] = [[True, '${}'.format(rate), rate] for i in range(length)]
-
-    # store number of campsites in each class
-    class_sizes = {k: len(v) for k, v in class_sites_map.items()}
-
-    
-
-    # strike out existing bookings
-    for b in bookings_qs:
-        offset = (b.date-start_date).days
-        key = b.campsite.campsite_class.pk
-
-        # clear the campsite from the class sites map
-        if b.campsite.pk in class_sites_map[key]:
-            class_sites_map[key].remove(b.campsite.pk)
-
-        # update the per-site availability
-        classes_map[key]['breakdown'][b.campsite.name][offset][0] = False
-        classes_map[key]['breakdown'][b.campsite.name][offset][1] = 'Closed' if (b.booking_type == 2) else 'Sold'
-
-        # update the class availability status
-        book_offset = 1 if (b.booking_type == 2) else 0
-        classes_map[key]['availability'][offset][3][book_offset] += 1
-        if classes_map[key]['availability'][offset][3][0] == class_sizes[key]:
-            classes_map[key]['availability'][offset][1] = 'Fully Booked'
-        elif classes_map[key]['availability'][offset][3][1] == class_sizes[key]:
-            classes_map[key]['availability'][offset][1] = 'Closed'
-        elif classes_map[key]['availability'][offset][3][0] >= classes_map[key]['availability'][offset][3][1]:
-            classes_map[key]['availability'][offset][1] = 'Partially Booked'
-        else:
-            classes_map[key]['availability'][offset][1] = 'Partially Closed'
-        
-        # tentatively flag campsite class as unavailable
-        classes_map[key]['availability'][offset][0] = False
-        classes_map[key]['price'] = False
-
-    # convert breakdowns to a flat list
-    for klass in classes_map.values():
-        klass['breakdown'] = [{'name': k, 'availability': v} for k, v in klass['breakdown'].items()]
-
-    # any campsites remaining in the class sites map have zero bookings!
-    # check if there's any left for each class, and if so return that as the target
-    for k, v in class_sites_map.items():
-        if v:
-            rate = rates_map[k]
-            classes_map[k].update({
-                'id': v.pop(),
-                'price': '${}'.format(rate*length),
-                'availability': [[True, '${}'.format(rate), rate, [0, 0]] for i in range(length)],
-                'breakdown': []
-            })
-
-
-    return JsonResponse(result)
-
-
-
->>>>>>> 56c40e32
 class CampgroundFeed(ICalFeed):
     timezone = 'UTC+8'
 
@@ -525,15 +318,9 @@
     queryset = Park.objects.all()
     serializer_class = ParkSerializer
 
-<<<<<<< HEAD
-class CampgroundFeatureViewSet(viewsets.ModelViewSet):
-    queryset = CampgroundFeature.objects.all()
-    serializer_class = CampgroundFeatureSerializer
-=======
 class FeatureViewSet(viewsets.ModelViewSet):
     queryset = Feature.objects.all()
     serializer_class = CampgroundSerializer
->>>>>>> 56c40e32
 
 class RegionViewSet(viewsets.ModelViewSet):
     queryset = Region.objects.all()
