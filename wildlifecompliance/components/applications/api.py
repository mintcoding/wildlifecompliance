import traceback
import os
from datetime import datetime, timedelta
from django.db.models import Q
from django.db import transaction
from django.core.files.base import ContentFile
from django.core.files.storage import default_storage
from django.core.exceptions import ValidationError
from rest_framework import viewsets, serializers, status, views
from rest_framework.decorators import detail_route, list_route, renderer_classes
from rest_framework.response import Response
from rest_framework.renderers import JSONRenderer
from ledger.accounts.models import EmailUser
from ledger.checkout.utils import calculate_excl_gst
from django.urls import reverse
from django.shortcuts import redirect
from wildlifecompliance.components.applications.utils import (
    SchemaParser,
    MissingFieldsException,
)
from wildlifecompliance.components.main.utils import checkout, set_session_application, delete_session_application
from wildlifecompliance.helpers import is_customer, is_internal
from wildlifecompliance.components.applications.models import (
    Application,
    ApplicationSelectedActivity,
    ApplicationCondition,
    ApplicationStandardCondition,
    Assessment,
    ActivityPermissionGroup,
    AmendmentRequest,
    ApplicationUserAction,
    ApplicationFormDataRecord,
)
from wildlifecompliance.components.applications.serializers import (
    ApplicationSerializer,
    InternalApplicationSerializer,
    SaveApplicationSerializer,
    BaseApplicationSerializer,
    CreateExternalApplicationSerializer,
    DTInternalApplicationSerializer,
    DTExternalApplicationSerializer,
    ApplicationUserActionSerializer,
    ApplicationLogEntrySerializer,
    ApplicationConditionSerializer,
    ApplicationStandardConditionSerializer,
    ProposedLicenceSerializer,
    ProposedDeclineSerializer,
    AssessmentSerializer,
    ActivityPermissionGroupSerializer,
    SaveAssessmentSerializer,
    SimpleSaveAssessmentSerializer,
    AmendmentRequestSerializer,
    ApplicationProposedIssueSerializer,
    DTAssessmentSerializer,
)

from rest_framework_datatables.pagination import DatatablesPageNumberPagination
from rest_framework_datatables.filters import DatatablesFilterBackend
from rest_framework_datatables.renderers import DatatablesRenderer


class GetEmptyList(views.APIView):
    renderer_classes = [JSONRenderer, ]

    def get(self, request, format=None):
        return Response([])


class ApplicationFilterBackend(DatatablesFilterBackend):
    """
    Custom filters
    """
    def filter_queryset(self, request, queryset, view):

        # Get built-in DRF datatables queryset first to join with search text, then apply additional filters
        super_queryset = super(ApplicationFilterBackend, self).filter_queryset(request, queryset, view).distinct()

        total_count = queryset.count()
        date_from = request.GET.get('date_from')
        date_to = request.GET.get('date_to')
        category_name = request.GET.get('category_name')
        processing_status = request.GET.get('processing_status')
        customer_status = request.GET.get('customer_status')
        status_filter = request.GET.get('status')
        submitter = request.GET.get('submitter')
        search_text = request.GET.get('search[value]')

        if queryset.model is Application:
            # search_text filter, join all custom search columns
            # where ('searchable: false' in the datatable defintion)
            if search_text:
                search_text = search_text.lower()
                # join queries for the search_text search
                search_text_app_ids = []
                for application in queryset:
                    if (search_text in application.licence_category.lower()
                        or search_text in application.licence_purpose_names.lower()
                        or search_text in application.applicant.lower()
                        or search_text in application.processing_status.lower()
                        or search_text in application.customer_status.lower()
                        or search_text in application.payment_status.lower()
                    ):
                        search_text_app_ids.append(application.id)
                    # if applicant is not an organisation, also search against the user's email address
                    if (application.applicant_type == Application.APPLICANT_TYPE_PROXY and
                        search_text in application.proxy_applicant.email.lower()):
                            search_text_app_ids.append(application.id)
                    if (application.applicant_type == Application.APPLICANT_TYPE_SUBMITTER and
                        search_text in application.submitter.email.lower()):
                            search_text_app_ids.append(application.id)
                # use pipe to join both custom and built-in DRF datatables querysets (returned by super call above)
                # (otherwise they will filter on top of each other)
                queryset = queryset.filter(id__in=search_text_app_ids).distinct() | super_queryset

            # apply user selected filters
            category_name = category_name.lower() if category_name else 'all'
            if category_name != 'all':
                category_name_app_ids = []
                for application in queryset:
                    if category_name in application.licence_category_name.lower():
                        category_name_app_ids.append(application.id)
                queryset = queryset.filter(id__in=category_name_app_ids)
            processing_status = processing_status.lower() if processing_status else 'all'
            if processing_status != 'all':
                processing_status_app_ids = []
                for application in queryset:
                    if processing_status in application.processing_status.lower():
                        processing_status_app_ids.append(application.id)
                queryset = queryset.filter(id__in=processing_status_app_ids)
            customer_status = customer_status.lower() if customer_status else 'all'
            if customer_status != 'all':
                customer_status_app_ids = []
                for application in queryset:
                    if customer_status in application.customer_status.lower():
                        customer_status_app_ids.append(application.id)
                queryset = queryset.filter(id__in=customer_status_app_ids)
            if date_from:
                queryset = queryset.filter(lodgement_date__gte=date_from)
            if date_to:
                date_to = datetime.strptime(date_to, '%Y-%m-%d') + timedelta(days=1)
                queryset = queryset.filter(lodgement_date__lte=date_to)
            submitter = submitter.lower() if submitter else 'all'
            if submitter != 'all':
                queryset = queryset.filter(submitter__email__iexact=submitter)

        if queryset.model is Assessment:
            # search_text filter, join all custom search columns
            # where ('searchable: false' in the datatable definition)
            if search_text:
                search_text = search_text.lower()
                # join queries for the search_text search
                search_text_ass_ids = []
                for assessment in queryset:
                    if (search_text in assessment.application.licence_category.lower()
                        or search_text in assessment.licence_activity.short_name.lower()
                        or search_text in assessment.application.applicant.lower()
                        or search_text in assessment.get_status_display().lower()
                    ):
                        search_text_ass_ids.append(assessment.id)
                    # if applicant is not an organisation, also search against the user's email address
                    if (assessment.application.applicant_type == Application.APPLICANT_TYPE_PROXY and
                        search_text in assessment.application.proxy_applicant.email.lower()):
                            search_text_ass_ids.append(assessment.id)
                    if (assessment.application.applicant_type == Application.APPLICANT_TYPE_SUBMITTER and
                        search_text in assessment.application.submitter.email.lower()):
                            search_text_ass_ids.append(assessment.id)
                # use pipe to join both custom and built-in DRF datatables querysets (returned by super call above)
                # (otherwise they will filter on top of each other)
                queryset = queryset.filter(id__in=search_text_ass_ids).distinct() | super_queryset

            # apply user selected filters
            category_name = category_name.lower() if category_name else 'all'
            if category_name != 'all':
                category_name_app_ids = []
                for assessment in queryset:
                    if category_name in assessment.application.licence_category_name.lower():
                        category_name_app_ids.append(assessment.id)
                queryset = queryset.filter(id__in=category_name_app_ids)
            status_filter = status_filter.lower() if status_filter else 'all'
            if status_filter != 'all':
                queryset = queryset.filter(status=status_filter)
            if date_from:
                queryset = queryset.filter(application__lodgement_date__gte=date_from)
            if date_to:
                date_to = datetime.strptime(date_to, '%Y-%m-%d') + timedelta(days=1)
                queryset = queryset.filter(application__lodgement_date__lte=date_to)
            submitter = submitter.lower() if submitter else 'all'
            if submitter != 'all':
                queryset = queryset.filter(application__submitter__email__iexact=submitter)

        # override queryset ordering, required because the ordering is usually handled
        # in the super call, but is then clobbered by the custom queryset joining above
        # also needed to disable ordering for all fields for which data is not an
        # Application model field, as property functions will not work with order_by
        getter = request.query_params.get
        fields = self.get_fields(getter)
        ordering = self.get_ordering(getter, fields)
        if len(ordering):
            queryset = queryset.order_by(*ordering)

        setattr(view, '_datatables_total_count', total_count)
        return queryset


class ApplicationRenderer(DatatablesRenderer):
    def render(self, data, accepted_media_type=None, renderer_context=None):
        if 'view' in renderer_context and hasattr(renderer_context['view'], '_datatables_total_count'):
            data['recordsTotal'] = renderer_context['view']._datatables_total_count
        return super(ApplicationRenderer, self).render(data, accepted_media_type, renderer_context)


class ApplicationPaginatedViewSet(viewsets.ModelViewSet):
    filter_backends = (ApplicationFilterBackend,)
    pagination_class = DatatablesPageNumberPagination
    renderer_classes = (ApplicationRenderer,)
    queryset = Application.objects.none()
    serializer_class = DTExternalApplicationSerializer
    page_size = 10

    def get_queryset(self):
        user = self.request.user
        if is_internal(self.request):
            return Application.objects.all()
        elif is_customer(self.request):
            user_orgs = [
                org.id for org in user.wildlifecompliance_organisations.all()]
            return Application.objects.filter(Q(org_applicant_id__in=user_orgs) | Q(
                proxy_applicant=user) | Q(submitter=user))
        return Application.objects.none()

    @list_route(methods=['GET', ])
    def internal_datatable_list(self, request, *args, **kwargs):
        self.serializer_class = DTInternalApplicationSerializer
        queryset = self.get_queryset()
        queryset = self.filter_queryset(queryset)
        self.paginator.page_size = queryset.count()
        result_page = self.paginator.paginate_queryset(queryset, request)
        serializer = DTInternalApplicationSerializer(result_page, context={'request': request}, many=True)
        return self.paginator.get_paginated_response(serializer.data)

    @list_route(methods=['GET', ])
    def external_datatable_list(self, request, *args, **kwargs):
        self.serializer_class = DTExternalApplicationSerializer
        user_orgs = [
            org.id for org in request.user.wildlifecompliance_organisations.all()]
        queryset = self.get_queryset().filter(
            Q(submitter=request.user) |
            Q(proxy_applicant=request.user) |
            Q(org_applicant_id__in=user_orgs)
        ).computed_exclude(
            processing_status=Application.PROCESSING_STATUS_DISCARDED
        ).distinct()
        queryset = self.filter_queryset(queryset)
        self.paginator.page_size = queryset.count()
        result_page = self.paginator.paginate_queryset(queryset, request)
        serializer = DTExternalApplicationSerializer(result_page, context={'request': request}, many=True)
        return self.paginator.get_paginated_response(serializer.data)


class ApplicationViewSet(viewsets.ModelViewSet):
    queryset = Application.objects.all()
    serializer_class = ApplicationSerializer

    def get_queryset(self):
        user = self.request.user
        if is_internal(self.request):
            return Application.objects.all()
        elif is_customer(self.request):
            user_orgs = [
                org.id for org in user.wildlifecompliance_organisations.all()]
            return Application.objects.filter(Q(org_applicant_id__in=user_orgs) | Q(
                proxy_applicant=user) | Q(submitter=user))
        return Application.objects.none()

    def list(self, request, *args, **kwargs):
        queryset = self.get_queryset()
        serializer = BaseApplicationSerializer(
            queryset, many=True, context={'request': request})
        return Response(serializer.data)

    @detail_route(methods=['POST'])
    @renderer_classes((JSONRenderer,))
    def process_document(self, request, *args, **kwargs):
        try:
            instance = self.get_object()
            action = request.POST.get('action')
            section = request.POST.get('input_name')
            if action == 'list' and 'input_name' in request.POST:
                pass

            elif action == 'delete' and 'document_id' in request.POST:
                document_id = request.POST.get('document_id')
                document = instance.documents.get(id=document_id)

                if document._file and os.path.isfile(
                        document._file.path) and document.can_delete:
                    os.remove(document._file.path)

                document.delete()
                instance.save(version_comment='Approval File Deleted: {}'.format(
                    document.name))  # to allow revision to be added to reversion history

            elif action == 'save' and 'input_name' in request.POST and 'filename' in request.POST:
                application_id = request.POST.get('application_id')
                filename = request.POST.get('filename')
                _file = request.POST.get('_file')
                if not _file:
                    _file = request.FILES.get('_file')

                document = instance.documents.get_or_create(
                    input_name=section, name=filename)[0]
                path = default_storage.save(
                    'applications/{}/documents/{}'.format(
                        application_id, filename), ContentFile(
                        _file.read()))

                document._file = path
                document.save()
                # to allow revision to be added to reversion history
                instance.save(
                    version_comment='File Added: {}'.format(filename))

            return Response(
                [
                    dict(
                        input_name=d.input_name,
                        name=d.name,
                        file=d._file.url,
                        id=d.id,
                        can_delete=d.can_delete) for d in instance.documents.filter(
                        input_name=section) if d._file])

        except serializers.ValidationError:
            print(traceback.print_exc())
            raise
        except ValidationError as e:
            if hasattr(e, 'error_dict'):
                raise serializers.ValidationError(repr(e.error_dict))
            else:
                raise serializers.ValidationError(repr(e[0].encode('utf-8')))
        except Exception as e:
            print(traceback.print_exc())
            raise serializers.ValidationError(str(e))

    @detail_route(methods=['GET', ])
    def action_log(self, request, *args, **kwargs):
        try:
            instance = self.get_object()
            qs = instance.action_logs.all()
            serializer = ApplicationUserActionSerializer(qs, many=True)
            return Response(serializer.data)
        except serializers.ValidationError:
            print(traceback.print_exc())
            raise
        except ValidationError as e:
            print(traceback.print_exc())
            raise serializers.ValidationError(repr(e.error_dict))
        except Exception as e:
            print(traceback.print_exc())
            raise serializers.ValidationError(str(e))

    @detail_route(methods=['GET', ])
    def comms_log(self, request, *args, **kwargs):
        try:
            instance = self.get_object()
            qs = instance.comms_logs.all()
            serializer = ApplicationLogEntrySerializer(qs, many=True)
            return Response(serializer.data)
        except serializers.ValidationError:
            print(traceback.print_exc())
            raise
        except ValidationError as e:
            print(traceback.print_exc())
            raise serializers.ValidationError(repr(e.error_dict))
        except Exception as e:
            print(traceback.print_exc())
            raise serializers.ValidationError(str(e))

    @detail_route(methods=['POST', ])
    @renderer_classes((JSONRenderer,))
    def add_comms_log(self, request, *args, **kwargs):
        try:
            with transaction.atomic():
                instance = self.get_object()
                request.data['application'] = u'{}'.format(instance.id)
                request.data['staff'] = u'{}'.format(request.user.id)
                serializer = ApplicationLogEntrySerializer(data=request.data)
                serializer.is_valid(raise_exception=True)
                comms = serializer.save()
                # Save the files
                for f in request.FILES:
                    document = comms.documents.create()
                    document.name = str(request.FILES[f])
                    document._file = request.FILES[f]
                    document.save()
                # End Save Documents

                return Response(serializer.data)
        except serializers.ValidationError:
            print(traceback.print_exc())
            raise
        except ValidationError as e:
            print(traceback.print_exc())
            raise serializers.ValidationError(repr(e.error_dict))
        except Exception as e:
            print(traceback.print_exc())
            raise serializers.ValidationError(str(e))

    @detail_route(methods=['GET', ])
    def conditions(self, request, *args, **kwargs):
        try:
            instance = self.get_object()
            qs = instance.conditions.all()
            licence_activity = self.request.query_params.get(
                'licence_activity', None)
            if licence_activity is not None:
                qs = qs.filter(licence_activity=licence_activity)
            serializer = ApplicationConditionSerializer(qs, many=True)
            return Response(serializer.data)
        except serializers.ValidationError:
            print(traceback.print_exc())
            raise
        except ValidationError as e:
            print(traceback.print_exc())
            raise serializers.ValidationError(repr(e.error_dict))
        except Exception as e:
            print(traceback.print_exc())
            raise serializers.ValidationError(str(e))

    @detail_route(methods=['GET', ])
    def assessments(self, request, *args, **kwargs):
        try:
            instance = self.get_object()
            qs = instance.assessments
            serializer = AssessmentSerializer(qs, many=True)
            print(qs)
            return Response(serializer.data)
        except serializers.ValidationError:
            print(traceback.print_exc())
            raise
        except ValidationError as e:
            print(traceback.print_exc())
            raise serializers.ValidationError(repr(e.error_dict))
        except Exception as e:
            print(traceback.print_exc())
            raise serializers.ValidationError(str(e))

    @list_route(methods=['POST', ])
    def estimate_price(self, request, *args, **kwargs):
        purpose_ids = request.data.get('purpose_ids', [])
        application_id = request.data.get('application_id')
        if application_id is not None:
            application = Application.objects.get(id=application_id)
            return Response({
                'fees': application.calculate_fees(request.data.get('field_data', {}))
            })
        return Response({
            'fees': Application.calculate_base_fees(purpose_ids)
        })

    @list_route(methods=['GET', ])
    def internal_datatable_list(self, request, *args, **kwargs):
        queryset = self.get_queryset()
        serializer = DTInternalApplicationSerializer(
            queryset, many=True, context={'request': request})
        return Response(serializer.data)

    @list_route(methods=['GET', ])
    def user_list(self, request, *args, **kwargs):
        user_orgs = [
            org.id for org in request.user.wildlifecompliance_organisations.all()]

        queryset = self.get_queryset().filter(
            Q(submitter=request.user) |
            Q(proxy_applicant=request.user) |
            Q(org_applicant_id__in=user_orgs)
        ).computed_exclude(
            processing_status=Application.PROCESSING_STATUS_DISCARDED
        ).distinct()

        serializer = DTExternalApplicationSerializer(
            queryset, many=True, context={'request': request})
        return Response(serializer.data)

    @detail_route(methods=['GET', ])
    def internal_application(self, request, *args, **kwargs):
        instance = self.get_object()
        serializer = InternalApplicationSerializer(
            instance, context={'request': request})
        return Response(serializer.data)

    @detail_route(methods=['post'])
    @renderer_classes((JSONRenderer,))
    def submit(self, request, *args, **kwargs):
        try:
            instance = self.get_object()
            try:
                instance.submit(request, self)
            except MissingFieldsException as e:
                return Response({
                    'missing': e.error_list},
                    status=status.HTTP_400_BAD_REQUEST
                )
            serializer = self.get_serializer(instance)
            return Response(serializer.data)
        except serializers.ValidationError:
            delete_session_application(request.session)
            print(traceback.print_exc())
            raise
        except ValidationError as e:
            if hasattr(e, 'error_dict'):
                raise serializers.ValidationError(repr(e.error_dict))
            else:
                raise serializers.ValidationError(repr(e[0].encode('utf-8')))
        except Exception as e:
            delete_session_application(request.session)
            print(traceback.print_exc())
            raise serializers.ValidationError(str(e))

    @detail_route(methods=['post'])
    @renderer_classes((JSONRenderer,))
    def application_fee_checkout(self, request, *args, **kwargs):
        try:
            instance = self.get_object()
            product_lines = []
            application_submission = u'Application submitted by {} confirmation WC{}'.format(
                u'{} {}'.format(instance.submitter.first_name, instance.submitter.last_name), instance.id)
            set_session_application(request.session, instance)
            product_lines.append({
                'ledger_description': '{}'.format(instance.licence_type_name),
                'quantity': 1,
                'price_incl_tax': str(instance.application_fee),
                'price_excl_tax': str(calculate_excl_gst(instance.application_fee)),
                'oracle_code': ''
            })
            checkout_result = checkout(request, instance, lines=product_lines,
                                       invoice_text=application_submission)
            return checkout_result
        except serializers.ValidationError:
            print(traceback.print_exc())
            raise
        except ValidationError as e:
            if hasattr(e, 'error_dict'):
                raise serializers.ValidationError(repr(e.error_dict))
            else:
                raise serializers.ValidationError(repr(e[0].encode('utf-8')))
        except Exception as e:
            print(traceback.print_exc())
            raise serializers.ValidationError(str(e))

    @detail_route(methods=['POST', ])
    def accept_id_check(self, request, *args, **kwargs):
        try:
            instance = self.get_object()
            instance.accept_id_check(request)
            serializer = InternalApplicationSerializer(
                instance, context={'request': request})
            return Response(serializer.data)
        except serializers.ValidationError:
            print(traceback.print_exc())
            raise
        except ValidationError as e:
            print(traceback.print_exc())
            raise serializers.ValidationError(repr(e.error_dict))
        except Exception as e:
            print(traceback.print_exc())
            raise serializers.ValidationError(str(e))

    @detail_route(methods=['POST', ])
    def reset_id_check(self, request, *args, **kwargs):
        try:
            instance = self.get_object()
            instance.reset_id_check(request)
            serializer = InternalApplicationSerializer(
                instance, context={'request': request})
            return Response(serializer.data)
        except serializers.ValidationError:
            print(traceback.print_exc())
            raise
        except ValidationError as e:
            print(traceback.print_exc())
            raise serializers.ValidationError(repr(e.error_dict))
        except Exception as e:
            print(traceback.print_exc())
            raise serializers.ValidationError(str(e))

    @detail_route(methods=['POST', ])
    def request_id_check(self, request, *args, **kwargs):
        try:
            instance = self.get_object()
            instance.request_id_check(request)
            serializer = InternalApplicationSerializer(
                instance, context={'request': request})
            return Response(serializer.data)
        except serializers.ValidationError:
            print(traceback.print_exc())
            raise
        except ValidationError as e:
            print(traceback.print_exc())
            raise serializers.ValidationError(repr(e.error_dict))
        except Exception as e:
            print(traceback.print_exc())
            raise serializers.ValidationError(str(e))

    @detail_route(methods=['POST', ])
    def accept_character_check(self, request, *args, **kwargs):
        try:
            instance = self.get_object()
            instance.accept_character_check(request)
            serializer = InternalApplicationSerializer(
                instance, context={'request': request})
            return Response(serializer.data)
        except serializers.ValidationError:
            print(traceback.print_exc())
            raise
        except ValidationError as e:
            print(traceback.print_exc())
            raise serializers.ValidationError(repr(e.error_dict))
        except Exception as e:
            print(traceback.print_exc())
            raise serializers.ValidationError(str(e))

    @detail_route(methods=['GET', ])
    def assign_to_me(self, request, *args, **kwargs):
        try:
            instance = self.get_object()
            user = request.user
            if user not in instance.licence_officers:
                raise serializers.ValidationError(
                    'You are not in any relevant licence officer groups for this application.')
            instance.assign_officer(request, request.user)
            serializer = InternalApplicationSerializer(
                instance, context={'request': request})
            return Response(serializer.data)
        except serializers.ValidationError:
            print(traceback.print_exc())
            raise
        except ValidationError as e:
            print(traceback.print_exc())
            raise serializers.ValidationError(repr(e.error_dict))
        except Exception as e:
            print(traceback.print_exc())
            raise serializers.ValidationError(str(e))

    @detail_route(methods=['POST', ])
    def assign_officer(self, request, *args, **kwargs):
        try:
            instance = self.get_object()
            user_id = request.data.get('officer_id', None)
            user = None
            if not user_id:
                raise serializers.ValidationError('An officer id is required')
            try:
                user = EmailUser.objects.get(id=user_id)
            except EmailUser.DoesNotExist:
                raise serializers.ValidationError(
                    'A user with the id passed in does not exist')
            if not request.user.has_perm('wildlifecompliance.licensing_officer'):
                raise serializers.ValidationError(
                    'You are not authorised to assign officers to applications')
            if user not in instance.licence_officers:
                raise serializers.ValidationError(
                    'User is not in any relevant licence officer groups for this application')
            instance.assign_officer(request, user)
            serializer = InternalApplicationSerializer(
                instance, context={'request': request})
            return Response(serializer.data)
        except serializers.ValidationError:
            print(traceback.print_exc())
            raise
        except ValidationError as e:
            print(traceback.print_exc())
            raise serializers.ValidationError(repr(e.error_dict))
        except Exception as e:
            print(traceback.print_exc())
            raise serializers.ValidationError(str(e))

    @detail_route(methods=['GET', ])
    def unassign_officer(self, request, *args, **kwargs):
        try:
            instance = self.get_object()
            instance.unassign_officer(request)
            serializer = InternalApplicationSerializer(
                instance, context={'request': request})
            return Response(serializer.data)
        except serializers.ValidationError:
            print(traceback.print_exc())
            raise
        except ValidationError as e:
            print(traceback.print_exc())
            raise serializers.ValidationError(repr(e.error_dict))
        except Exception as e:
            print(traceback.print_exc())
            raise serializers.ValidationError(str(e))

    @detail_route(methods=['POST', ])
    def update_activity_status(self, request, *args, **kwargs):
        try:
            instance = self.get_object()
            activity_id = request.data.get('activity_id')
            status = request.data.get('status')
            if not status or not activity_id:
                raise serializers.ValidationError(
                    'Status and activity id is required')
            else:
                if not ApplicationSelectedActivity.is_valid_status(status):
                    raise serializers.ValidationError(
                        'The status provided is not allowed')
            instance.set_activity_processing_status(activity_id, status)
            serializer = InternalApplicationSerializer(
                instance, context={'request': request})
            return Response(serializer.data)
        except serializers.ValidationError:
            print(traceback.print_exc())
            raise
        except ValidationError as e:
            if hasattr(e, 'error_dict'):
                raise serializers.ValidationError(repr(e.error_dict))
            else:
                raise serializers.ValidationError(repr(e[0].encode('utf-8')))
        except Exception as e:
            print(traceback.print_exc())
            raise serializers.ValidationError(str(e))

    @detail_route(methods=['POST', ])
    def complete_assessment(self, request, *args, **kwargs):
        try:
            instance = self.get_object()
            instance.complete_assessment(request)
            serializer = InternalApplicationSerializer(
                instance, context={'request': request})
            return Response(serializer.data)
        except serializers.ValidationError:
            print(traceback.print_exc())
            raise
        except ValidationError as e:
            if hasattr(e, 'error_dict'):
                raise serializers.ValidationError(repr(e.error_dict))
            else:
                raise serializers.ValidationError(repr(e[0].encode('utf-8')))
        except Exception as e:
            print(traceback.print_exc())
            raise serializers.ValidationError(str(e))

    @detail_route(methods=['POST', ])
    def proposed_licence(self, request, *args, **kwargs):
        try:
            instance = self.get_object()
            serializer = ProposedLicenceSerializer(data=request.data)
            serializer.is_valid(raise_exception=True)
            instance.proposed_licence(request, serializer.validated_data)
            serializer = InternalApplicationSerializer(
                instance, context={'request': request})
            return Response(serializer.data)
        except serializers.ValidationError:
            print(traceback.print_exc())
            raise
        except ValidationError as e:
            if hasattr(e, 'error_dict'):
                raise serializers.ValidationError(repr(e.error_dict))
            else:
                raise serializers.ValidationError(repr(e[0].encode('utf-8')))
        except Exception as e:
            print(traceback.print_exc())
            raise serializers.ValidationError(str(e))

    @detail_route(methods=['GET', ])
    def get_proposed_decisions(self, request, *args, **kwargs):
        try:
            instance = self.get_object()
            qs = instance.get_proposed_decisions(request)
            # qs = instance.decisions.filter(action='propose_issue')
            # print(qs)
            serializer = ApplicationProposedIssueSerializer(qs, many=True)
            return Response(serializer.data)
        except serializers.ValidationError:
            print(traceback.print_exc())
            raise
        except ValidationError as e:
            if hasattr(e, 'error_dict'):
                raise serializers.ValidationError(repr(e.error_dict))
            else:
                raise serializers.ValidationError(repr(e[0].encode('utf-8')))
        except Exception as e:
            print(traceback.print_exc())
            raise serializers.ValidationError(str(e))

    @detail_route(methods=['POST', ])
    def final_decision(self, request, *args, **kwargs):
        try:
            instance = self.get_object()
            instance.final_decision(request)
            serializer = InternalApplicationSerializer(
                instance, context={'request': request})
            return Response(serializer.data)
        except serializers.ValidationError:
            print(traceback.print_exc())
            raise
        except ValidationError as e:
            if hasattr(e, 'error_dict'):
                raise serializers.ValidationError(repr(e.error_dict))
            else:
                raise serializers.ValidationError(repr(e[0].encode('utf-8')))
        except Exception as e:
            print(traceback.print_exc())
            raise serializers.ValidationError(str(e))

    @detail_route(methods=['POST', ])
    def proposed_decline(self, request, *args, **kwargs):
        try:
            instance = self.get_object()
            serializer = ProposedDeclineSerializer(data=request.data)
            serializer.is_valid(raise_exception=True)
            instance.proposed_decline(request, serializer.validated_data)
            serializer = InternalApplicationSerializer(
                instance, context={'request': request})
            return Response(serializer.data)
        except serializers.ValidationError:
            print(traceback.print_exc())
            raise
        except ValidationError as e:
            if hasattr(e, 'error_dict'):
                raise serializers.ValidationError(repr(e.error_dict))
            else:
                raise serializers.ValidationError(repr(e[0].encode('utf-8')))
        except Exception as e:
            print(traceback.print_exc())
            raise serializers.ValidationError(str(e))

    @detail_route(methods=['post'])
    @renderer_classes((JSONRenderer,))
    def draft(self, request, *args, **kwargs):
        parser = SchemaParser(draft=True)
        try:
            instance = self.get_object()
            parser.save_application_user_data(instance, request, self)
            return redirect(reverse('external'))
        except MissingFieldsException as e:
            return Response({
                'missing': e.error_list},
                status=status.HTTP_400_BAD_REQUEST
            )
        except serializers.ValidationError:
            print(traceback.print_exc())
            raise
        except ValidationError as e:
            raise serializers.ValidationError(repr(e.error_dict))
        except Exception as e:
            print(traceback.print_exc())
        raise serializers.ValidationError(str(e))

    @detail_route(methods=['post'])
    @renderer_classes((JSONRenderer,))
    def officer_comments(self, request, *args, **kwargs):
        try:
            instance = self.get_object()
            ApplicationFormDataRecord.process_form(
                request,
                instance,
                request.data,
                action=ApplicationFormDataRecord.ACTION_TYPE_ASSIGN_COMMENT
            )
            return Response({'success': True})
        except Exception as e:
            print(traceback.print_exc())
        raise serializers.ValidationError(str(e))

    @detail_route(methods=['post'])
    @renderer_classes((JSONRenderer,))
    def form_data(self, request, *args, **kwargs):
        try:
            instance = self.get_object()
            ApplicationFormDataRecord.process_form(
                request,
                instance,
                request.data,
                action=ApplicationFormDataRecord.ACTION_TYPE_ASSIGN_VALUE
            )
            return redirect(reverse('external'))
        except MissingFieldsException as e:
            return Response({
                'missing': e.error_list},
                status=status.HTTP_400_BAD_REQUEST
            )
        except ValidationError as e:
            raise serializers.ValidationError(repr(e.error_dict))
        except Exception as e:
            print(traceback.print_exc())
        raise serializers.ValidationError(str(e))

    @detail_route(methods=['post'])
    @renderer_classes((JSONRenderer,))
    def application_officer_save(self, request, *args, **kwargs):
        try:
            instance = self.get_object()
            parser = SchemaParser()
            parser.save_application_officer_data(instance, request, self)
            return redirect(reverse('external'))
        except serializers.ValidationError:
            print(traceback.print_exc())
            raise
        except ValidationError as e:
            raise serializers.ValidationError(repr(e.error_dict))
        except Exception as e:
            print(traceback.print_exc())
            raise serializers.ValidationError(str(e))

    # @detail_route(methods=['post'])
    # @renderer_classes((JSONRenderer,))
    # def assess_save(self, request, *args, **kwargs):
    #     try:
    #         instance = self.get_object()
    #         save_assess_data(instance, request, self)
    #         return redirect(reverse('external'))
    #     except serializers.ValidationError:
    #         print(traceback.print_exc())
    #         raise
    #     except ValidationError as e:
    #         raise serializers.ValidationError(repr(e.error_dict))
    #     except Exception as e:
    #         print(traceback.print_exc())
    #         raise serializers.ValidationError(str(e))

    @renderer_classes((JSONRenderer,))
    def create(self, request, *args, **kwargs):
        try:
            app_data = self.request.data
            licence_category_data = app_data.get('licence_category_data')
<<<<<<< HEAD
            org_applicant = app_data.get('org_applicant')
            proxy_applicant = app_data.get('proxy_applicant')
            application_fee = app_data.get('application_fee')
            licence_fee = app_data.get('licence_fee')
            licence_purposes = app_data.get('licence_purposes')
=======
            org_applicant = request.data.get('org_applicant')
            proxy_applicant = request.data.get('proxy_applicant')
            licence_purposes = request.data.get('licence_purposes')
>>>>>>> 69b1c62e
            data = {
                'submitter': request.user.id,
                'licence_type_data': licence_category_data,
                'org_applicant': org_applicant,
                'proxy_applicant': proxy_applicant,
                'licence_purposes': licence_purposes,
            }

            # Use serializer for external application creation - do not expose unneeded fields
            serializer = CreateExternalApplicationSerializer(data=data)
            serializer.is_valid(raise_exception=True)
            serializer.save()
            serializer.instance.update_fees()

            return Response(serializer.data)
        except Exception as e:
            print(traceback.print_exc())
            raise serializers.ValidationError(str(e))

    def update(self, request, *args, **kwargs):
        try:
            instance = self.get_object()
            serializer = SaveApplicationSerializer(instance, data=request.data)
            serializer.is_valid(raise_exception=True)
            self.perform_update(serializer)
            return Response(serializer.data)
        except Exception as e:
            print(traceback.print_exc())
            raise serializers.ValidationError(str(e))

    def destroy(self, request, *args, **kwargs):
        http_status = status.HTTP_200_OK
        instance = self.get_object()
        if instance.processing_status != Application.PROCESSING_STATUS_DRAFT:
            raise serializers.ValidationError(
                'You cannot discard a submitted application!')

        instance.activities.filter(
            processing_status=ApplicationSelectedActivity.PROCESSING_STATUS_DRAFT
        ).update(
            processing_status=ApplicationSelectedActivity.PROCESSING_STATUS_DISCARDED
        )

        return Response({'processing_status': ApplicationSelectedActivity.PROCESSING_STATUS_DISCARDED
                         }, status=http_status)

    @detail_route(methods=['DELETE', ])
    def discard_activity(self, request, *args, **kwargs):
        http_status = status.HTTP_200_OK
        activity_id = request.GET.get('activity_id')
        instance = self.get_object()

        try:
            activity = instance.activities.get(
                licence_activity_id=activity_id,
                processing_status=ApplicationSelectedActivity.PROCESSING_STATUS_DRAFT
            )
        except ApplicationSelectedActivity.DoesNotExist:
            raise serializers.ValidationError("This activity cannot be discarded at this time.")

        activity.processing_status = ApplicationSelectedActivity.PROCESSING_STATUS_DISCARDED
        activity.save()

        return Response({'processing_status': instance.processing_status}, status=http_status)

    @detail_route(methods=['GET', ])
    def assessment_details(self, request, *args, **kwargs):
        # queryset = self.get_queryset()
        instance = self.get_object()
        queryset = Assessment.objects.filter(application=instance.id)
        licence_activity = self.request.query_params.get(
            'licence_activity', None)
        if licence_activity is not None:
            queryset = queryset.filter(
                licence_activity=licence_activity)
        serializer = AssessmentSerializer(queryset, many=True)
        return Response(serializer.data)

    @detail_route(permission_classes=[], methods=['GET'])
    def application_checkout_status(self, request, *args, **kwargs):
        # TODO: may need to re-build this function for Wildlife Licensing (code taken from Parkstay) if required
        try:
            # instance = self.get_object()
            response = {
                'status': 'rejected',
                'error': ''
            }
            # # Check the type of booking
            # if instance.booking_type != 3:
            #    response['error'] = 'This booking has already been paid for'
            #    return Response(response,status=status.HTTP_200_OK)
            # # Check if the time for the booking has elapsed
            # if instance.expiry_time <= timezone.now():
            #     response['error'] = 'This booking has expired'
            #     return Response(response,status=status.HTTP_200_OK)
            # if all is well
            response['status'] = 'approved'
            return Response(response, status=status.HTTP_200_OK)
        except serializers.ValidationError:
            print(traceback.print_exc())
            raise
        except ValidationError as e:
            raise serializers.ValidationError(repr(e.error_dict))
        except Exception as e:
            print(traceback.print_exc())
            raise serializers.ValidationError(str(e))


class ApplicationConditionViewSet(viewsets.ModelViewSet):
    queryset = ApplicationCondition.objects.all()
    serializer_class = ApplicationConditionSerializer

    def get_queryset(self):
        user = self.request.user
        if is_internal(self.request):
            return ApplicationCondition.objects.all()
        elif is_customer(self.request):
            user_orgs = [
                org.id for org in user.wildlifecompliance_organisations.all()]
            user_applications = [application.id for application in Application.objects.filter(
                Q(org_applicant_id__in=user_orgs) | Q(proxy_applicant=user) | Q(submitter=user))]
            return ApplicationCondition.objects.filter(
                Q(application_id__in=user_applications))
        return ApplicationCondition.objects.none()

    def create(self, request, *args, **kwargs):
        try:
            serializer = self.get_serializer(data=request.data)
            serializer.is_valid(raise_exception=True)
            with transaction.atomic():
                instance = serializer.save()
                instance.submit()
                instance.application.log_user_action(
                    ApplicationUserAction.ACTION_ENTER_CONDITIONS.format(
                        instance.licence_activity.name), request)
            return Response(serializer.data)
        except serializers.ValidationError:
            print(traceback.print_exc())
            raise
        except ValidationError as e:
            print(traceback.print_exc())
            raise serializers.ValidationError(repr(e.error_dict))
        except Exception as e:
            print(traceback.print_exc())
            raise serializers.ValidationError(str(e))

    @detail_route(methods=['GET', ])
    def move_up(self, request, *args, **kwargs):
        try:
            instance = self.get_object()
            instance.up()
            instance.save()
            serializer = self.get_serializer(instance)
            return Response(serializer.data)
        except serializers.ValidationError:
            print(traceback.print_exc())
            raise
        except ValidationError as e:
            print(traceback.print_exc())
            raise serializers.ValidationError(repr(e.error_dict))
        except Exception as e:
            print(traceback.print_exc())
            raise serializers.ValidationError(str(e))

    @detail_route(methods=['GET', ])
    def move_down(self, request, *args, **kwargs):
        try:
            instance = self.get_object()
            instance.down()
            instance.save()
            serializer = self.get_serializer(instance)
            return Response(serializer.data)
        except serializers.ValidationError:
            print(traceback.print_exc())
            raise
        except ValidationError as e:
            print(traceback.print_exc())
            raise serializers.ValidationError(repr(e.error_dict))
        except Exception as e:
            print(traceback.print_exc())
            raise serializers.ValidationError(str(e))


class ApplicationStandardConditionViewSet(viewsets.ReadOnlyModelViewSet):
    queryset = ApplicationStandardCondition.objects.all()
    serializer_class = ApplicationStandardConditionSerializer

    def get_queryset(self):
        if is_internal(self.request):
            return ApplicationStandardCondition.objects.all()
        elif is_customer(self.request):
            return ApplicationStandardCondition.objects.none()
        return ApplicationStandardCondition.objects.none()

    def list(self, request, *args, **kwargs):
        queryset = self.get_queryset()
        search = request.GET.get('search')
        if search:
            queryset = queryset.filter(text__icontains=search)
        serializer = self.get_serializer(queryset, many=True)
        return Response(serializer.data)


class AssessmentPaginatedViewSet(viewsets.ModelViewSet):
    filter_backends = (ApplicationFilterBackend,)
    pagination_class = DatatablesPageNumberPagination
    renderer_classes = (ApplicationRenderer,)
    queryset = Assessment.objects.none()
    serializer_class = DTAssessmentSerializer
    page_size = 10

    def get_queryset(self):
        if is_internal(self.request):
            return Assessment.objects.all()
        elif is_customer(self.request):
            return Assessment.objects.none()
        return Assessment.objects.none()

    @list_route(methods=['GET', ])
    def datatable_list(self, request, *args, **kwargs):
        self.serializer_class = DTAssessmentSerializer
        queryset = self.get_queryset()
        queryset = self.filter_queryset(queryset)
        self.paginator.page_size = queryset.count()
        result_page = self.paginator.paginate_queryset(queryset, request)
        serializer = DTAssessmentSerializer(result_page, context={'request': request}, many=True)
        return self.paginator.get_paginated_response(serializer.data)


class AssessmentViewSet(viewsets.ModelViewSet):
    queryset = Assessment.objects.all()
    serializer_class = AssessmentSerializer

    def get_queryset(self):
        if is_internal(self.request):
            return Assessment.objects.all()
        elif is_customer(self.request):
            return Assessment.objects.none()
        return Assessment.objects.none()

    @list_route(methods=['GET', ])
    def get_latest_for_application_activity(self, request, *args, **kwargs):
        application_id = request.query_params.get(
            'application_id', None)
        activity_id = request.query_params.get(
            'activity_id', None)
        latest_assessment = Assessment.objects.filter(
            application_id=application_id,
            licence_activity_id=activity_id
        ).exclude(
            status='recalled'
        ).latest('id')
        serializer = AssessmentSerializer(latest_assessment)
        return Response(serializer.data)

    @list_route(methods=['GET', ])
    def user_list(self, request, *args, **kwargs):
        # Get the assessor groups the current user is member of
        assessor_groups = request.user.get_wildlifelicence_permission_group('assessor', first=False)

        # For each assessor groups get the assessments
        queryset = self.get_queryset().none()
        for group in assessor_groups:
            queryset = queryset | Assessment.objects.filter(
                assessor_group=group)

        serializer = DTAssessmentSerializer(queryset, many=True)
        return Response(serializer.data)

    @renderer_classes((JSONRenderer,))
    def create(self, request, *args, **kwargs):
        try:
            serializer = SaveAssessmentSerializer(data=request.data)
            serializer.is_valid(raise_exception=True)
            instance = serializer.save()
            instance.generate_assessment(request)
            serializer = self.get_serializer(instance)
            return Response(serializer.data)
        except serializers.ValidationError:
            print(traceback.print_exc())
            raise
        except ValidationError as e:
            if hasattr(e, 'error_dict'):
                raise serializers.ValidationError(repr(e.error_dict))
            else:
                print e
                raise serializers.ValidationError(repr(e[0].encode('utf-8')))
        except Exception as e:
            print(traceback.print_exc())
            raise serializers.ValidationError(str(e))

    @detail_route(methods=['POST', ])
    def remind_assessment(self, request, *args, **kwargs):
        try:
            instance = self.get_object()
            instance.remind_assessment(request)
            serializer = self.get_serializer(instance)
            return Response(serializer.data)
        except serializers.ValidationError:
            print(traceback.print_exc())
            raise
        except ValidationError as e:
            print(traceback.print_exc())
            raise serializers.ValidationError(repr(e.error_dict))
        except Exception as e:
            print(traceback.print_exc())
            raise serializers.ValidationError(str(e))

    @detail_route(methods=['POST', ])
    def recall_assessment(self, request, *args, **kwargs):
        try:
            instance = self.get_object()
            instance.recall_assessment(request)
            serializer = self.get_serializer(instance)
            return Response(serializer.data)
        except serializers.ValidationError:
            print(traceback.print_exc())
            raise
        except ValidationError as e:
            print(traceback.print_exc())
            raise serializers.ValidationError(repr(e.error_dict))
        except Exception as e:
            print(traceback.print_exc())
            raise serializers.ValidationError(str(e))

    @detail_route(methods=['POST', ])
    def resend_assessment(self, request, *args, **kwargs):
        try:
            instance = self.get_object()
            instance.resend_assessment(request)
            serializer = self.get_serializer(instance)
            return Response(serializer.data)
        except serializers.ValidationError:
            print(traceback.print_exc())
            raise
        except ValidationError as e:
            print(traceback.print_exc())
            raise serializers.ValidationError(repr(e.error_dict))
        except Exception as e:
            print(traceback.print_exc())
            raise serializers.ValidationError(str(e))

    @detail_route(methods=['PUT', ])
    def update_assessment(self, request, *args, **kwargs):
        try:
            instance = self.get_object()
            serializer = SimpleSaveAssessmentSerializer(instance, data=self.request.data, partial=True)
            serializer.is_valid(raise_exception=True)
            instance = serializer.save()
            return Response(serializer.data)
        except serializers.ValidationError:
            print(traceback.print_exc())
            raise
        except ValidationError as e:
            if hasattr(e, 'error_dict'):
                raise serializers.ValidationError(repr(e.error_dict))
            else:
                print e
                raise serializers.ValidationError(repr(e[0].encode('utf-8')))
        except Exception as e:
            print(traceback.print_exc())
            raise serializers.ValidationError(str(e))


class AssessorGroupViewSet(viewsets.ModelViewSet):
    queryset = ActivityPermissionGroup.objects.none()
    serializer_class = ActivityPermissionGroupSerializer
    renderer_classes = [JSONRenderer, ]

    def get_queryset(self, application=None):
        if is_internal(self.request):
            if application is not None:
                return application.get_permission_groups('assessor')
            return ActivityPermissionGroup.objects.filter(
                permissions__codename='assessor'
            )
        elif is_customer(self.request):
            return ActivityPermissionGroup.objects.none()
        return ActivityPermissionGroup.objects.none()

    @list_route(methods=['POST', ])
    def user_list(self, request, *args, **kwargs):
        app_id = request.data.get('application_id')
        application = Application.objects.get(id=app_id)
        id_list = set()
        for assessment in application.assessments:
            id_list.add(assessment.assessor_group.id)
        queryset = self.get_queryset(application).exclude(id__in=id_list)
        serializer = self.get_serializer(queryset, many=True)

        return Response(serializer.data)


class AmendmentRequestViewSet(viewsets.ModelViewSet):
    queryset = AmendmentRequest.objects.all()
    serializer_class = AmendmentRequestSerializer

    def get_queryset(self):
        user = self.request.user
        if is_internal(self.request):
            return AmendmentRequest.objects.all()
        elif is_customer(self.request):
            user_orgs = [
                org.id for org in user.wildlifecompliance_organisations.all()]
            user_applications = [application.id for application in Application.objects.filter(
                Q(org_applicant_id__in=user_orgs) | Q(proxy_applicant=user) | Q(submitter=user))]
            return AmendmentRequest.objects.filter(
                Q(application_id__in=user_applications))
        return AmendmentRequest.objects.none()

    def create(self, request, *args, **kwargs):
        try:
            # print(request.data)
            amend_data = self.request.data
            reason = amend_data.pop('reason')
            application_id = amend_data.pop('application')
            text = amend_data.pop('text')
            activity_id = amend_data.pop('activity_id')
            for item in activity_id:
                data = {
                    'application': application_id,
                    'reason': reason,
                    'text': text,
                    'licence_activity': item
                }

                application = Application.objects.get(id=application_id)
                selected_activity = application.get_selected_activity(item)
                if selected_activity.processing_status == ApplicationSelectedActivity.PROCESSING_STATUS_DISCARDED:
                    raise serializers.ValidationError('Selected activity has been discarded by the customer!')

                serializer = self.get_serializer(data=data)
                serializer.is_valid(raise_exception=True)
                instance = serializer.save()
                instance.reason = reason
                instance.generate_amendment(request)
            serializer = self.get_serializer(instance)
            return Response(serializer.data)
        except serializers.ValidationError:
            print(traceback.print_exc())
            raise
        except ValidationError as e:
            if hasattr(e, 'error_dict'):
                raise serializers.ValidationError(repr(e.error_dict))
            else:
                print e
                raise serializers.ValidationError(repr(e[0].encode('utf-8')))
        except Exception as e:
            print(traceback.print_exc())
            raise serializers.ValidationError(str(e))


class AmendmentRequestReasonChoicesView(views.APIView):

    renderer_classes = [JSONRenderer, ]

    def get(self, request, format=None):
        choices_list = []
        choices = AmendmentRequest.REASON_CHOICES
        if choices:
            for c in choices:
                choices_list.append({'key': c[0], 'value': c[1]})

        return Response(choices_list)<|MERGE_RESOLUTION|>--- conflicted
+++ resolved
@@ -926,17 +926,9 @@
         try:
             app_data = self.request.data
             licence_category_data = app_data.get('licence_category_data')
-<<<<<<< HEAD
-            org_applicant = app_data.get('org_applicant')
-            proxy_applicant = app_data.get('proxy_applicant')
-            application_fee = app_data.get('application_fee')
-            licence_fee = app_data.get('licence_fee')
-            licence_purposes = app_data.get('licence_purposes')
-=======
             org_applicant = request.data.get('org_applicant')
             proxy_applicant = request.data.get('proxy_applicant')
             licence_purposes = request.data.get('licence_purposes')
->>>>>>> 69b1c62e
             data = {
                 'submitter': request.user.id,
                 'licence_type_data': licence_category_data,
