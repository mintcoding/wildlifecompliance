import traceback
import os
import datetime
import base64
import json
import geojson
from six.moves.urllib.parse import urlparse
from wsgiref.util import FileWrapper
from django.db.models import Q, Min
from django.db import transaction
from django.http import HttpResponse
from django.core.files.base import ContentFile
from django.core.files.storage import default_storage
from django.core.exceptions import ValidationError
from django.conf import settings
from django.contrib import messages
from django.views.decorators.http import require_http_methods
from django.views.decorators.csrf import csrf_exempt
from django.utils import timezone
from rest_framework import viewsets, serializers, status, generics, views
from rest_framework.decorators import detail_route, list_route, renderer_classes, parser_classes
from rest_framework.response import Response
from rest_framework.renderers import JSONRenderer
from rest_framework.permissions import IsAuthenticated, AllowAny, IsAdminUser, BasePermission
from rest_framework.pagination import PageNumberPagination
from datetime import datetime, timedelta
from collections import OrderedDict
from django.core.cache import cache
from ledger.accounts.models import EmailUser, Address
from ledger.address.models import Country
from ledger.checkout.utils import calculate_excl_gst
from datetime import datetime, timedelta, date
from django.urls import reverse
from django.shortcuts import render, redirect, get_object_or_404
from wildlifecompliance.components.applications.utils import save_proponent_data,save_assessor_data,get_activity_type_schema
from wildlifecompliance.components.main.models import Document
from wildlifecompliance.components.main.utils import checkout, set_session_application, delete_session_application
from wildlifecompliance.components.applications.models import (
    ApplicationType,
    Application,
    ApplicationDocument,
    Referral,
    ApplicationCondition,
    ApplicationStandardCondition,
    Assessment,
    ApplicationGroupType,
    AmendmentRequest,
    ApplicationUserAction
)
from wildlifecompliance.components.applications.serializers import (
    SendReferralSerializer,
    ApplicationTypeSerializer,
    ApplicationSerializer,
    InternalApplicationSerializer,
    SaveApplicationSerializer,
    DTApplicationSerializer,
    ApplicationUserActionSerializer,
    ApplicationLogEntrySerializer,
    DTReferralSerializer,
    ReferralSerializer,
    ReferralApplicationSerializer,
    ApplicationConditionSerializer,
    ApplicationStandardConditionSerializer,
    ProposedLicenceSerializer,
    ProposedDeclineSerializer,
    AssessmentSerializer,
    ApplicationGroupTypeSerializer,
    SaveAssessmentSerializer,
    AmendmentRequestSerializer,
    ExternalAmendmentRequestSerializer,
<<<<<<< HEAD
    ApplicationProposedIssueSerializer,
    DTAssessmentSerializer
    
=======
    ApplicationProposedIssueSerializer

>>>>>>> f872e556
)


class GetApplicationType(views.APIView):
    renderer_classes = [JSONRenderer, ]

    def get(self, request, format=None):
        _type = ApplicationType.objects.first()
        if _type:
            serializer = ApplicationTypeSerializer(_type)
            return Response(serializer.data)
        else:
            return Response({'error': 'There is currently no application type.'}, status=status.HTTP_404_NOT_FOUND)

class GetEmptyList(views.APIView):
    renderer_classes = [JSONRenderer, ]

    def get(self, request, format=None):
        return Response([])

class ApplicationViewSet(viewsets.ModelViewSet):
    queryset = Application.objects.all()
    serializer_class = ApplicationSerializer

    def list(self, request, *args, **kwargs):
        queryset = self.get_queryset()
        serializer = DTApplicationSerializer(queryset, many=True)
        return Response(serializer.data)

    @detail_route(methods=['POST'])
    @renderer_classes((JSONRenderer,))
    def process_document(self, request, *args, **kwargs):
        try:
            #import ipdb; ipdb.set_trace()
            instance = self.get_object()
            action = request.POST.get('action')
            section = request.POST.get('input_name')
            if action == 'list' and 'input_name' in request.POST:
                pass

            elif action == 'delete' and 'document_id' in request.POST:
                document_id = request.POST.get('document_id')
                document = instance.documents.get(id=document_id)

                if document._file and os.path.isfile(document._file.path) and document.can_delete:
                    os.remove(document._file.path)

                document.delete()
                instance.save(version_comment='Approval File Deleted: {}'.format(document.name)) # to allow revision to be added to reversion history

            elif action == 'save' and 'input_name' in request.POST and 'filename' in request.POST:
                application_id = request.POST.get('application_id')
                filename = request.POST.get('filename')
                _file = request.POST.get('_file')
                if not _file:
                    _file = request.FILES.get('_file')

                document = instance.documents.get_or_create(input_name=section, name=filename)[0]
                path = default_storage.save('applications/{}/documents/{}'.format(application_id, filename), ContentFile(_file.read()))

                document._file = path
                document.save()
                instance.save(version_comment='File Added: {}'.format(filename)) # to allow revision to be added to reversion history

            return  Response( [dict(input_name=d.input_name, name=d.name,file=d._file.url, id=d.id, can_delete=d.can_delete) for d in instance.documents.filter(input_name=section) if d._file] )

        except serializers.ValidationError:
            print(traceback.print_exc())
            raise
        except ValidationError as e:
            if hasattr(e,'error_dict'):
                raise serializers.ValidationError(repr(e.error_dict))
            else:
                raise serializers.ValidationError(repr(e[0].encode('utf-8')))
        except Exception as e:
            print(traceback.print_exc())
            raise serializers.ValidationError(str(e))

    @detail_route(methods=['GET',])
    def action_log(self, request, *args, **kwargs):
        try:
            instance = self.get_object()
            qs = instance.action_logs.all()
            serializer = ApplicationUserActionSerializer(qs,many=True)
            return Response(serializer.data)
        except serializers.ValidationError:
            print(traceback.print_exc())
            raise
        except ValidationError as e:
            print(traceback.print_exc())
            raise serializers.ValidationError(repr(e.error_dict))
        except Exception as e:
            print(traceback.print_exc())
            raise serializers.ValidationError(str(e))

    @detail_route(methods=['GET',])
    def comms_log(self, request, *args, **kwargs):
        try:
            instance = self.get_object()
            qs = instance.comms_logs.all()
            serializer = ApplicationLogEntrySerializer(qs,many=True)
            return Response(serializer.data)
        except serializers.ValidationError:
            print(traceback.print_exc())
            raise
        except ValidationError as e:
            print(traceback.print_exc())
            raise serializers.ValidationError(repr(e.error_dict))
        except Exception as e:
            print(traceback.print_exc())
            raise serializers.ValidationError(str(e))

    @detail_route(methods=['POST',])
    @renderer_classes((JSONRenderer,))
    def add_comms_log(self, request, *args, **kwargs):
        try:
            with transaction.atomic():
                instance = self.get_object()
                request.data['application'] = u'{}'.format(instance.id)
                request.data['staff'] = u'{}'.format(request.user.id)
                serializer = ApplicationLogEntrySerializer(data=request.data)
                serializer.is_valid(raise_exception=True)
                comms = serializer.save()
                # Save the files
                for f in request.FILES:
                    document = comms.documents.create()
                    document.name = str(request.FILES[f])
                    document._file = request.FILES[f]
                    document.save()
                # End Save Documents

                return Response(serializer.data)
        except serializers.ValidationError:
            print(traceback.print_exc())
            raise
        except ValidationError as e:
            print(traceback.print_exc())
            raise serializers.ValidationError(repr(e.error_dict))
        except Exception as e:
            print(traceback.print_exc())
            raise serializers.ValidationError(str(e))

    @detail_route(methods=['GET',])
    def conditions(self, request, *args, **kwargs):
        try:
            instance = self.get_object()
            qs = instance.conditions.all()
            licence_activity_type = self.request.query_params.get('licence_activity_type', None)
            print('activity type from conditions api')
            print(licence_activity_type)
            if licence_activity_type is not None:
                print('inside if')
                qs = qs.filter(licence_activity_type=licence_activity_type)
            print(qs)

            serializer = ApplicationConditionSerializer(qs,many=True)
            return Response(serializer.data)
        except serializers.ValidationError:
            print(traceback.print_exc())
            raise
        except ValidationError as e:
            print(traceback.print_exc())
            raise serializers.ValidationError(repr(e.error_dict))
        except Exception as e:
            print(traceback.print_exc())
            raise serializers.ValidationError(str(e))

    @detail_route(methods=['GET',])
    def assessments(self, request, *args, **kwargs):
        try:
            instance = self.get_object()
            qs = instance.assessments
            serializer = AssessmentSerializer(qs,many=True)
            print(qs)
            return Response(serializer.data)
        except serializers.ValidationError:
            print(traceback.print_exc())
            raise
        except ValidationError as e:
            print(traceback.print_exc())
            raise serializers.ValidationError(repr(e.error_dict))
        except Exception as e:
            print(traceback.print_exc())
            raise serializers.ValidationError(str(e))


    @detail_route(methods=['GET',])
    def amendment_request(self, request, *args, **kwargs):
        try:
            instance = self.get_object()
            qs = instance.amendment_requests
            qs = qs.filter(status = 'requested')
            serializer = ExternalAmendmentRequestSerializer(qs,many=True)
            return Response(serializer.data)
        except serializers.ValidationError:
            print(traceback.print_exc())
            raise
        except ValidationError as e:
            print(traceback.print_exc())
            raise serializers.ValidationError(repr(e.error_dict))
        except Exception as e:
            print(traceback.print_exc())
            raise serializers.ValidationError(str(e))

    @list_route(methods=['GET',])
    def user_list(self, request, *args, **kwargs):
        user_orgs = [org.id for org in request.user.wildlifecompliance_organisations.all()];
        qs = []
        qs.extend(list(self.get_queryset().filter(submitter = request.user).exclude(processing_status='discarded').exclude(processing_status=Application.PROCESSING_STATUS_CHOICES[13][0])))
        qs.extend(list(self.get_queryset().filter(proxy_applicant = request.user).exclude(processing_status='discarded').exclude(processing_status=Application.PROCESSING_STATUS_CHOICES[13][0])))
        qs.extend(list(self.get_queryset().filter(org_applicant_id__in = user_orgs).exclude(processing_status='discarded').exclude(processing_status=Application.PROCESSING_STATUS_CHOICES[13][0])))
        queryset = list(set(qs))
        serializer = DTApplicationSerializer(queryset, many=True)
        return Response(serializer.data)

    @detail_route(methods=['GET',])
    def internal_application(self, request, *args, **kwargs):
        instance = self.get_object()
        serializer = InternalApplicationSerializer(instance,context={'request':request})
        return Response(serializer.data)

    @detail_route(methods=['post'])
    @renderer_classes((JSONRenderer,))
    def submit(self, request, *args, **kwargs):
        try:
            instance = self.get_object()
            instance.submit(request,self)
            serializer = self.get_serializer(instance)
            return Response(serializer.data)
        except serializers.ValidationError:
            delete_session_application(request.session)
            print(traceback.print_exc())
            raise
        except ValidationError as e:
            if hasattr(e,'error_dict'):
                raise serializers.ValidationError(repr(e.error_dict))
            else:
                raise serializers.ValidationError(repr(e[0].encode('utf-8')))
        except Exception as e:
            delete_session_application(request.session)
            print(traceback.print_exc())
            raise serializers.ValidationError(str(e))

    @detail_route(methods=['post'])
    @renderer_classes((JSONRenderer,))
    def application_fee_checkout(self, request, *args, **kwargs):
        try:
            instance = self.get_object()
            product_lines = []
            application_submission = u'Application submitted by {} confirmation WC{}'.format(
                u'{} {}'.format(instance.submitter.first_name, instance.submitter.last_name), instance.id)
            set_session_application(request.session, instance)
            product_lines.append({
                'ledger_description': '{}'.format(instance.licence_type_name),
                'quantity': 1,
                'price_incl_tax': str(instance.application_fee),
                'price_excl_tax': str(calculate_excl_gst(instance.application_fee)),
                'oracle_code': ''
            })
            checkout_result = checkout(request, instance, lines=product_lines,
                                       invoice_text=application_submission)
            return checkout_result
        except serializers.ValidationError:
            print(traceback.print_exc())
            raise
        except ValidationError as e:
            if hasattr(e,'error_dict'):
                raise serializers.ValidationError(repr(e.error_dict))
            else:
                raise serializers.ValidationError(repr(e[0].encode('utf-8')))
        except Exception as e:
            print(traceback.print_exc())
            raise serializers.ValidationError(str(e))

    @detail_route(methods=['POST',])
    def accept_id_check(self, request, *args, **kwargs):
        try:
            instance = self.get_object()
            instance.accept_id_check(request)
            serializer = InternalApplicationSerializer(instance,context={'request':request})
            return Response(serializer.data)
        except serializers.ValidationError:
            print(traceback.print_exc())
            raise
        except ValidationError as e:
            print(traceback.print_exc())
            raise serializers.ValidationError(repr(e.error_dict))
        except Exception as e:
            print(traceback.print_exc())
            raise serializers.ValidationError(str(e))


    @detail_route(methods=['POST',])
    def reset_id_check(self, request, *args, **kwargs):
        try:
            instance = self.get_object()
            instance.reset_id_check(request)
            serializer = InternalApplicationSerializer(instance,context={'request':request})
            return Response(serializer.data)
        except serializers.ValidationError:
            print(traceback.print_exc())
            raise
        except ValidationError as e:
            print(traceback.print_exc())
            raise serializers.ValidationError(repr(e.error_dict))
        except Exception as e:
            print(traceback.print_exc())
            raise serializers.ValidationError(str(e))

    @detail_route(methods=['POST',])
    def request_id_check(self, request, *args, **kwargs):
        try:
            instance = self.get_object()
            instance.request_id_check(request)
            serializer = InternalApplicationSerializer(instance,context={'request':request})
            return Response(serializer.data)
        except serializers.ValidationError:
            print(traceback.print_exc())
            raise
        except ValidationError as e:
            print(traceback.print_exc())
            raise serializers.ValidationError(repr(e.error_dict))
        except Exception as e:
            print(traceback.print_exc())
            raise serializers.ValidationError(str(e))

    @detail_route(methods=['POST',])
    def accept_character_check(self, request, *args, **kwargs):
        try:
            instance = self.get_object()
            instance.accept_character_check(request)
            serializer = InternalApplicationSerializer(instance,context={'request':request})
            return Response(serializer.data)
        except serializers.ValidationError:
            print(traceback.print_exc())
            raise
        except ValidationError as e:
            print(traceback.print_exc())
            raise serializers.ValidationError(repr(e.error_dict))
        except Exception as e:
            print(traceback.print_exc())
            raise serializers.ValidationError(str(e))

    @detail_route(methods=['POST',])
    def send_to_assessor(self, request, *args, **kwargs):
        try:
            instance = self.get_object()
            print(request.data)
            # instance.send_to_assessor(request)
            # serializer = InternalApplicationSerializer(instance,context={'request':request})
            return Response(serializer.data)
        except serializers.ValidationError:
            print(traceback.print_exc())
            raise
        except ValidationError as e:
            print(traceback.print_exc())
            raise serializers.ValidationError(repr(e.error_dict))
        except Exception as e:
            print(traceback.print_exc())
            raise serializers.ValidationError(str(e))

    @detail_route(methods=['GET',])
    def assign_request_user(self, request, *args, **kwargs):
        try:
            instance = self.get_object()
            instance.assign_officer(request,request.user)
            serializer = InternalApplicationSerializer(instance,context={'request':request})
            return Response(serializer.data)
        except serializers.ValidationError:
            print(traceback.print_exc())
            raise
        except ValidationError as e:
            print(traceback.print_exc())
            raise serializers.ValidationError(repr(e.error_dict))
        except Exception as e:
            print(traceback.print_exc())
            raise serializers.ValidationError(str(e))

    @detail_route(methods=['POST',])
    def assign_to(self, request, *args, **kwargs):
        try:
            instance = self.get_object()
            user_id = request.data.get('assessor_id',None)
            user = None
            if not user_id:
                raise serializers.ValidationError('An assessor id is required')
            try:
                user = EmailUser.objects.get(id=user_id)
            except EmailUser.DoesNotExist:
                raise serializers.ValidationError('A user with the id passed in does not exist')
            instance.assign_officer(request,user)
            serializer = InternalApplicationSerializer(instance,context={'request':request})
            return Response(serializer.data)
        except serializers.ValidationError:
            print(traceback.print_exc())
            raise
        except ValidationError as e:
            print(traceback.print_exc())
            raise serializers.ValidationError(repr(e.error_dict))
        except Exception as e:
            print(traceback.print_exc())
            raise serializers.ValidationError(str(e))

    @detail_route(methods=['GET',])
    def unassign(self, request, *args, **kwargs):
        try:
            instance = self.get_object()
            instance.unassign(request)
            serializer = InternalApplicationSerializer(instance,context={'request':request})
            return Response(serializer.data)
        except serializers.ValidationError:
            print(traceback.print_exc())
            raise
        except ValidationError as e:
            print(traceback.print_exc())
            raise serializers.ValidationError(repr(e.error_dict))
        except Exception as e:
            print(traceback.print_exc())
            raise serializers.ValidationError(str(e))

    @detail_route(methods=['POST',])
    def update_activity_status(self, request, *args, **kwargs):
        try:
            instance = self.get_object()
            activity_id = request.data.get('activity_id')
            status = request.data.get('status')
            if not status or not activity_id:
                raise serializers.ValidationError('Status and activity id is required')
            else:
                if status not in Application.ACTIVITY_PROCESSING_STATUS_CHOICES:
                    raise serializers.ValidationError('The status provided is not allowed')
            instance.update_activity_status(request,activity_id,status)
            serializer = InternalApplicationSerializer(instance,context={'request':request})
            return Response(serializer.data)
        except serializers.ValidationError:
            print(traceback.print_exc())
            raise
        except ValidationError as e:
            if hasattr(e,'error_dict'):
                raise serializers.ValidationError(repr(e.error_dict))
            else:
                raise serializers.ValidationError(repr(e[0].encode('utf-8')))
        except Exception as e:
            print(traceback.print_exc())
            raise serializers.ValidationError(str(e))

    @detail_route(methods=['POST',])
    def complete_assessment(self, request, *args, **kwargs):
        try:
            instance = self.get_object()
            selected_assessment_id = request.data.get('selected_assessment_tab')
            print('from api')
            print(selected_assessment_id)
            instance.complete_assessment(request)
            serializer = InternalApplicationSerializer(instance,context={'request':request})
            return Response(serializer.data)
        except serializers.ValidationError:
            print(traceback.print_exc())
            raise
        except ValidationError as e:
            if hasattr(e,'error_dict'):
                raise serializers.ValidationError(repr(e.error_dict))
            else:
                raise serializers.ValidationError(repr(e[0].encode('utf-8')))
        except Exception as e:
            print(traceback.print_exc())
            raise serializers.ValidationError(str(e))


    @detail_route(methods=['POST',])
    def proposed_licence(self, request, *args, **kwargs):
        try:
            instance = self.get_object()
            serializer = ProposedLicenceSerializer(data=request.data)
            serializer.is_valid(raise_exception=True)
            instance.proposed_licence(request,serializer.validated_data)
            serializer = InternalApplicationSerializer(instance,context={'request':request})
            return Response(serializer.data)
        except serializers.ValidationError:
            print(traceback.print_exc())
            raise
        except ValidationError as e:
            if hasattr(e,'error_dict'):
                raise serializers.ValidationError(repr(e.error_dict))
            else:
                raise serializers.ValidationError(repr(e[0].encode('utf-8')))
        except Exception as e:
            print(traceback.print_exc())
            raise serializers.ValidationError(str(e))

    @detail_route(methods=['GET',])
    def get_proposed_decisions(self, request, *args, **kwargs):
        try:
            instance = self.get_object()
            qs=instance.get_proposed_decisions(request)
            # qs = instance.decisions.filter(action='propose_issue')
            # print(qs)
            serializer = ApplicationProposedIssueSerializer(qs,many=True)
            return Response(serializer.data)
        except serializers.ValidationError:
            print(traceback.print_exc())
            raise
        except ValidationError as e:
            if hasattr(e,'error_dict'):
                raise serializers.ValidationError(repr(e.error_dict))
            else:
                raise serializers.ValidationError(repr(e[0].encode('utf-8')))
        except Exception as e:
            print(traceback.print_exc())
            raise serializers.ValidationError(str(e))

    @detail_route(methods=['POST',])
    def final_decision(self, request, *args, **kwargs):
        try:
            instance = self.get_object()
            # serializer = ProposedLicenceSerializer(data=request.data)
            # serializer.is_valid(raise_exception=True)
            print(request.data)
            instance.final_decision(request)
            serializer = InternalApplicationSerializer(instance,context={'request':request})
            return Response(serializer.data)
        except serializers.ValidationError:
            print(traceback.print_exc())
            raise
        except ValidationError as e:
            if hasattr(e,'error_dict'):
                raise serializers.ValidationError(repr(e.error_dict))
            else:
                raise serializers.ValidationError(repr(e[0].encode('utf-8')))
        except Exception as e:
            print(traceback.print_exc())
            raise serializers.ValidationError(str(e))

    @detail_route(methods=['POST',])
    def proposed_decline(self, request, *args, **kwargs):
        try:
            instance = self.get_object()
            serializer = ProposedDeclineSerializer(data=request.data)
            serializer.is_valid(raise_exception=True)
            instance.proposed_decline(request,serializer.validated_data)
            serializer = InternalApplicationSerializer(instance,context={'request':request})
            return Response(serializer.data)
        except serializers.ValidationError:
            print(traceback.print_exc())
            raise
        except ValidationError as e:
            if hasattr(e,'error_dict'):
                raise serializers.ValidationError(repr(e.error_dict))
            else:
                raise serializers.ValidationError(repr(e[0].encode('utf-8')))
        except Exception as e:
            print(traceback.print_exc())
            raise serializers.ValidationError(str(e))

    @detail_route(methods=['post'])
    def assesor_send_referral(self, request, *args, **kwargs):
        try:
            instance = self.get_object()
            serializer = SendReferralSerializer(data=request.data)
            serializer.is_valid(raise_exception=True)
            instance.send_referral(request,serializer.validated_data['email'])
            serializer = InternalApplicationSerializer(instance,context={'request':request})
            return Response(serializer.data)
        except serializers.ValidationError:
            print(traceback.print_exc())
            raise
        except ValidationError as e:
            if hasattr(e,'error_dict'):
                raise serializers.ValidationError(repr(e.error_dict))
            else:
                raise serializers.ValidationError(repr(e[0].encode('utf-8')))
        except Exception as e:
            print(traceback.print_exc())
            raise serializers.ValidationError(str(e))

    @detail_route(methods=['post'])
    @renderer_classes((JSONRenderer,))
    def draft(self, request, *args, **kwargs):
        try:
            instance = self.get_object()
            save_proponent_data(instance,request,self)
            return redirect(reverse('external'))
        except serializers.ValidationError:
            print(traceback.print_exc())
            raise
        except ValidationError as e:
            raise serializers.ValidationError(repr(e.error_dict))
        except Exception as e:
            print(traceback.print_exc())
        raise serializers.ValidationError(str(e))

    @detail_route(methods=['post'])
    @renderer_classes((JSONRenderer,))
    def assessor_save(self, request, *args, **kwargs):
        try:
            instance = self.get_object()
            save_assessor_data(instance,request,self)
            return redirect(reverse('external'))
        except serializers.ValidationError:
            print(traceback.print_exc())
            raise
        except ValidationError as e:
            raise serializers.ValidationError(repr(e.error_dict))
        except Exception as e:
            print(traceback.print_exc())
            raise serializers.ValidationError(str(e))

    @renderer_classes((JSONRenderer,))
    def create(self, request, *args, **kwargs):
        try:
            http_status = status.HTTP_200_OK

            app_data = self.request.data
            licence_class_data=app_data.pop('licence_class_data')
            licence_type_name = app_data.pop('licence_type_name')
            schema_data=get_activity_type_schema(licence_class_data)
            org_applicant=request.data.get('org_applicant')
            proxy_applicant=request.data.get('proxy_applicant')
            application_fee = request.data.get('application_fee')
            licence_fee = request.data.get('licence_fee')
            #import ipdb; ipdb.set_trace()
            data = {
                'schema':schema_data,
                'submitter': request.user.id,
                'licence_type_data':licence_class_data,
                'licence_type_name': licence_type_name,
                'org_applicant': org_applicant,
                'proxy_applicant': proxy_applicant,
                'application_fee': application_fee,
                'licence_fee': licence_fee
            }
            serializer = SaveApplicationSerializer(data=data)
            serializer.is_valid(raise_exception=True)
            serializer.save()
            return Response(serializer.data)
        except Exception as e:
            print(traceback.print_exc())
            raise serializers.ValidationError(str(e))

    def update(self, request, *args, **kwargs):
        try:
            http_status = status.HTTP_200_OK
            instance = self.get_object()
            serializer = SaveApplicationSerializer(instance,data=request.data)
            serializer.is_valid(raise_exception=True)
            self.perform_update(serializer)
            return Response(serializer.data)
        except Exception as e:
            print(traceback.print_exc())
            raise serializers.ValidationError(str(e))

    def destroy(self, request,*args,**kwargs):
        try:
            http_status = status.HTTP_200_OK
            instance = self.get_object()
            serializer = SaveApplicationSerializer(instance,{'processing_status':'discarded'},partial=True)
            serializer.is_valid(raise_exception=True)
            self.perform_update(serializer)
            return Response(serializer.data,status=http_status)
        except Exception as e:
            print(traceback.print_exc())
            raise serializers.ValidationError(str(e))

    @detail_route(methods=['GET',])
    def assessment_details(self, request, *args, **kwargs):
        # queryset = self.get_queryset()
        instance = self.get_object()
        queryset =  Assessment.objects.filter(application=instance.id)
        licence_activity_type = self.request.query_params.get('licence_activity_type', None)
        if licence_activity_type is not None:
            queryset = queryset.filter(licence_activity_type=licence_activity_type)
        serializer = AssessmentSerializer(queryset,many=True)
        return Response(serializer.data)

    @detail_route(permission_classes=[],methods=['GET'])
    def application_checkout_status(self, request, *args, **kwargs):
        from django.utils import timezone
        http_status = status.HTTP_200_OK
        try:
            instance = self.get_object()
            response = {
                'status': 'rejected',
                'error': ''
            }
            # # Check the type of booking
            # if instance.booking_type != 3:
            #    response['error'] = 'This booking has already been paid for'
            #    return Response(response,status=status.HTTP_200_OK)
            # # Check if the time for the booking has elapsed
            # if instance.expiry_time <= timezone.now():
            #     response['error'] = 'This booking has expired'
            #     return Response(response,status=status.HTTP_200_OK)
            #if all is well
            response['status'] = 'approved'
            return Response(response,status=status.HTTP_200_OK)
        except serializers.ValidationError:
            print(traceback.print_exc())
            raise
        except ValidationError as e:
            raise serializers.ValidationError(repr(e.error_dict))
        except Exception as e:
            print(traceback.print_exc())
            raise serializers.ValidationError(str(e))


class ReferralViewSet(viewsets.ModelViewSet):
    queryset = Referral.objects.all()
    serializer_class = ReferralSerializer

    def retrieve(self, request, *args, **kwargs):
        instance = self.get_object()
        serializer = self.get_serializer(instance, context={'request':request})
        return Response(serializer.data)

    @list_route(methods=['GET',])
    def user_list(self, request, *args, **kwargs):
        qs = self.get_queryset().filter(referral=request.user)
        serializer = DTReferralSerializer(qs, many=True)
        return Response(serializer.data)

    @list_route(methods=['GET',])
    def datatable_list(self, request, *args, **kwargs):
        application = request.GET.get('application',None)
        qs = self.get_queryset().all()
        if application:
            qs = qs.filter(application_id=int(application))
        serializer = DTReferralSerializer(qs, many=True)
        return Response(serializer.data)

    @detail_route(methods=['GET',])
    def complete(self, request, *args, **kwargs):
        try:
            instance = self.get_object()
            instance.complete(request)
            serializer = self.get_serializer(instance, context={'request':request})
            return Response(serializer.data)
        except serializers.ValidationError:
            print(traceback.print_exc())
            raise
        except ValidationError as e:
            raise serializers.ValidationError(repr(e.error_dict))
        except Exception as e:
            print(traceback.print_exc())
            raise serializers.ValidationError(str(e))

    @detail_route(methods=['GET',])
    def remind(self, request, *args, **kwargs):
        try:
            instance = self.get_object()
            instance.remind(request)
            serializer = InternalApplicationSerializer(instance.application,context={'request':request})
            return Response(serializer.data)
        except serializers.ValidationError:
            print(traceback.print_exc())
            raise
        except ValidationError as e:
            print(traceback.print_exc())
            raise serializers.ValidationError(repr(e.error_dict))
        except Exception as e:
            print(traceback.print_exc())
            raise serializers.ValidationError(str(e))

    @detail_route(methods=['GET',])
    def recall(self, request, *args, **kwargs):
        try:
            instance = self.get_object()
            instance.recall(request)
            serializer = InternalApplicationSerializer(instance.application,context={'request':request})
            return Response(serializer.data)
        except serializers.ValidationError:
            print(traceback.print_exc())
            raise
        except ValidationError as e:
            print(traceback.print_exc())
            raise serializers.ValidationError(repr(e.error_dict))
        except Exception as e:
            print(traceback.print_exc())
            raise serializers.ValidationError(str(e))

    @detail_route(methods=['GET',])
    def resend(self, request, *args, **kwargs):
        try:
            instance = self.get_object()
            instance.resend(request)
            serializer = InternalApplicationSerializer(instance.application,context={'request':request})
            return Response(serializer.data)
        except serializers.ValidationError:
            print(traceback.print_exc())
            raise
        except ValidationError as e:
            print(traceback.print_exc())
            raise serializers.ValidationError(repr(e.error_dict))
        except Exception as e:
            print(traceback.print_exc())
            raise serializers.ValidationError(str(e))

    @detail_route(methods=['post'])
    def send_referral(self, request, *args, **kwargs):
        try:
            instance = self.get_object()
            serializer = SendReferralSerializer(data=request.data)
            serializer.is_valid(raise_exception=True)
            instance.send_referral(request,serializer.validated_data['email'])
            serializer = self.get_serializer(instance, context={'request':request})
            return Response(serializer.data)
        except serializers.ValidationError:
            print(traceback.print_exc())
            raise
        except ValidationError as e:
            if hasattr(e,'error_dict'):
                raise serializers.ValidationError(repr(e.error_dict))
            else:
                print e
                raise serializers.ValidationError(repr(e[0].encode('utf-8')))
        except Exception as e:
            print(traceback.print_exc())
            raise serializers.ValidationError(str(e))

class ApplicationConditionViewSet(viewsets.ModelViewSet):
    queryset = ApplicationCondition.objects.all()
    serializer_class = ApplicationConditionSerializer

    def create(self, request, *args, **kwargs):
        try:
            serializer = self.get_serializer(data=request.data)
            serializer.is_valid(raise_exception=True)
            with transaction.atomic():
                instance = serializer.save()
                instance.submit()
                instance.application.log_user_action(ApplicationUserAction.ACTION_ENTER_CONDITIONS.format(instance.licence_activity_type.name),request)
            return Response(serializer.data)
        except serializers.ValidationError:
            print(traceback.print_exc())
            raise
        except ValidationError as e:
            print(traceback.print_exc())
            raise serializers.ValidationError(repr(e.error_dict))
        except Exception as e:
            print(traceback.print_exc())
            raise serializers.ValidationError(str(e))

    @detail_route(methods=['GET',])
    def move_up(self, request, *args, **kwargs):
        try:
            instance = self.get_object()
            instance.up()
            instance.save()
            serializer = self.get_serializer(instance)
            return Response(serializer.data)
        except serializers.ValidationError:
            print(traceback.print_exc())
            raise
        except ValidationError as e:
            print(traceback.print_exc())
            raise serializers.ValidationError(repr(e.error_dict))
        except Exception as e:
            print(traceback.print_exc())
            raise serializers.ValidationError(str(e))

    @detail_route(methods=['GET',])
    def move_down(self, request, *args, **kwargs):
        try:
            instance = self.get_object()
            instance.down()
            instance.save()
            serializer = self.get_serializer(instance)
            return Response(serializer.data)
        except serializers.ValidationError:
            print(traceback.print_exc())
            raise
        except ValidationError as e:
            print(traceback.print_exc())
            raise serializers.ValidationError(repr(e.error_dict))
        except Exception as e:
            print(traceback.print_exc())
            raise serializers.ValidationError(str(e))

class ApplicationStandardConditionViewSet(viewsets.ReadOnlyModelViewSet):
    queryset = ApplicationStandardCondition.objects.all()
    serializer_class = ApplicationStandardConditionSerializer

    def list(self, request, *args, **kwargs):
        queryset = self.get_queryset()
        search = request.GET.get('search')
        if search:
            queryset = queryset.filter(text__icontains=search)
        serializer = self.get_serializer(queryset, many=True)
        return Response(serializer.data)

class AssessmentViewSet(viewsets.ModelViewSet):
    queryset = Assessment.objects.all()
    serializer_class = AssessmentSerializer

    @list_route(methods=['GET',])
    def user_list(self, request, *args, **kwargs):
        # Get the assessor groups the current user is member of
        assessor_groups = ApplicationGroupType.objects.filter(type='assessor', members__email=request.user.email)

        # For each assessor groups get the assessments
        queryset = self.get_queryset().none()
        for group in assessor_groups:
            queryset = queryset | Assessment.objects.filter(assessor_group=group)

        serializer = DTAssessmentSerializer(queryset, many=True)
        return Response(serializer.data)

    @renderer_classes((JSONRenderer,))
    def create(self, request, *args, **kwargs):
        try:
            print(request.data)
            serializer = SaveAssessmentSerializer(data=request.data)
            serializer.is_valid(raise_exception = True)
            instance = serializer.save()
            instance.generate_assessment(request)
            serializer = self.get_serializer(instance)
            return Response(serializer.data)
        except serializers.ValidationError:
            print(traceback.print_exc())
            raise
        except ValidationError as e:
            if hasattr(e,'error_dict'):
                raise serializers.ValidationError(repr(e.error_dict))
            else:
                print e
                raise serializers.ValidationError(repr(e[0].encode('utf-8')))
        except Exception as e:
            print(traceback.print_exc())
            raise serializers.ValidationError(str(e))

    @detail_route(methods=['POST',])
    def remind_assessment(self, request, *args, **kwargs):
        try:
            instance = self.get_object()
            instance.remind_assessment(request)
            serializer = self.get_serializer(instance)
            return Response(serializer.data)
        except serializers.ValidationError:
            print(traceback.print_exc())
            raise
        except ValidationError as e:
            print(traceback.print_exc())
            raise serializers.ValidationError(repr(e.error_dict))
        except Exception as e:
            print(traceback.print_exc())
            raise serializers.ValidationError(str(e))

    @detail_route(methods=['POST',])
    def recall_assessment(self, request, *args, **kwargs):
        try:
            instance = self.get_object()
            instance.recall_assessment(request)
            serializer = self.get_serializer(instance)
            return Response(serializer.data)
        except serializers.ValidationError:
            print(traceback.print_exc())
            raise
        except ValidationError as e:
            print(traceback.print_exc())
            raise serializers.ValidationError(repr(e.error_dict))
        except Exception as e:
            print(traceback.print_exc())
            raise serializers.ValidationError(str(e))

    @detail_route(methods=['POST',])
    def resend_assessment(self, request, *args, **kwargs):
        try:
            instance = self.get_object()
            instance.resend_assessment(request)
            serializer = self.get_serializer(instance)
            return Response(serializer.data)
        except serializers.ValidationError:
            print(traceback.print_exc())
            raise
        except ValidationError as e:
            print(traceback.print_exc())
            raise serializers.ValidationError(repr(e.error_dict))
        except Exception as e:
            print(traceback.print_exc())
            raise serializers.ValidationError(str(e))


class AssessorGroupViewSet(viewsets.ModelViewSet):
    queryset = ApplicationGroupType.objects.filter(type='assessor')
    serializer_class = ApplicationGroupTypeSerializer
    renderer_classes = [JSONRenderer,]

    @list_route(methods=['POST',])
    def user_list(self, request, *args, **kwargs):
        app_id = request.data.get('application_id')
        application = Application.objects.get(id=app_id)
        id_list = set()
        for assessment in application.assessments:
            id_list.add(assessment.assessor_group.id)
        queryset = self.get_queryset().exclude(id__in=id_list)
        serializer = self.get_serializer(queryset, many=True)

        return Response(serializer.data)


class AmendmentRequestViewSet(viewsets.ModelViewSet):
    queryset = AmendmentRequest.objects.all()
    serializer_class = AmendmentRequestSerializer

    def create(self, request, *args, **kwargs):
        try:
            # print(request.data)
            amend_data=self.request.data
            reason=amend_data.pop('reason')
            application =amend_data.pop('application')
            text=amend_data.pop('text')
            activity_type_id=amend_data.pop('activity_type_id')
            print(type(application))
            print(application)
            for item in activity_type_id:
                data={
                    'application':application,
                    'reason': reason,
                    'text':text,
                    'licence_activity_type':item
                }
                serializer = self.get_serializer(data= data)
                serializer.is_valid(raise_exception = True)
                instance = serializer.save()
                instance.reason = reason
                instance.generate_amendment(request)
            serializer = self.get_serializer(instance)
            return Response(serializer.data)
        except serializers.ValidationError:
            print(traceback.print_exc())
            raise
        except ValidationError as e:
            if hasattr(e,'error_dict'):
                raise serializers.ValidationError(repr(e.error_dict))
            else:
                print e
                raise serializers.ValidationError(repr(e[0].encode('utf-8')))
        except Exception as e:
            print(traceback.print_exc())
            raise serializers.ValidationError(str(e))

class AmendmentRequestReasonChoicesView(views.APIView):

    renderer_classes = [JSONRenderer,]
    def get(self,request, format=None):
        choices_list = []
        choices = AmendmentRequest.REASON_CHOICES
        if choices:
            for c in choices:
                choices_list.append({'key': c[0],'value': c[1]})

        return Response(choices_list)




<|MERGE_RESOLUTION|>--- conflicted
+++ resolved
@@ -68,14 +68,8 @@
     SaveAssessmentSerializer,
     AmendmentRequestSerializer,
     ExternalAmendmentRequestSerializer,
-<<<<<<< HEAD
     ApplicationProposedIssueSerializer,
     DTAssessmentSerializer
-    
-=======
-    ApplicationProposedIssueSerializer
-
->>>>>>> f872e556
 )
 
 
