--- conflicted
+++ resolved
@@ -683,12 +683,6 @@
     def create(self, request, *args, **kwargs):
         try:
             http_status = status.HTTP_200_OK
-<<<<<<< HEAD
-
-=======
-            print("from application create==========")
-            print(request.POST.keys())
->>>>>>> 95b019ed
             app_data = self.request.data
             licence_class_data=app_data.pop('licence_class_data')
             licence_type_name = app_data.pop('licence_type_name')
