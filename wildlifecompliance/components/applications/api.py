--- conflicted
+++ resolved
@@ -197,7 +197,6 @@
     def submit(self, request, *args, **kwargs):
         try:
             instance = self.get_object()
-<<<<<<< HEAD
             # print(' ------ submit application api ------ ')
             # print(instance)
             instance.submit(request,self)
@@ -215,11 +214,6 @@
                 print(' ---- checkout_result ---- ')
                 print(checkout_result)
             # return checkout_result
-
-=======
-            instance.submit(request,self)
-            serializer = self.get_serializer(instance)
->>>>>>> 57a4bf29
             return Response(serializer.data)
         except serializers.ValidationError:
             print(traceback.print_exc())
