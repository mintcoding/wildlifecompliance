import traceback
import os
import datetime
import base64
import json
import geojson
from six.moves.urllib.parse import urlparse
from wsgiref.util import FileWrapper
from django.db.models import Q, Min
from django.db import transaction
from django.http import HttpResponse
from django.core.files.base import ContentFile
from django.core.exceptions import ValidationError
from django.conf import settings
from django.contrib import messages
from django.views.decorators.http import require_http_methods
from django.views.decorators.csrf import csrf_exempt
from django.utils import timezone
from rest_framework import viewsets, serializers, status, generics, views
from rest_framework.decorators import detail_route, list_route, renderer_classes, parser_classes
from rest_framework.response import Response
from rest_framework.renderers import JSONRenderer
from rest_framework.permissions import IsAuthenticated, AllowAny, IsAdminUser, BasePermission
from rest_framework.pagination import PageNumberPagination
from datetime import datetime, timedelta
from collections import OrderedDict
from django.core.cache import cache
from ledger.accounts.models import EmailUser, Address 
from ledger.address.models import Country
from datetime import datetime, timedelta, date
from django.urls import reverse
from django.shortcuts import render, redirect, get_object_or_404
from wildlifecompliance.components.applications.utils import save_proponent_data,save_assessor_data,get_activity_type_schema
from wildlifecompliance.components.main.models import Document
<<<<<<< HEAD
from wildlifecompliance.components.main.utils import checkout, set_session_application, delete_session_application
=======
>>>>>>> c03d7a4a
from wildlifecompliance.components.applications.models import (
    ApplicationType,
    Application,
    ApplicationDocument,
    Referral,
    ApplicationCondition,
    ApplicationStandardCondition,
    Assessment,
    ApplicationGroupType,
    AmendmentRequest
)
from wildlifecompliance.components.applications.serializers import (
    SendReferralSerializer,
    ApplicationTypeSerializer,
    ApplicationSerializer,
    InternalApplicationSerializer,
    SaveApplicationSerializer,
    DTApplicationSerializer,
    ApplicationUserActionSerializer,
    ApplicationLogEntrySerializer,
    DTReferralSerializer,
    ReferralSerializer,
    ReferralApplicationSerializer,
    ApplicationConditionSerializer,
    ApplicationStandardConditionSerializer,
    ProposedLicenceSerializer,
    PropedDeclineSerializer,
    AssessmentSerializer,
    ApplicationGroupTypeSerializer,
    SaveAssessmentSerializer,
    AmendmentRequestSerializer
    
)


class GetApplicationType(views.APIView):
    renderer_classes = [JSONRenderer, ]

    def get(self, request, format=None):
        _type = ApplicationType.objects.first()
        if _type:
            serializer = ApplicationTypeSerializer(_type)
            return Response(serializer.data)
        else:
            return Response({'error': 'There is currently no application type.'}, status=status.HTTP_404_NOT_FOUND)

class GetEmptyList(views.APIView):
    renderer_classes = [JSONRenderer, ]

    def get(self, request, format=None):
        return Response([])

class ApplicationViewSet(viewsets.ModelViewSet):
    queryset = Application.objects.all()
    serializer_class = ApplicationSerializer

    def list(self, request, *args, **kwargs):
        queryset = self.get_queryset() 
        serializer = DTApplicationSerializer(queryset, many=True)
        return Response(serializer.data)


    @detail_route(methods=['GET',])
    def action_log(self, request, *args, **kwargs):
        try:
            instance = self.get_object()
            qs = instance.action_logs.all()
            serializer = ApplicationUserActionSerializer(qs,many=True)
            return Response(serializer.data) 
        except serializers.ValidationError:
            print(traceback.print_exc())
            raise
        except ValidationError as e:
            print(traceback.print_exc())
            raise serializers.ValidationError(repr(e.error_dict))
        except Exception as e:
            print(traceback.print_exc())
            raise serializers.ValidationError(str(e))

    @detail_route(methods=['GET',])
    def comms_log(self, request, *args, **kwargs):
        try:
            instance = self.get_object()
            qs = instance.comms_logs.all()
            serializer = ApplicationLogEntrySerializer(qs,many=True)
            return Response(serializer.data) 
        except serializers.ValidationError:
            print(traceback.print_exc())
            raise
        except ValidationError as e:
            print(traceback.print_exc())
            raise serializers.ValidationError(repr(e.error_dict))
        except Exception as e:
            print(traceback.print_exc())
            raise serializers.ValidationError(str(e))

    @detail_route(methods=['POST',])
    @renderer_classes((JSONRenderer,))
    def add_comms_log(self, request, *args, **kwargs):
        try:
            with transaction.atomic():
                instance = self.get_object()
                request.data['application'] = u'{}'.format(instance.id)
                request.data['staff'] = u'{}'.format(request.user.id)
                serializer = ApplicationLogEntrySerializer(data=request.data)
                serializer.is_valid(raise_exception=True)
                comms = serializer.save()
                # Save the files
                for f in request.FILES:
                    document = comms.documents.create()
                    document.name = str(request.FILES[f])
                    document._file = request.FILES[f]
                    document.save()
                # End Save Documents
                
                return Response(serializer.data) 
        except serializers.ValidationError:
            print(traceback.print_exc())
            raise
        except ValidationError as e:
            print(traceback.print_exc())
            raise serializers.ValidationError(repr(e.error_dict))
        except Exception as e:
            print(traceback.print_exc())
            raise serializers.ValidationError(str(e))

    @detail_route(methods=['GET',])
    def conditions(self, request, *args, **kwargs):
        try:
            instance = self.get_object()
            qs = instance.conditions.all()
            serializer = ApplicationConditionSerializer(qs,many=True)
            return Response(serializer.data) 
        except serializers.ValidationError:
            print(traceback.print_exc())
            raise
        except ValidationError as e:
            print(traceback.print_exc())
            raise serializers.ValidationError(repr(e.error_dict))
        except Exception as e:
            print(traceback.print_exc())
            raise serializers.ValidationError(str(e))

    @detail_route(methods=['GET',])
    def amendment_request(self, request, *args, **kwargs):
        try:
            instance = self.get_object()
            qs = instance.amendment_requests
            qs = qs.filter(status = 'requested')
            serializer = AmendmentRequestSerializer(qs,many=True)
            return Response(serializer.data)
        except serializers.ValidationError:
            print(traceback.print_exc())
            raise
        except ValidationError as e:
            print(traceback.print_exc())
            raise serializers.ValidationError(repr(e.error_dict))
        except Exception as e:
            print(traceback.print_exc())
            raise serializers.ValidationError(str(e))

    @list_route(methods=['GET',])
    def user_list(self, request, *args, **kwargs):
        user_orgs = [org.id for org in request.user.wildlifecompliance_organisations.all()];
        qs = []
        qs.extend(list(self.get_queryset().filter(submitter = request.user).exclude(processing_status='discarded').exclude(processing_status=Application.PROCESSING_STATUS_CHOICES[13][0])))
        qs.extend(list(self.get_queryset().filter(org_applicant_id__in = user_orgs).exclude(processing_status='discarded').exclude(processing_status=Application.PROCESSING_STATUS_CHOICES[13][0])))
        queryset = list(set(qs))
        serializer = DTApplicationSerializer(queryset, many=True)
        return Response(serializer.data)

    @detail_route(methods=['GET',])
    def internal_application(self, request, *args, **kwargs):
        instance = self.get_object()
        serializer = InternalApplicationSerializer(instance,context={'request':request})
        return Response(serializer.data)

    @detail_route(methods=['post'])
    @renderer_classes((JSONRenderer,))
    def submit(self, request, *args, **kwargs):
        try:
            instance = self.get_object()
            instance.submit(request,self)
            serializer = self.get_serializer(instance)
<<<<<<< HEAD
            print(instance.submitter.first_name)
            print(instance.submitter.last_name)
            print(instance.id)
            print(instance.application_fee)
            # raise Exception
            # send to checkout if application_fee > 0
            if instance.application_fee > 0:
                application_submission = u'Application submitted by {} confirmation WC{}'.format(
                    u'{} {}'.format(instance.submitter.first_name, instance.submitter.last_name), instance.id)
                print(' --- set session application --- ')
                print(request.session)
                set_session_application(request.session, instance)
                print(request.session)
                checkout_result = checkout(request, instance, invoice_text=application_submission)
                print(' ---- checkout_result ---- ')
                print(checkout_result)
            # return checkout_result
=======
>>>>>>> c03d7a4a
            return Response(serializer.data)
        except serializers.ValidationError:
            delete_session_application(request.session)
            print(traceback.print_exc())
            raise
        except ValidationError as e:
            if hasattr(e,'error_dict'):
                raise serializers.ValidationError(repr(e.error_dict))
            else:
                raise serializers.ValidationError(repr(e[0].encode('utf-8')))
        except Exception as e:
            delete_session_application(request.session)
            print(traceback.print_exc())
            raise serializers.ValidationError(str(e))

    @detail_route(methods=['POST',])
    def accept_id_check(self, request, *args, **kwargs):
        try:
            instance = self.get_object()
            instance.accept_id_check(request)
            serializer = InternalApplicationSerializer(instance,context={'request':request})
            return Response(serializer.data) 
        except serializers.ValidationError:
            print(traceback.print_exc())
            raise
        except ValidationError as e:
            print(traceback.print_exc())
            raise serializers.ValidationError(repr(e.error_dict))
        except Exception as e:
            print(traceback.print_exc())
            raise serializers.ValidationError(str(e))

    @detail_route(methods=['POST',])
    def request_id_check(self, request, *args, **kwargs):
        try:
            instance = self.get_object()
            instance.request_id_check(request)
            serializer = InternalApplicationSerializer(instance,context={'request':request})
            return Response(serializer.data) 
        except serializers.ValidationError:
            print(traceback.print_exc())
            raise
        except ValidationError as e:
            print(traceback.print_exc())
            raise serializers.ValidationError(repr(e.error_dict))
        except Exception as e:
            print(traceback.print_exc())
            raise serializers.ValidationError(str(e))

    @detail_route(methods=['POST',])
    def accept_character_check(self, request, *args, **kwargs):
        try:
            instance = self.get_object()
            instance.accept_character_check(request)
            serializer = InternalApplicationSerializer(instance,context={'request':request})
            return Response(serializer.data) 
        except serializers.ValidationError:
            print(traceback.print_exc())
            raise
        except ValidationError as e:
            print(traceback.print_exc())
            raise serializers.ValidationError(repr(e.error_dict))
        except Exception as e:
            print(traceback.print_exc())
            raise serializers.ValidationError(str(e))

    @detail_route(methods=['POST',])
    def send_to_assessor(self, request, *args, **kwargs):
        try:
            instance = self.get_object()
            print(request.data)
            # instance.send_to_assessor(request)
            # serializer = InternalApplicationSerializer(instance,context={'request':request})
            return Response(serializer.data) 
        except serializers.ValidationError:
            print(traceback.print_exc())
            raise
        except ValidationError as e:
            print(traceback.print_exc())
            raise serializers.ValidationError(repr(e.error_dict))
        except Exception as e:
            print(traceback.print_exc())
            raise serializers.ValidationError(str(e))

    @detail_route(methods=['GET',])
    def assign_request_user(self, request, *args, **kwargs):
        try:
            instance = self.get_object()
            instance.assign_officer(request,request.user)
            serializer = InternalApplicationSerializer(instance,context={'request':request})
            return Response(serializer.data) 
        except serializers.ValidationError:
            print(traceback.print_exc())
            raise
        except ValidationError as e:
            print(traceback.print_exc())
            raise serializers.ValidationError(repr(e.error_dict))
        except Exception as e:
            print(traceback.print_exc())
            raise serializers.ValidationError(str(e))

    @detail_route(methods=['POST',])
    def assign_to(self, request, *args, **kwargs):
        try:
            instance = self.get_object()
            user_id = request.data.get('assessor_id',None)
            user = None
            if not user_id:
                raise serializers.ValidationError('An assessor id is required')
            try:
                user = EmailUser.objects.get(id=user_id)
            except EmailUser.DoesNotExist:
                raise serializers.ValidationError('A user with the id passed in does not exist')
            instance.assign_officer(request,user)
            serializer = InternalApplicationSerializer(instance,context={'request':request})
            return Response(serializer.data) 
        except serializers.ValidationError:
            print(traceback.print_exc())
            raise
        except ValidationError as e:
            print(traceback.print_exc())
            raise serializers.ValidationError(repr(e.error_dict))
        except Exception as e:
            print(traceback.print_exc())
            raise serializers.ValidationError(str(e))

    @detail_route(methods=['GET',])
    def unassign(self, request, *args, **kwargs):
        try:
            instance = self.get_object()
            instance.unassign(request)
            serializer = InternalApplicationSerializer(instance,context={'request':request})
            return Response(serializer.data) 
        except serializers.ValidationError:
            print(traceback.print_exc())
            raise
        except ValidationError as e:
            print(traceback.print_exc())
            raise serializers.ValidationError(repr(e.error_dict))
        except Exception as e:
            print(traceback.print_exc())
            raise serializers.ValidationError(str(e))

    @detail_route(methods=['POST',])
    def switch_status(self, request, *args, **kwargs):
        try:
            instance = self.get_object()
            status = request.data.get('status')
            if not status:
                raise serializers.ValidationError('Status is required')
            else:
                if not status in ['with_assessor','with_assessor_conditions','with_approver']:
                    raise serializers.ValidationError('The status provided is not allowed')
            instance.move_to_status(request,status)
            serializer = InternalApplicationSerializer(instance,context={'request':request})
            return Response(serializer.data) 
        except serializers.ValidationError:
            print(traceback.print_exc())
            raise
        except ValidationError as e:
            if hasattr(e,'error_dict'):
                raise serializers.ValidationError(repr(e.error_dict))
            else:
                raise serializers.ValidationError(repr(e[0].encode('utf-8')))
        except Exception as e:
            print(traceback.print_exc())
            raise serializers.ValidationError(str(e))

    @detail_route(methods=['POST',])
    def proposed_licence(self, request, *args, **kwargs):
        try:
            instance = self.get_object()
            serializer = ProposedLicenceSerializer(data=request.data)
            serializer.is_valid(raise_exception=True)
            instance.proposed_licence(request,serializer.validated_data)
            serializer = InternalApplicationSerializer(instance,context={'request':request})
            return Response(serializer.data) 
        except serializers.ValidationError:
            print(traceback.print_exc())
            raise
        except ValidationError as e:
            if hasattr(e,'error_dict'):
                raise serializers.ValidationError(repr(e.error_dict))
            else:
                raise serializers.ValidationError(repr(e[0].encode('utf-8')))
        except Exception as e:
            print(traceback.print_exc())
            raise serializers.ValidationError(str(e))

    @detail_route(methods=['POST',])
    def final_licence(self, request, *args, **kwargs):
        try:
            instance = self.get_object()
            serializer = ProposedLicenceSerializer(data=request.data)
            serializer.is_valid(raise_exception=True)
            instance.final_licence(request,serializer.validated_data)
            serializer = InternalApplicationSerializer(instance,context={'request':request})
            return Response(serializer.data) 
        except serializers.ValidationError:
            print(traceback.print_exc())
            raise
        except ValidationError as e:
            if hasattr(e,'error_dict'):
                raise serializers.ValidationError(repr(e.error_dict))
            else:
                raise serializers.ValidationError(repr(e[0].encode('utf-8')))
        except Exception as e:
            print(traceback.print_exc())
            raise serializers.ValidationError(str(e))

    @detail_route(methods=['POST',])
    def proposed_decline(self, request, *args, **kwargs):
        try:
            instance = self.get_object()
            serializer = PropedDeclineSerializer(data=request.data)
            serializer.is_valid(raise_exception=True)
            # print(serializer.validated_data)
            instance.proposed_decline(request,serializer.validated_data)
            serializer = InternalApplicationSerializer(instance,context={'request':request})
            return Response(serializer.data) 
        except serializers.ValidationError:
            print(traceback.print_exc())
            raise
        except ValidationError as e:
            if hasattr(e,'error_dict'):
                raise serializers.ValidationError(repr(e.error_dict))
            else:
                raise serializers.ValidationError(repr(e[0].encode('utf-8')))
        except Exception as e:
            print(traceback.print_exc())
            raise serializers.ValidationError(str(e))


    @detail_route(methods=['POST',])
    def final_decline(self, request, *args, **kwargs):
        try:
            instance = self.get_object()
            serializer = PropedDeclineSerializer(data=request.data)
            serializer.is_valid(raise_exception=True)
            instance.final_decline(request,serializer.validated_data)
            serializer = InternalApplicationSerializer(instance,context={'request':request})
            return Response(serializer.data) 
        except serializers.ValidationError:
            print(traceback.print_exc())
            raise
        except ValidationError as e:
            if hasattr(e,'error_dict'):
                raise serializers.ValidationError(repr(e.error_dict))
            else:
                raise serializers.ValidationError(repr(e[0].encode('utf-8')))
        except Exception as e:
            print(traceback.print_exc())
            raise serializers.ValidationError(str(e))

    @detail_route(methods=['post'])
    def assesor_send_referral(self, request, *args, **kwargs):
        try:
            instance = self.get_object()
            serializer = SendReferralSerializer(data=request.data)
            serializer.is_valid(raise_exception=True)
            instance.send_referral(request,serializer.validated_data['email'])
            serializer = InternalApplicationSerializer(instance,context={'request':request})
            return Response(serializer.data)
        except serializers.ValidationError:
            print(traceback.print_exc())
            raise
        except ValidationError as e:
            if hasattr(e,'error_dict'):
                raise serializers.ValidationError(repr(e.error_dict))
            else:
                raise serializers.ValidationError(repr(e[0].encode('utf-8')))
        except Exception as e:
            print(traceback.print_exc())
            raise serializers.ValidationError(str(e))

    @detail_route(methods=['post'])
    @renderer_classes((JSONRenderer,))
    def draft(self, request, *args, **kwargs):
        try:
            instance = self.get_object()
            save_proponent_data(instance,request,self)
            return redirect(reverse('external'))
        except serializers.ValidationError:
            print(traceback.print_exc())
            raise
        except ValidationError as e:
            raise serializers.ValidationError(repr(e.error_dict))
        except Exception as e:
            print(traceback.print_exc())
        raise serializers.ValidationError(str(e))

    @detail_route(methods=['post'])
    @renderer_classes((JSONRenderer,))
    def assessor_save(self, request, *args, **kwargs):
        try:
            instance = self.get_object()
            save_assessor_data(instance,request,self)
            return redirect(reverse('external'))
        except serializers.ValidationError:
            print(traceback.print_exc())
            raise
        except ValidationError as e:
            raise serializers.ValidationError(repr(e.error_dict))
        except Exception as e:
            print(traceback.print_exc())
            raise serializers.ValidationError(str(e))

    @renderer_classes((JSONRenderer,))
    def create(self, request, *args, **kwargs):
        try:
            http_status = status.HTTP_200_OK
            
            app_data = self.request.data
            licence_class_data=app_data.pop('licence_class_data')
            schema_data=get_activity_type_schema(licence_class_data)
            org_applicant=request.data.get('org_applicant')
            data = {
                'schema':schema_data,
                'submitter': request.user.id,
                'licence_type_data':licence_class_data,
                'org_applicant': org_applicant
            }
            serializer = SaveApplicationSerializer(data=data)
            serializer.is_valid(raise_exception=True)
            serializer.save()
            return Response(serializer.data)
        except Exception as e:
            print(traceback.print_exc())
            raise serializers.ValidationError(str(e))

    def update(self, request, *args, **kwargs):
        try:
            http_status = status.HTTP_200_OK
            instance = self.get_object()
            serializer = SaveApplicationSerializer(instance,data=request.data)
            serializer.is_valid(raise_exception=True)
            self.perform_update(serializer)
            return Response(serializer.data)
        except Exception as e:
            print(traceback.print_exc())
            raise serializers.ValidationError(str(e))

    def destroy(self, request,*args,**kwargs):
        try:
            http_status = status.HTTP_200_OK
            instance = self.get_object()
            serializer = SaveApplicationSerializer(instance,{'processing_status':'discarded'},partial=True)
            serializer.is_valid(raise_exception=True)
            self.perform_update(serializer)
            return Response(serializer.data,status=http_status)
        except Exception as e:
            print(traceback.print_exc())
            raise serializers.ValidationError(str(e))

    @detail_route(methods=['GET',])
    def assessment_details(self, request, *args, **kwargs):
        # queryset = self.get_queryset() 
        instance = self.get_object()
        queryset =  Assessment.objects.filter(application=instance.id)
        serializer = AssessmentSerializer(queryset,many=True)
        return Response(serializer.data)

class ReferralViewSet(viewsets.ModelViewSet):
    queryset = Referral.objects.all()
    serializer_class = ReferralSerializer

    def retrieve(self, request, *args, **kwargs):
        instance = self.get_object()
        serializer = self.get_serializer(instance, context={'request':request})
        return Response(serializer.data) 

    @list_route(methods=['GET',])
    def user_list(self, request, *args, **kwargs):
        qs = self.get_queryset().filter(referral=request.user)
        serializer = DTReferralSerializer(qs, many=True)
        return Response(serializer.data)

    @list_route(methods=['GET',])
    def datatable_list(self, request, *args, **kwargs):
        application = request.GET.get('application',None)
        qs = self.get_queryset().all()
        if application:
            qs = qs.filter(application_id=int(application))
        serializer = DTReferralSerializer(qs, many=True)
        return Response(serializer.data)

    @detail_route(methods=['GET',])
    def complete(self, request, *args, **kwargs):
        try:
            instance = self.get_object()
            instance.complete(request)
            serializer = self.get_serializer(instance, context={'request':request})
            return Response(serializer.data)
        except serializers.ValidationError:
            print(traceback.print_exc())
            raise
        except ValidationError as e:
            raise serializers.ValidationError(repr(e.error_dict))
        except Exception as e:
            print(traceback.print_exc())
            raise serializers.ValidationError(str(e))

    @detail_route(methods=['GET',])
    def remind(self, request, *args, **kwargs):
        try:
            instance = self.get_object()
            instance.remind(request)
            serializer = InternalApplicationSerializer(instance.application,context={'request':request})
            return Response(serializer.data) 
        except serializers.ValidationError:
            print(traceback.print_exc())
            raise
        except ValidationError as e:
            print(traceback.print_exc())
            raise serializers.ValidationError(repr(e.error_dict))
        except Exception as e:
            print(traceback.print_exc())
            raise serializers.ValidationError(str(e))

    @detail_route(methods=['GET',])
    def recall(self, request, *args, **kwargs):
        try:
            instance = self.get_object()
            instance.recall(request)
            serializer = InternalApplicationSerializer(instance.application,context={'request':request})
            return Response(serializer.data) 
        except serializers.ValidationError:
            print(traceback.print_exc())
            raise
        except ValidationError as e:
            print(traceback.print_exc())
            raise serializers.ValidationError(repr(e.error_dict))
        except Exception as e:
            print(traceback.print_exc())
            raise serializers.ValidationError(str(e))

    @detail_route(methods=['GET',])
    def resend(self, request, *args, **kwargs):
        try:
            instance = self.get_object()
            instance.resend(request)
            serializer = InternalApplicationSerializer(instance.application,context={'request':request})
            return Response(serializer.data) 
        except serializers.ValidationError:
            print(traceback.print_exc())
            raise
        except ValidationError as e:
            print(traceback.print_exc())
            raise serializers.ValidationError(repr(e.error_dict))
        except Exception as e:
            print(traceback.print_exc())
            raise serializers.ValidationError(str(e))

    @detail_route(methods=['post'])
    def send_referral(self, request, *args, **kwargs):
        try:
            instance = self.get_object()
            serializer = SendReferralSerializer(data=request.data)
            serializer.is_valid(raise_exception=True)
            instance.send_referral(request,serializer.validated_data['email'])
            serializer = self.get_serializer(instance, context={'request':request})
            return Response(serializer.data)
        except serializers.ValidationError:
            print(traceback.print_exc())
            raise
        except ValidationError as e:
            if hasattr(e,'error_dict'):
                raise serializers.ValidationError(repr(e.error_dict))
            else:
                print e
                raise serializers.ValidationError(repr(e[0].encode('utf-8')))
        except Exception as e:
            print(traceback.print_exc())
            raise serializers.ValidationError(str(e))

class ApplicationConditionViewSet(viewsets.ModelViewSet):
    queryset = ApplicationCondition.objects.all()
    serializer_class = ApplicationConditionSerializer

    @detail_route(methods=['GET',])
    def move_up(self, request, *args, **kwargs):
        try:
            instance = self.get_object()
            instance.up()
            instance.save()
            serializer = self.get_serializer(instance)
            return Response(serializer.data)
        except serializers.ValidationError:
            print(traceback.print_exc())
            raise
        except ValidationError as e:
            print(traceback.print_exc())
            raise serializers.ValidationError(repr(e.error_dict))
        except Exception as e:
            print(traceback.print_exc())
            raise serializers.ValidationError(str(e))

    @detail_route(methods=['GET',])
    def move_down(self, request, *args, **kwargs):
        try:
            instance = self.get_object()
            instance.down()
            instance.save()
            serializer = self.get_serializer(instance)
            return Response(serializer.data)
        except serializers.ValidationError:
            print(traceback.print_exc())
            raise
        except ValidationError as e:
            print(traceback.print_exc())
            raise serializers.ValidationError(repr(e.error_dict))
        except Exception as e:
            print(traceback.print_exc())
            raise serializers.ValidationError(str(e))

class ApplicationStandardConditionViewSet(viewsets.ReadOnlyModelViewSet):
    queryset = ApplicationStandardCondition.objects.all()
    serializer_class = ApplicationStandardConditionSerializer

    def list(self, request, *args, **kwargs):
        queryset = self.get_queryset() 
        search = request.GET.get('search')
        if search:
            queryset = queryset.filter(text__icontains=search)
        serializer = self.get_serializer(queryset, many=True)
        return Response(serializer.data)

class AssessmentViewSet(viewsets.ModelViewSet):
    queryset = Assessment.objects.all()
    serializer_class = AssessmentSerializer

    @renderer_classes((JSONRenderer,))
    def create(self, request, *args, **kwargs):
        try:
            print(request.data)
            serializer = SaveAssessmentSerializer(data=request.data)
            serializer.is_valid(raise_exception = True)
            instance = serializer.save()
            instance.generate_assessment(request)
            serializer = self.get_serializer(instance)
            return Response(serializer.data)
        except serializers.ValidationError:
            print(traceback.print_exc())
            raise
        except ValidationError as e:
            if hasattr(e,'error_dict'):
                raise serializers.ValidationError(repr(e.error_dict))
            else:
                print e
                raise serializers.ValidationError(repr(e[0].encode('utf-8')))
        except Exception as e:
            print(traceback.print_exc())
            raise serializers.ValidationError(str(e))

    @detail_route(methods=['POST',])
    def remind_assessment(self, request, *args, **kwargs):
        try:
            instance = self.get_object()
            instance.remind_assessment(request)
            serializer = self.get_serializer(instance)
            return Response(serializer.data) 
        except serializers.ValidationError:
            print(traceback.print_exc())
            raise
        except ValidationError as e:
            print(traceback.print_exc())
            raise serializers.ValidationError(repr(e.error_dict))
        except Exception as e:
            print(traceback.print_exc())
            raise serializers.ValidationError(str(e))

    @detail_route(methods=['POST',])
    def recall_assessment(self, request, *args, **kwargs):
        try:
            instance = self.get_object()
            instance.recall_assessment(request)
            serializer = self.get_serializer(instance)
            return Response(serializer.data) 
        except serializers.ValidationError:
            print(traceback.print_exc())
            raise
        except ValidationError as e:
            print(traceback.print_exc())
            raise serializers.ValidationError(repr(e.error_dict))
        except Exception as e:
            print(traceback.print_exc())
            raise serializers.ValidationError(str(e))

    @detail_route(methods=['POST',])
    def resend_assessment(self, request, *args, **kwargs):
        try:
            instance = self.get_object()
            instance.resend_assessment(request)
            serializer = self.get_serializer(instance)
            return Response(serializer.data) 
        except serializers.ValidationError:
            print(traceback.print_exc())
            raise
        except ValidationError as e:
            print(traceback.print_exc())
            raise serializers.ValidationError(repr(e.error_dict))
        except Exception as e:
            print(traceback.print_exc())
            raise serializers.ValidationError(str(e))


class AssessorGroupViewSet(viewsets.ModelViewSet):
    queryset = ApplicationGroupType.objects.all()
    serializer_class = ApplicationGroupTypeSerializer

    renderer_classes = [JSONRenderer,]
    def get(self, request, *args, **kwargs):
        qs = self.get_queryset().filter(name='Assessor')
            # serializer = self.get_serializer(qs, many=True)
        print(qs)
        return qs

class AmendmentRequestViewSet(viewsets.ModelViewSet):
    queryset = AmendmentRequest.objects.all()
    serializer_class = AmendmentRequestSerializer

    def create(self, request, *args, **kwargs):
        try:
            # print(request.data)
            serializer = self.get_serializer(data= request.data)
            serializer.is_valid(raise_exception = True)
            instance = serializer.save()
            instance.generate_amendment(request)
            serializer = self.get_serializer(instance)
            return Response(serializer.data)
        except serializers.ValidationError:
            print(traceback.print_exc())
            raise
        except ValidationError as e:
            if hasattr(e,'error_dict'):
                raise serializers.ValidationError(repr(e.error_dict))
            else:
                print e
                raise serializers.ValidationError(repr(e[0].encode('utf-8')))
        except Exception as e:
            print(traceback.print_exc())
            raise serializers.ValidationError(str(e))

class AmendmentRequestReasonChoicesView(views.APIView):

    renderer_classes = [JSONRenderer,]
    def get(self,request, format=None):
        choices_list = []
        choices = AmendmentRequest.REASON_CHOICES
        if choices:
            for c in choices:
                choices_list.append({'key': c[0],'value': c[1]})

        return Response(choices_list)

    

    
<|MERGE_RESOLUTION|>--- conflicted
+++ resolved
@@ -32,10 +32,7 @@
 from django.shortcuts import render, redirect, get_object_or_404
 from wildlifecompliance.components.applications.utils import save_proponent_data,save_assessor_data,get_activity_type_schema
 from wildlifecompliance.components.main.models import Document
-<<<<<<< HEAD
 from wildlifecompliance.components.main.utils import checkout, set_session_application, delete_session_application
-=======
->>>>>>> c03d7a4a
 from wildlifecompliance.components.applications.models import (
     ApplicationType,
     Application,
@@ -220,7 +217,6 @@
             instance = self.get_object()
             instance.submit(request,self)
             serializer = self.get_serializer(instance)
-<<<<<<< HEAD
             print(instance.submitter.first_name)
             print(instance.submitter.last_name)
             print(instance.id)
@@ -238,8 +234,6 @@
                 print(' ---- checkout_result ---- ')
                 print(checkout_result)
             # return checkout_result
-=======
->>>>>>> c03d7a4a
             return Response(serializer.data)
         except serializers.ValidationError:
             delete_session_application(request.session)
@@ -554,13 +548,17 @@
             
             app_data = self.request.data
             licence_class_data=app_data.pop('licence_class_data')
+            licence_type_name = app_data.pop('licence_type_name')
             schema_data=get_activity_type_schema(licence_class_data)
             org_applicant=request.data.get('org_applicant')
+            application_fee = request.data.get('application_fee')
             data = {
                 'schema':schema_data,
                 'submitter': request.user.id,
                 'licence_type_data':licence_class_data,
-                'org_applicant': org_applicant
+                'licence_type_name': licence_type_name,
+                'org_applicant': org_applicant,
+                'application_fee': application_fee
             }
             serializer = SaveApplicationSerializer(data=data)
             serializer.is_valid(raise_exception=True)
@@ -601,6 +599,37 @@
         queryset =  Assessment.objects.filter(application=instance.id)
         serializer = AssessmentSerializer(queryset,many=True)
         return Response(serializer.data)
+
+    @detail_route(permission_classes=[],methods=['GET'])
+    def application_checkout_status(self, request, *args, **kwargs):
+        from django.utils import timezone
+        http_status = status.HTTP_200_OK
+        try:
+            instance = self.get_object()
+            response = {
+                'status': 'rejected',
+                'error': ''
+            }
+            # # Check the type of booking
+            # if instance.booking_type != 3:
+            #    response['error'] = 'This booking has already been paid for'
+            #    return Response(response,status=status.HTTP_200_OK)
+            # # Check if the time for the booking has elapsed
+            # if instance.expiry_time <= timezone.now():
+            #     response['error'] = 'This booking has expired'
+            #     return Response(response,status=status.HTTP_200_OK)
+            #if all is well
+            response['status'] = 'approved'
+            return Response(response,status=status.HTTP_200_OK)
+        except serializers.ValidationError:
+            print(traceback.print_exc())
+            raise
+        except ValidationError as e:
+            raise serializers.ValidationError(repr(e.error_dict))
+        except Exception as e:
+            print(traceback.print_exc())
+            raise serializers.ValidationError(str(e))
+
 
 class ReferralViewSet(viewsets.ModelViewSet):
     queryset = Referral.objects.all()
