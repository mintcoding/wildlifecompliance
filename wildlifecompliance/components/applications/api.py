--- conflicted
+++ resolved
@@ -270,27 +270,6 @@
             print(traceback.print_exc())
             raise serializers.ValidationError(str(e))
 
-<<<<<<< HEAD
-=======
-    @detail_route(methods=['GET', ])
-    def amendment_request(self, request, *args, **kwargs):
-        try:
-            instance = self.get_object()
-            qs = instance.amendment_requests
-            qs = qs.filter(status=AmendmentRequest.AMENDMENT_REQUEST_STATUS_REQUESTED)
-            serializer = ExternalAmendmentRequestSerializer(qs, many=True)
-            return Response(serializer.data)
-        except serializers.ValidationError:
-            print(traceback.print_exc())
-            raise
-        except ValidationError as e:
-            print(traceback.print_exc())
-            raise serializers.ValidationError(repr(e.error_dict))
-        except Exception as e:
-            print(traceback.print_exc())
-            raise serializers.ValidationError(str(e))
-
->>>>>>> dc4cd420
     @list_route(methods=['GET', ])
     def internal_datatable_list(self, request, *args, **kwargs):
         queryset = self.get_queryset()
@@ -763,7 +742,6 @@
             raise serializers.ValidationError(str(e))
 
     def destroy(self, request, *args, **kwargs):
-<<<<<<< HEAD
         http_status = status.HTTP_200_OK
         instance = self.get_object()
         if instance.processing_status != Application.PROCESSING_STATUS_DRAFT:
@@ -797,22 +775,6 @@
         activity.save()
 
         return Response({'processing_status': instance.processing_status}, status=http_status)
-
-=======
-        pass
-    #     try:
-    #         http_status = status.HTTP_200_OK
-    #         instance = self.get_object()
-    #         # TODO: replace discard functionality due to processing_status property method change
-    #         serializer = SaveApplicationSerializer(
-    #             instance, {'processing_status': 'discarded'}, partial=True)
-    #         serializer.is_valid(raise_exception=True)
-    #         self.perform_update(serializer)
-    #         return Response(serializer.data, status=http_status)
-    #     except Exception as e:
-    #         print(traceback.print_exc())
-    #         raise serializers.ValidationError(str(e))
->>>>>>> dc4cd420
 
     @detail_route(methods=['GET', ])
     def assessment_details(self, request, *args, **kwargs):
