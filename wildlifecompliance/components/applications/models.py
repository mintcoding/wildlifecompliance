from __future__ import unicode_literals

import json
import datetime
from django.db import models,transaction
from django.db.models.signals import pre_delete
from django.dispatch import receiver
from django.contrib.postgres.fields.jsonb import JSONField
from django.contrib.sites.models import Site
from django.core.exceptions import ValidationError
from django.utils import timezone
from django.utils.encoding import python_2_unicode_compatible

from taggit.managers import TaggableManager
from taggit.models import TaggedItemBase
from ledger.accounts.models import Organisation as ledger_organisation
from ledger.accounts.models import EmailUser, RevisionedMixin
from ledger.licence.models import Licence
from ledger.payments.invoice.models import Invoice
from wildlifecompliance import exceptions

from ledger.accounts.models import OrganisationAddress
from wildlifecompliance.components.organisations.models import Organisation
from wildlifecompliance.components.main.models import CommunicationsLogEntry, Region, UserAction, Document
from wildlifecompliance.components.main.utils import get_department_user
from wildlifecompliance.components.applications.email import (
    send_referral_email_notification,
    send_application_submitter_email_notification,
    send_application_submit_email_notification,
    send_application_amendment_notification,
    send_assessment_email_notification,
    send_assessment_reminder_email,
    send_amendment_submit_email_notification,
    send_application_issue_notification,
    send_application_decline_notification
    )
from wildlifecompliance.ordered_model import OrderedModel
from collections import OrderedDict
# from wildlifecompliance.components.licences.models import WildlifeLicenceActivityType,WildlifeLicenceClass


def update_application_doc_filename(instance, filename):
    return 'applications/{}/documents/{}'.format(instance.application.id,filename)

def update_application_comms_log_filename(instance, filename):
    return 'applications/{}/communications/{}/{}'.format(instance.log_entry.application.id,instance.id,filename)

class ApplicationType(models.Model):
    schema = JSONField()
    activities = TaggableManager(verbose_name="Activities",help_text="A comma-separated list of activities.")
    site = models.OneToOneField(Site, default='1')

    class Meta:
        app_label = 'wildlifecompliance'


class TaggedApplicationAssessorGroupRegions(TaggedItemBase):
    content_object = models.ForeignKey("ApplicationAssessorGroup")

    class Meta:
        app_label = 'wildlifecompliance'

class TaggedApplicationAssessorGroupActivities(TaggedItemBase):
    content_object = models.ForeignKey("ApplicationAssessorGroup")

    class Meta:
        app_label = 'wildlifecompliance'

class ApplicationGroupType(models.Model):
    GROUP_TYPE_CHOICES = (
        ('officer', 'Officer'),
        ('assessor', 'Assessor'),
    )
    name = models.CharField('Group Name', max_length=255, null=True, blank=True)
    type = models.CharField('Group Type', max_length=40, choices=GROUP_TYPE_CHOICES,default=GROUP_TYPE_CHOICES[0][0])
    licence_class = models.ForeignKey('wildlifecompliance.WildlifeLicenceClass')
    licence_activity_type = models.ForeignKey('wildlifecompliance.WildlifeLicenceActivityType')
    members = models.ManyToManyField(EmailUser,blank=True)
    class Meta:
        app_label = 'wildlifecompliance'

    def __str__(self):
        group = '{} - {}, {} ({} members)'.format(self.get_type_display(), self.licence_class, self.licence_activity_type, self.members.count())
        if self.name:
            group = '{} - {}'.format(self.name, group)
        return group

    @property
    def display_name(self):
        return self.__str__

    def member_is_assigned(self,member):
        # for p in self.current_applications:
        #     if p.assigned_officer == member:
        #         return True
        # return False
        return False

# class applicatio_dummy_group(models.Model):
#     name= models.CharField(max_length=255)
#     licence_class=models.ForeignKey('wildlifecompliance.components.WildlifeLicenceClass')

class ApplicationAssessorGroup(models.Model):
    name = models.CharField(max_length=255)
    members = models.ManyToManyField(EmailUser,blank=True)
    regions = TaggableManager(verbose_name="Regions",help_text="A comma-separated list of regions.",through=TaggedApplicationAssessorGroupRegions,related_name = "+",blank=True)
    activities = TaggableManager(verbose_name="Activities",help_text="A comma-separated list of activities.",through=TaggedApplicationAssessorGroupActivities,related_name = "+",blank=True)
    default = models.BooleanField(default=False)

    class Meta:
        app_label = 'wildlifecompliance'

    def __str__(self):
        return self.name

    def clean(self):
        try:
            default = ApplicationAssessorGroup.objects.get(default=True)
        except ApplicationAssessorGroup.DoesNotExist:
            default = None

        if default and self.pk:
            if int(self.pk) != int(default.id):
                if default and self.default:
                    raise ValidationError('There can only be one default application assessor group')
        else:
            if default and self.default:
                raise ValidationError('There can only be one default application assessor group')

    def member_is_assigned(self,member):
        for p in self.current_applications:
            if p.assigned_officer == member:
                return True
        return False

    @property
    def current_applications(self):
        assessable_states = ['with_assessor','with_referral','with_assessor_conditions']
        return Application.objects.filter(processing_status__in=assessable_states)

class TaggedApplicationApproverGroupRegions(TaggedItemBase):
    content_object = models.ForeignKey("ApplicationApproverGroup")

    class Meta:
        app_label = 'wildlifecompliance'

class TaggedApplicationApproverGroupActivities(TaggedItemBase):
    content_object = models.ForeignKey("ApplicationApproverGroup")

    class Meta:
        app_label = 'wildlifecompliance'

class ApplicationApproverGroup(models.Model):
    name = models.CharField(max_length=255)
    members = models.ManyToManyField(EmailUser,blank=True)
    regions = TaggableManager(verbose_name="Regions",help_text="A comma-separated list of regions.",through=TaggedApplicationApproverGroupRegions,related_name = "+",blank=True)
    activities = TaggableManager(verbose_name="Activities",help_text="A comma-separated list of activities.",through=TaggedApplicationApproverGroupActivities,related_name = "+",blank=True)
    default = models.BooleanField(default=False)

    class Meta:
        app_label = 'wildlifecompliance'

    def __str__(self):
        return self.name

    def clean(self):
        try:
            default = ApplicationApproverGroup.objects.get(default=True)
        except ApplicationApproverGroup.DoesNotExist:
            default = None

        if default and self.pk:
            if int(self.pk) != int(default.id):
                if default and self.default:
                    raise ValidationError('There can only be one default application approver group')
        else:
            if default and self.default:
                raise ValidationError('There can only be one default application approver group')

    def member_is_assigned(self,member):
        for p in self.current_applications:
            if p.assigned_approver == member:
                return True
        return False

    @property
    def current_applications(self):
        assessable_states = ['with_approver']
        return Application.objects.filter(processing_status__in=assessable_states)

class ApplicationDocument(Document):
    application = models.ForeignKey('Application',related_name='documents')
    _file = models.FileField(upload_to=update_application_doc_filename)
    input_name = models.CharField(max_length=255,null=True,blank=True)
    can_delete = models.BooleanField(default=True) # after initial submit prevent document from being deleted

    def delete(self):
        if self.can_delete:
            return super(ApplicationDocument, self).delete()
        logger.info('Cannot delete existing document object after application has been submitted (including document submitted before application pushback to status Draft): {}'.format(self.name))


    class Meta:
        app_label = 'wildlifecompliance'

class Application(RevisionedMixin):

    CUSTOMER_STATUS_CHOICES = (('draft', 'Draft'),
                               ('under_review', 'Under Review'),
                               ('amendment_required', 'Amendment Required'),
                               ('accepted', 'Accepted'),
                               ('partially_accepted', 'Partially Accepted'),
                               ('declined', 'Declined'),
                               )

    # List of statuses from above that allow a customer to edit an application.
    CUSTOMER_EDITABLE_STATE = ['temp',
                                'draft',
                                'amendment_required',
                            ]

    # List of statuses from above that allow a customer to view an application (read-only)
    CUSTOMER_VIEWABLE_STATE = ['with_assessor', 'under_review', 'id_required', 'returns_required', 'approved', 'declined']

    PROCESSING_STATUS_CHOICES = (('draft', 'Draft'),
                                 ('with_officer', 'With Officer'),
                                 ('with_assessor', 'With Assessor'),
                                 ('with_referral', 'With Referral'),
                                 ('with_assessor_conditions', 'With Assessor (Conditions)'),
                                 ('with_approver', 'With Approver'),
                                 ('renewal', 'Renewal'),
                                 ('licence_amendment', 'Licence Amendment'),
                                 ('awaiting_applicant_response', 'Awaiting Applicant Response'),
                                 ('awaiting_assessor_response', 'Awaiting Assessor Response'),
                                 ('awaiting_responses', 'Awaiting Responses'),
                                 ('ready_for_conditions', 'Ready for Conditions'),
                                 ('ready_to_issue', 'Ready to Issue'),
                                 ('approved', 'Approved'),
                                 ('declined', 'Declined'),
                                 ('discarded', 'Discarded'),
                                 ('under_review', 'Under Review'),
                                 )

    ACTIVITY_PROCESSING_STATUS_CHOICES = ['Draft','With Officer','With Assessor','With Officer-Conditions',
                                          'With Officer-Finalisation','Accepted','Declined']

    ID_CHECK_STATUS_CHOICES = (('not_checked', 'Not Checked'), ('awaiting_update', 'Awaiting Update'),
                               ('updated', 'Updated'), ('accepted', 'Accepted'))

    RETURN_CHECK_STATUS_CHOICES = (
        ('not_checked', 'Not Checked'), ('awaiting_returns', 'Awaiting Returns'), ('completed', 'Completed'),
        ('accepted', 'Accepted'))

    CHARACTER_CHECK_STATUS_CHOICES = (
        ('not_checked', 'Not Checked'), ('accepted', 'Accepted'))

    REVIEW_STATUS_CHOICES = (
        ('not_reviewed', 'Not Reviewed'), ('awaiting_amendments', 'Awaiting Amendments'), ('amended', 'Amended'),
        ('accepted', 'Accepted'))

    APPLICATION_TYPE_CHOICES = (
        ('new_licence', 'New Licence'),
        ('amendment', 'Amendment'),
        ('renewal', 'Renewal'),
    )

    application_type = models.CharField('Application Type', max_length=40, choices=APPLICATION_TYPE_CHOICES,
                                        default=APPLICATION_TYPE_CHOICES[0][0])
    data = JSONField(blank=True, null=True)
    assessor_data = JSONField(blank=True, null=True)
    comment_data = JSONField(blank=True, null=True)
    licence_type_data = JSONField(blank=True, null=True)
    licence_type_name = models.CharField(max_length=255,null=True,blank=True)
    licence_category = models.CharField(max_length=64,null=True,blank=True)
    schema = JSONField(blank=False, null=False)
    proposed_issuance_licence = JSONField(blank=True, null=True)
    #hard_copy = models.ForeignKey(Document, blank=True, null=True, related_name='hard_copy')

    customer_status = models.CharField('Customer Status', max_length=40, choices=CUSTOMER_STATUS_CHOICES,
                                       default=CUSTOMER_STATUS_CHOICES[0][0])

    lodgement_number = models.CharField(max_length=9, blank=True, default='')
    lodgement_sequence = models.IntegerField(blank=True, default=0)
    lodgement_date = models.DateTimeField(blank=True, null=True)

    org_applicant = models.ForeignKey(Organisation, blank=True, null=True, related_name='org_applications')
    proxy_applicant = models.ForeignKey(EmailUser, blank=True, null=True, related_name='wildlifecompliance_proxy')
    submitter = models.ForeignKey(EmailUser, blank=True, null=True, related_name='wildlifecompliance_applications')

    assigned_officer = models.ForeignKey(EmailUser, blank=True, null=True, related_name='wildlifecompliance_applications_assigned')
    assigned_approver = models.ForeignKey(EmailUser, blank=True, null=True, related_name='wildlifecompliance_applications_licences')
    processing_status = models.CharField('Processing Status', max_length=30, choices=PROCESSING_STATUS_CHOICES,
                                         default=PROCESSING_STATUS_CHOICES[0][0])
    id_check_status = models.CharField('Identification Check Status', max_length=30, choices=ID_CHECK_STATUS_CHOICES,
                                       default=ID_CHECK_STATUS_CHOICES[0][0])
    return_check_status = models.CharField('Return Check Status', max_length=30, choices=RETURN_CHECK_STATUS_CHOICES,
                                            default=RETURN_CHECK_STATUS_CHOICES[0][0])
    character_check_status = models.CharField('Character Check Status', max_length=30,
                                              choices=CHARACTER_CHECK_STATUS_CHOICES,
                                              default=CHARACTER_CHECK_STATUS_CHOICES[0][0])
    review_status = models.CharField('Review Status', max_length=30, choices=REVIEW_STATUS_CHOICES,
                                     default=REVIEW_STATUS_CHOICES[0][0])

    licence = models.ForeignKey('wildlifecompliance.WildlifeLicence',null=True,blank=True)

    previous_application = models.ForeignKey('self', on_delete=models.PROTECT, blank=True, null=True)
    proposed_decline_status = models.BooleanField(default=False)
    # Special Fields
    activity = models.CharField(max_length=255,null=True,blank=True)
    region = models.CharField(max_length=255,null=True,blank=True)
    title = models.CharField(max_length=255,null=True,blank=True)
    tenure = models.CharField(max_length=255,null=True,blank=True)

    application_fee = models.DecimalField(max_digits=8, decimal_places=2, default='0')
    licence_fee = models.DecimalField(max_digits=8, decimal_places=2, default='0')

    # licence_class = models.ForeignKey('wildlifecompliance.WildlifeLicenceClass',blank=True,null=True)
    # licence_activity_type= models.ForeignKey('wildlifecompliance.WildlifeLicenceActivityType',blank=True,null=True)
    # licence_activity= models.ForeignKey('wildlifecompliance.WildlifeLicenceActivity',blank=True,null=True)

    class Meta:
        app_label = 'wildlifecompliance'

    def __str__(self):
        return str(self.id)

    # Append 'A' to Application id to generate Lodgement number. Lodgement number and lodgement sequence are used to generate Reference.
    def save(self, *args, **kwargs):
        super(Application, self).save(*args, **kwargs)
        if self.lodgement_number == '':
            new_lodgment_id = 'A{0:06d}'.format(self.pk)
            self.lodgement_number = new_lodgment_id
            #self.licence_category = self.licence_type_data['short_name'] if 'short_name' in self.licence_type_data else None
            self.licence_category = self.licence_type_name.split(' - ')[0] if self.licence_type_name else None
            self.save()

    @property
    def reference(self):
        return '{}-{}'.format(self.lodgement_number, self.lodgement_sequence)

    @property
    def applicant(self):
        if self.org_applicant:
            return self.org_applicant.organisation.name
        elif self.proxy_applicant:
            return "{} {}".format(self.proxy_applicant.first_name, self.proxy_applicant.last_name)
        else:
            return "{} {}".format(self.submitter.first_name, self.submitter.last_name)

    @property
    def has_amendment(self):
        qs = self.amendment_requests
        qs = qs.filter(status = 'requested')
        if qs.exists():
            return True
        else:
            return False

    @property
    def is_assigned(self):
        return self.assigned_officer is not None

    @property
    def is_temporary(self):
        return self.customer_status == 'temp' and self.processing_status == 'temp'

    @property
    def can_user_edit(self):
        """
        :return: True if the application is in one of the editable status.
        """
        return self.customer_status in self.CUSTOMER_EDITABLE_STATE

    @property
    def can_user_view(self):
        """
        :return: True if the application is in one of the approved status.
        """
        return self.customer_status in self.CUSTOMER_VIEWABLE_STATE

    @property
    def is_discardable(self):
        """
        An application can be discarded by a customer if:
        1 - It is a draft
        2- or if the application has been pushed back to the user
        """
        return self.customer_status == 'draft' or self.processing_status == 'awaiting_applicant_response'

    @property
    def is_deletable(self):
        """
        An application can be deleted only if it is a draft and it hasn't been lodged yet
        :return:
        """
        return self.customer_status == 'draft' and not self.lodgement_number

    @property
    def payment_status(self):
        if self.application_fee == 0:
            return 'payment_not_required'
        else:
            if self.invoices.count() == 0:
                return 'unpaid'
            else:
                latest_invoice = Invoice.objects.get(reference=self.invoices.latest('id').invoice_reference)
                return latest_invoice.payment_status

    @property
    def latest_referrals(self):
        return self.referrals.all()[:2]

    @property
    def regions_list(self):
        return self.region.split(',') if self.region else []

    @property
    def permit(self):
        return self.licence.licence_document._file.url if self.licence else None

    @property
    def allowed_assessors(self):
        if self.processing_status == 'with_approver':
            group = self.__approver_group()
        else:
            group = self.__assessor_group()
        return group.members.all() if group else []

    @property
    def licence_type_short_name(self):
        #return self.licence_type_name.split(' - ')[0] if self.licence_type_name else None
        return self.licence_category

    def __assessor_group(self):
        # TODO get list of assessor groups based on region and activity
        if self.region and self.activity:
            try:
                check_group = ApplicationAssessorGroup.objects.filter(
                    activities__name__in=[self.activity],
                    regions__name__in=self.regions_list
                ).distinct()
                if check_group:
                    return check_group[0]
            except ApplicationAssessorGroup.DoesNotExist:
                pass
        default_group = ApplicationAssessorGroup.objects.get(default=True)

        return default_group

    def __approver_group(self):
        # TODO get list of approver groups based on region and activity
        if self.region and self.activity:
            try:
                check_group = ApplicationApproverGroup.objects.filter(
                    activities__name__in=[self.activity],
                    regions__name__in=self.regions_list
                ).distinct()
                if check_group:
                    return check_group[0]
            except ApplicationApproverGroup.DoesNotExist:
                pass
        default_group = ApplicationApproverGroup.objects.get(default=True)

        return default_group

    def __check_application_filled_out(self):
        if not self.data:
            raise exceptions.ApplicationNotComplete()
        missing_fields = []
        required_fields = {
            'region':'Region/District',
            'title': 'Title',
            'activity': 'Activity'
        }
        for k,v in required_fields.items():
            val = getattr(self,k)
            if not val:
                missing_fields.append(v)
        return missing_fields

    def can_assess(self,user):
        if self.processing_status == 'with_assessor' or self.processing_status == 'with_referral' or self.processing_status == 'with_assessor_conditions':
            return self.__assessor_group() in user.applicationassessorgroup_set.all()
        elif self.processing_status == 'with_approver':
            return self.__approver_group() in user.applicationapprovergroup_set.all()
        else:
            return False

    def has_assessor_mode(self,user):
        status_without_assessor = ['With Officer','With Assessor']
        if self.processing_status in status_without_assessor:
            return False
        else:
            if self.assigned_officer:
                if self.assigned_officer == user:
                    return self.__assessor_group() in user.applicationassessorgroup_set.all()
                else:
                    return False
            else:
                return self.__assessor_group() in user.applicationassessorgroup_set.all()

    def log_user_action(self, action, request):
        return ApplicationUserAction.log_action(self, action, request.user)

    def submit(self,request,viewset):
        from wildlifecompliance.components.applications.utils import save_proponent_data
        from wildlifecompliance.components.licences.models import WildlifeLicenceActivityType
        with transaction.atomic():
            if self.can_user_edit:
                # Save the data first
                print("inside can_user_edit")
                save_proponent_data(self,request,viewset)
                # print(self.data)
                # Check if the special fields have been completed
                # missing_fields = self.__check_application_filled_out()
                # if missing_fields:
                #     error_text = 'The application has these missing fields, {}'.format(','.join(missing_fields))
                #     raise exceptions.ApplicationMissingFields(detail=error_text)


                self.processing_status = 'under_review'
                self.customer_status = 'under_review'
                self.submitter = request.user
                #self.lodgement_date = datetime.datetime.strptime(timezone.now().strftime('%Y-%m-%d'),'%Y-%m-%d').date()
                self.lodgement_date = timezone.now()
                # if amendment is submitted change the status of only particular activity type
                # else if the new application is submitted change the status of all the activity types
                if (self.amendment_requests):
                    qs = self.amendment_requests.filter(status = "requested")
                    if (qs):
                        for q in qs:
                            q.status = 'amended'
                            for activity_type in self.licence_type_data['activity_type']:
                                if q.licence_activity_type.id==activity_type["id"]:
                                    activity_type["processing_status"]="With Officer"
                            q.save()
                else:
                    for activity_type in  self.licence_type_data['activity_type']:
                        activity_type["processing_status"]="With Officer"
                        qs =DefaultCondition.objects.filter(licence_activity_type=activity_type["id"])
                        if (qs):
                            print("inside if")
                            for q in qs:
                                print("inside for")
                                print(q.condition)
                                ApplicationCondition.objects.create(
                                    default_condition = q,
                                    is_default = True,
                                    standard = False,
                                    application = self,
                                    licence_activity_type = WildlifeLicenceActivityType.objects.get(id=activity_type["id"]),
                                    return_type=q.return_type
                                )
                        print(qs)
                self.save()

                officer_groups = ApplicationGroupType.objects.filter(licence_class=self.licence_type_data["id"],name__icontains='officer')

                if self.amendment_requests:
                    print("insid if")
                    self.log_user_action(ApplicationUserAction.ACTION_ID_REQUEST_AMENDMENTS_SUBMIT.format(self.id),request)
                    for group in officer_groups:
                        send_amendment_submit_email_notification(group.members.all(),self,request)
                else:
                    # Create a log entry for the application
                    self.log_user_action(ApplicationUserAction.ACTION_LODGE_APPLICATION.format(self.id),request)
                    # Create a log entry for the applicant (submitter, organisation or proxy)
                    if self.org_applicant:
                        self.org_applicant.log_user_action(ApplicationUserAction.ACTION_LODGE_APPLICATION.format(self.id),request)
                    elif self.proxy_applicant:
                        self.proxy_applicant.log_user_action(ApplicationUserAction.ACTION_LODGE_APPLICATION.format(self.id),request)
                    else:
                        self.submitter.log_user_action(ApplicationUserAction.ACTION_LODGE_APPLICATION.format(self.id),request)
                    # Send email to submitter, then to linked Officer Groups
                    send_application_submitter_email_notification(self,request)
                    for group in officer_groups:
                        send_application_submit_email_notification(group.members.all(),self,request)

		    self.documents.all().update(can_delete=False)

            else:
                raise ValidationError('You can\'t edit this application at this moment')

    def accept_id_check(self,request):
            self.id_check_status = 'accepted'
            self.save()
            # Create a log entry for the application
            self.log_user_action(ApplicationUserAction.ACTION_ACCEPT_ID.format(self.id),request)
            # Create a log entry for the applicant (submitter, organisation or proxy)
            if self.org_applicant:
                self.org_applicant.log_user_action(ApplicationUserAction.ACTION_ACCEPT_ID.format(self.id),request)
            elif self.proxy_applicant:
                self.proxy_applicant.log_user_action(ApplicationUserAction.ACTION_ACCEPT_ID.format(self.id),request)
            else:
                self.submitter.log_user_action(ApplicationUserAction.ACTION_ACCEPT_ID.format(self.id),request)

    def reset_id_check(self,request):
            self.id_check_status = 'not_checked'
            self.save()
            # Create a log entry for the application
            self.log_user_action(ApplicationUserAction.ACTION_RESET_ID.format(self.id),request)
            # Create a log entry for the applicant (submitter, organisation or proxy)
            if self.org_applicant:
                self.org_applicant.log_user_action(ApplicationUserAction.ACTION_RESET_ID.format(self.id),request)
            elif self.proxy_applicant:
                self.proxy_applicant.log_user_action(ApplicationUserAction.ACTION_RESET_ID.format(self.id),request)
            else:
                self.submitter.log_user_action(ApplicationUserAction.ACTION_RESET_ID.format(self.id),request)

    def request_id_check(self,request):
            self.id_check_status = 'awaiting_update'
            self.save()
            # Create a log entry for the application
            self.log_user_action(ApplicationUserAction.ACTION_ID_REQUEST_UPDATE.format(self.id),request)
            # Create a log entry for the applicant (submitter, organisation or proxy)
            if self.org_applicant:
                self.org_applicant.log_user_action(ApplicationUserAction.ACTION_ID_REQUEST_UPDATE.format(self.id),request)
            elif self.proxy_applicant:
                self.proxy_applicant.log_user_action(ApplicationUserAction.ACTION_ID_REQUEST_UPDATE.format(self.id),request)
            else:
                self.submitter.log_user_action(ApplicationUserAction.ACTION_ID_REQUEST_UPDATE.format(self.id),request)


    def accept_character_check(self,request):
            self.character_check_status = 'accepted'
            self.save()
            # Create a log entry for the application
            self.log_user_action(ApplicationUserAction.ACTION_ACCEPT_CHARACTER.format(self.id),request)
            # Create a log entry for the applicant (submitter, organisation or proxy)
            if self.org_applicant:
                self.org_applicant.log_user_action(ApplicationUserAction.ACTION_ACCEPT_CHARACTER.format(self.id),request)
            elif self.proxy_applicant:
                self.proxy_applicant.log_user_action(ApplicationUserAction.ACTION_ACCEPT_CHARACTER.format(self.id),request)
            else:
                self.submitter.log_user_action(ApplicationUserAction.ACTION_ACCEPT_CHARACTER.format(self.id),request)

    # def send_to_assessor(self,request):
    #         self.processing_status = 'with_assessor'
    #         self.save()
    #         # Create a log entry for the application
    #         self.log_user_action(ApplicationUserAction.ACTION_ACCEPT_CHARACTER.format(self.id),request)
    #         # Create a log entry for the organisation
    #         self.applicant.log_user_action(ApplicationUserAction.ACTION_ACCEPT_CHARACTER.format(self.id),request)


    def send_referral(self,request,referral_email):
        with transaction.atomic():
            try:
                if self.processing_status == 'with_assessor' or self.processing_status == 'with_referral':
                    self.processing_status = 'with_referral'
                    self.save()
                    referral = None

                    # Check if the user is in ledger
                    try:
                        user = EmailUser.objects.get(email__icontains=referral_email)
                    except EmailUser.DoesNotExist:
                        # Validate if it is a deparment user
                        department_user = get_department_user(referral_email)
                        if not department_user:
                            raise ValidationError('The user you want to send the referral to is not a member of the department')
                        # Check if the user is in ledger or create

                        user,created = EmailUser.objects.get_or_create(email=department_user['email'].lower())
                        if created:
                            user.first_name = department_user['given_name']
                            user.last_name = department_user['surname']
                            user.save()
                    try:
                        Referral.objects.get(referral=user,application=self)
                        raise ValidationError('A referral has already been sent to this user')
                    except Referral.DoesNotExist:
                        # Create Referral
                        referral = Referral.objects.create(
                            application = self,
                            referral=user,
                            sent_by=request.user
                        )
                    # Create a log entry for the application
                    self.log_user_action(ApplicationUserAction.ACTION_SEND_REFERRAL_TO.format(referral.id,self.id,'{}({})'.format(user.get_full_name(),user.email)),request)
                    # Create a log entry for the organisation
                    self.applicant.log_user_action(ApplicationUserAction.ACTION_SEND_REFERRAL_TO.format(referral.id,self.id,'{}({})'.format(user.get_full_name(),user.email)),request)
                    # send email
                    send_referral_email_notification(referral,request)
                else:
                    raise exceptions.ApplicationReferralCannotBeSent()
            except:
                raise

    def assign_officer(self,request,officer):
        with transaction.atomic():
            try:
                # if not self.can_assess(request.user):
                #     raise exceptions.ApplicationNotAuthorized()
                # if not self.can_assess(officer):
                #     raise ValidationError('The selected person is not authorised to be assigned to this application')
                if self.processing_status == 'with_approver':
                    if officer != self.assigned_approver:
                        self.assigned_approver = officer
                        self.save()
                        # Create a log entry for the application
                        self.log_user_action(ApplicationUserAction.ACTION_ASSIGN_TO_APPROVER.format(self.id,'{}({})'.format(officer.get_full_name(),officer.email)),request)
                        # Create a log entry for the organisation
                        self.applicant.log_user_action(ApplicationUserAction.ACTION_ASSIGN_TO_APPROVER.format(self.id,'{}({})'.format(officer.get_full_name(),officer.email)),request)
                else:
                    if officer != self.assigned_officer:
                        self.assigned_officer = officer
                        self.save()
                        # Create a log entry for the application
                        self.log_user_action(ApplicationUserAction.ACTION_ASSIGN_TO_ASSESSOR.format(self.id,'{}({})'.format(officer.get_full_name(),officer.email)),request)
                        # Create a log entry for the organisation
                        # self.applicant.log_user_action(ApplicationUserAction.ACTION_ASSIGN_TO_ASSESSOR.format(self.id,'{}({})'.format(officer.get_full_name(),officer.email)),request)
            except:
                raise

    def unassign(self,request):
        with transaction.atomic():
            try:
                if not self.can_assess(request.user):
                    raise exceptions.ApplicationNotAuthorized()
                if self.processing_status == 'with_approver':
                    if self.assigned_approver:
                        self.assigned_approver = None
                        self.save()
                        # Create a log entry for the application
                        self.log_user_action(ApplicationUserAction.ACTION_UNASSIGN_APPROVER.format(self.id),request)
                        # Create a log entry for the organisation
                        self.applicant.log_user_action(ApplicationUserAction.ACTION_UNASSIGN_APPROVER.format(self.id),request)
                else:
                    if self.assigned_officer:
                        self.assigned_officer = None
                        self.save()
                        # Create a log entry for the application
                        self.log_user_action(ApplicationUserAction.ACTION_UNASSIGN_ASSESSOR.format(self.id),request)
                        # Create a log entry for the organisation
                        self.applicant.log_user_action(ApplicationUserAction.ACTION_UNASSIGN_ASSESSOR.format(self.id),request)
            except:
                raise

    def update_activity_status(self,request,activity_id,status):
        with transaction.atomic():
            try:
                # if not self.can_assess(request.user):
                #     raise exceptions.ApplicationNotAuthorized()
                if status in Application.ACTIVITY_PROCESSING_STATUS_CHOICES:
                    for activity_type in self.licence_type_data['activity_type']:
                        if activity_type["id"] == int(activity_id) and activity_type["processing_status"] != status:
                            activity_type["processing_status"] = status
                            self.save()
                            ApplicationDecisionPropose.objects.get(application_id=self.id,licence_activity_type_id=int(activity_id)).delete()
                else:
                    raise ValidationError('The provided status cannot be found.')
            except:
                raise



    def complete_assessment(self,request):
        with transaction.atomic():
            try:
                #Get the assessor groups the current user is member of for the selected activity type tab
                qs = ApplicationGroupType.objects.filter(type='assessor',licence_activity_type_id=request.data.get('selected_assessment_tab'),members__email=request.user.email)

                #For each assessor groups get the assessments of current application whose status is awaiting_assessment and mark it as complete
                for q in qs:
                    assessments = Assessment.objects.filter(licence_activity_type_id=request.data.get('selected_assessment_tab'),assessor_group=q,status='awaiting_assessment',application=self)

                    for q1 in assessments:
                        q1.status='completed'
                        q1.save()
                        # Log application action
                        self.log_user_action(ApplicationUserAction.ACTION_ASSESSMENT_COMPLETE.format(q),request)
                        # Log entry for organisation
                        if self.org_applicant:
                            self.org_applicant.log_user_action(ApplicationUserAction.ACTION_ASSESSMENT_COMPLETE.format(q),request)
                        elif self.proxy_applicant:
                            self.proxy_applicant.log_user_action(ApplicationUserAction.ACTION_ASSESSMENT_COMPLETE.format(q),request)
                        else:
                            self.submitter.log_user_action(ApplicationUserAction.ACTION_ASSESSMENT_COMPLETE.format(q),request)
                #check if this is the last assessment for current applicatio,Change the processing status only if it is the last assessment
                if not Assessment.objects.filter(application=self, licence_activity_type=request.data.get('selected_assessment_tab'),status='awaiting_assessment').exists():
                    for activity_type in  self.licence_type_data['activity_type']:
                        if int(request.data.get('selected_assessment_tab'))==activity_type["id"]:
                            activity_type["processing_status"]="With Officer-Conditions"
                            self.save()
                # assessment = Assessment.objects.get(id=request.data.get('selected_assessment_id'))
                # assessment.status ='completed'
                # assessment.save()
                # # is_last_assessment=Assessment.objects.filter(application=assessment.application, licence_activity_type=assessment.licence_activity_type).count()
                # if not Assessment.objects.filter(application=assessment.application, licence_activity_type=assessment.licence_activity_type,status='awaiting_assessment').exists():
        	       #  for activity_type in  self.licence_type_data['activity_type']:
        	       #      if int(request.data.get('selected_assessment_tab'))==activity_type["id"]:
        	       #          activity_type["processing_status"]="With Officer-Conditions"
        	       #          self.save()




            except:
                raise


    def proposed_decline(self,request,details):
        with transaction.atomic():
            try:
                # if not self.can_assess(request.user):
                #     raise exceptions.ApplicationNotAuthorized()
                for activity_type in self.licence_type_data['activity_type']:
                    if activity_type["id"]==details.get('activity_type'):
                        if activity_type["processing_status"] !="With Officer-Conditions":
                            raise ValidationError('You cannot propose for licence if it is not with officer for conditions')
                activity_type=details.get('activity_type')
                for item1 in activity_type:
                    ApplicationDecisionPropose.objects.update_or_create(
                        application = self,
                        officer=request.user,
                        proposed_action='propose_decline',
                        reason=details.get('reason'),
                        cc_email=details.get('cc_email',None),
                        licence_activity_type_id=item1
                    )

                for item in activity_type :
                    for activity_type in  self.licence_type_data['activity_type']:
                        if activity_type["id"]==item:
                            activity_type["proposed_decline"]=True
                            activity_type["processing_status"]="With Officer-Finalisation"
                            self.save()

                # Log application action
                self.log_user_action(ApplicationUserAction.ACTION_PROPOSED_DECLINE.format(self.id),request)
                # Log entry for organisation
                if self.org_applicant:
                    self.org_applicant.log_user_action(ApplicationUserAction.ACTION_PROPOSED_DECLINE.format(self.id),request)
                elif self.proxy_applicant:
                    self.proxy_applicant.log_user_action(ApplicationUserAction.ACTION_PROPOSED_DECLINE.format(self.id),request)
                else:
                    self.submitter.log_user_action(ApplicationUserAction.ACTION_PROPOSED_DECLINE.format(self.id),request)
            except:
                raise

    def send_to_assessor(self,request):
        with transaction.atomic():
            try:
                # activity_type=details.get('activity_type')
                # print(activity_type)
                Assessment.objects.update_or_create(
                    application = self,
                    officer=request.user,
                    reason=request.data.get('reason'),
                    cc_email=details.get('cc_email',None),
                    activity_type=details.get('activity_type')
                )
                # for item in activity_type :
                #     print(item)
                #     for activity_type in  self.licence_type_data['activity_type']:
                #         # print(activity_type["id"])
                #         # print(details.get('activity_type'))
                #         if activity_type["id"]==item:
                #             print('Hello')
                #             activity_type["proposed_decline"]=True
                #             print(activity_type["proposed_decline"])
                #             self.save()

                # Log application action
                self.log_user_action(ApplicationUserAction.ACTION_PROPOSED_DECLINE.format(self.id),request)
                # Log entry for organisation
                self.applicant.log_user_action(ApplicationUserAction.ACTION_PROPOSED_DECLINE.format(self.id),request)
            except:
                raise

    @property
    def amendment_requests(self):
        qs =AmendmentRequest.objects.filter(application = self)
        return qs

    @property
    def assessments(self):
        qs =Assessment.objects.filter(application = self,status='awaiting_assessment')
        return qs

    @property
    def licences(self):
        from wildlifecompliance.components.licences.models import WildlifeLicence
        try:
            qs =WildlifeLicence.objects.filter(current_application = self)
            return qs
        except WildlifeLicence.DoesNotExist:
            return None

    def get_proposed_decisions(self,request):
        with transaction.atomic():
            try:
            	proposed_states = ['propose_decline','propose_issue']
                qs=ApplicationDecisionPropose.objects.filter(application=self,proposed_action__in =proposed_states)
                for q in qs:
                	if ApplicationDecisionPropose.objects.filter(application=self,licence_activity_type=q.licence_activity_type,decision_action__isnull=False).exists():
                		qs.exclude(id=q.id)
                return qs
            except:
                raise

    def proposed_licence(self,request,details):
        with transaction.atomic():
            try:
                # if not self.can_assess(request.user):
                #     raise exceptions.ApplicationNotAuthorized()
                for activity_type in self.licence_type_data['activity_type']:
                    if activity_type["id"]==details.get('activity_type'):
                        if activity_type["processing_status"] !="With Officer-Conditions":
                            raise ValidationError('You cannot propose for licence if it is not with officer for conditions')
                    activity_type = details.get('activity_type')
                    for item1 in activity_type:
                        ApplicationDecisionPropose.objects.update_or_create(
                            application=self,
                            officer=request.user,
                            proposed_action='propose_issue',
                            reason=details.get('reason'),
                            cc_email=details.get('cc_email', None),
                            proposed_start_date=details.get('start_date',None),
                            proposed_end_date=details.get('expiry_date',None),
                            licence_activity_type_id=item1
                        )

                    for item in activity_type:
                        for activity_type in self.licence_type_data['activity_type']:
                            if activity_type["id"] == item:
                                activity_type["proposed_issue"] = True
                                activity_type["processing_status"] = "With Officer-Finalisation"
                                self.save()

<<<<<<< HEAD
=======
                try:
                    ApplicationDecisionPropose.objects.get(application=self, licence_activity_type_id=details.get('licence_activity_type_id'))
                    raise ValidationError('This activity type has already been proposed to issue')
                except ApplicationDecisionPropose.DoesNotExist:
                    ApplicationDecisionPropose.objects.update_or_create(application = self,officer=request.user,proposed_action='propose_issue',reason=details.get('details'),cc_email=details.get('cc_email',None),proposed_start_date=details.get('start_date',None),proposed_end_date=details.get('expiry_date',None),licence_activity_type_id=details.get('licence_activity_type_id'))
                    for activity_type in  self.licence_type_data['activity_type']:
                        if activity_type["id"]==details.get('licence_activity_type_id'):
                            activity_type["processing_status"]="With Officer-Finalisation"
                            self.save()

>>>>>>> f872e556
                # Log application action
                self.log_user_action(ApplicationUserAction.ACTION_PROPOSED_LICENCE.format(self.id),request)
                # Log entry for organisation
                if self.org_applicant:
                    self.org_applicant.log_user_action(ApplicationUserAction.ACTION_PROPOSED_LICENCE.format(self.id),request)
                elif self.proxy_applicant:
                    self.proxy_applicant.log_user_action(ApplicationUserAction.ACTION_PROPOSED_LICENCE.format(self.id),request)
                else:
                    self.submitter.log_user_action(ApplicationUserAction.ACTION_PROPOSED_LICENCE.format(self.id),request)
            except:
                raise

    def final_decision(self,request):
        from wildlifecompliance.components.licences.models import WildlifeLicence
        with transaction.atomic():
            try:
                # if not self.can_assess(request.user):
                #     raise exceptions.ApplicationNotAuthorized()
                # if self.processing_status != 'with_approver':
                #     raise ValidationError('You cannot issue the licence if it is not with an approver')
                # if not self.applicant.organisation.postal_address:
                #     raise ValidationError('The applicant needs to have set their postal address before approving this application.')


                for item in request.data.get('activity_type'):
                    if item['final_status'] == "Issue":
                        try:
		                    #check if parent licence is available
		                    parent_licence=WildlifeLicence.objects.get(current_application=self,parent_licence__isnull=True)
                        except WildlifeLicence.DoesNotExist:
		                    #if parent licence is not available create one before proceeding
		                    parent_licence=WildlifeLicence.objects.create(current_application = self)

                        licence = WildlifeLicence.objects.create(
                            current_application = self,
                            parent_licence=parent_licence,
                            issue_date= timezone.now(),
                            expiry_date=item['end_date'],
                            start_date= item['start_date'],
                            licence_activity_type_id=item['id']
                        )
                        ApplicationDecisionPropose.objects.create(
                            application = self,
                            officer=request.user,
                            decision_action='issued',
                            licence_activity_type_id=item['id']
                        )
                        print('Generate returns')
                        self.generate_returns(licence,request)
                        # Log application action
                        self.log_user_action(ApplicationUserAction.ACTION_ISSUE_LICENCE_.format(item['name']),request)
                        # Log entry for organisation
                        if self.org_applicant:
                            self.org_applicant.log_user_action(ApplicationUserAction.ACTION_ISSUE_LICENCE_.format(item['name']),request)
                        elif self.proxy_applicant:
                            self.proxy_applicant.log_user_action(ApplicationUserAction.ACTION_ISSUE_LICENCE_.format(item['name']),request)
                        else:
                            self.submitter.log_user_action(ApplicationUserAction.ACTION_ISSUE_LICENCE_.format(item['name']),request)
                        send_application_issue_notification(item['name'],item['end_date'],item['start_date'],self,request)

                        for activity_type in  self.licence_type_data['activity_type']:
                            if activity_type["id"]==item['id']:
                                activity_type["processing_status"]="Accepted"
                                self.save()
                    else:
                        ApplicationDecisionPropose.objects.create(
                            application = self,
                            officer=request.user,
                            decision_action='declined',
                            licence_activity_type_id=item['id']
                        )
                        # Log application action
                        self.log_user_action(ApplicationUserAction.ACTION_DECLINE_LICENCE_.format(item['name']),request)
                        # Log entry for organisation
                        if self.org_applicant:
                            self.org_applicant.log_user_action(ApplicationUserAction.ACTION_DECLINE_LICENCE_.format(item['name']),request)
                        elif self.proxy_applicant:
                            self.proxy_applicant.log_user_action(ApplicationUserAction.ACTION_DECLINE_LICENCE_.format(item['name']),request)
                        else:
                            self.submitter.log_user_action(ApplicationUserAction.ACTION_DECLINE_LICENCE_.format(item['name']),request)
                        send_application_decline_notification(item['name'],self,request)

                        for activity_type in  self.licence_type_data['activity_type']:
                            if activity_type["id"]==item['id']:
                                activity_type["processing_status"]="Declined"
                                self.save()

            except:
                raise

    def generate_returns(self,licence,request):
        from wildlifecompliance.components.returns.models import Return
        licence_expiry=licence.expiry_date
        licence_expiry=datetime.datetime.strptime(licence_expiry, "%Y-%m-%d").date()
        today = timezone.now().date()
        timedelta = datetime.timedelta
        for req in self.conditions.all():
            try:
                if req.due_date and req.due_date >= today:
                    current_date = req.due_date
                    #create a first Return
                    try:
                        returns= Return.objects.get(condition = req, due_date = current_date)
                    except Return.DoesNotExist:
                        returns =Return.objects.create(
                                    application=self,
                                    due_date=current_date,
                                    processing_status='future',
                                    licence=licence,
                                    condition=req,
                                    return_type=req.return_type,
                                    submitter=request.user
                        )
                        # compliance.log_user_action(ComplianceUserAction.ACTION_CREATE.format(compliance.id),request)
                    if req.recurrence:
                        while current_date < licence_expiry:
                            for x in range(req.recurrence_schedule):
                            #Weekly
                                if req.recurrence_pattern == 1:
                                    current_date += timedelta(weeks=1)
                            #Monthly
                                elif req.recurrence_pattern == 2:
                                    current_date += timedelta(weeks=4)
                                    pass
                            #Yearly
                                elif req.recurrence_pattern == 3:
                                    current_date += timedelta(days=365)
                            # Create the Return
                            if current_date <= licence_expiry:
                                try:
                                    returns= Return.objects.get(condition = req, due_date = current_date)
                                except Return.DoesNotExist:
                                    returns =Return.objects.create(
                                                application=self,
                                                due_date=current_date,
                                                processing_status='future',
                                                licence=licence,
                                                condition=req,
                                                return_type=req.return_type
                                    )
                                    # compliance.log_user_action(ComplianceUserAction.ACTION_CREATE.format(compliance.id),request)
            except:
                raise



class ApplicationInvoice(models.Model):
    application = models.ForeignKey(Application, related_name='invoices')
    invoice_reference = models.CharField(max_length=50, null=True, blank=True, default='')

    class Meta:
        app_label = 'wildlifecompliance'

    def __str__(self):
        return 'Application {} : Invoice #{}'.format(self.application_id,self.invoice_reference)

    # Properties
    # ==================
    @property
    def active(self):
        try:
            invoice = Invoice.objects.get(reference=self.invoice_reference)
            return False if invoice.voided else True
        except Invoice.DoesNotExist:
            pass
        return False

class ApplicationLogDocument(Document):
    log_entry = models.ForeignKey('ApplicationLogEntry',related_name='documents')
    _file = models.FileField(upload_to=update_application_comms_log_filename)

    class Meta:
        app_label = 'wildlifecompliance'

class ApplicationLogEntry(CommunicationsLogEntry):
    application = models.ForeignKey(Application, related_name='comms_logs')

    class Meta:
        app_label = 'wildlifecompliance'

    def save(self, **kwargs):
        # save the application reference if the reference not provided
        if not self.reference:
            self.reference = self.application.reference
        super(ApplicationLogEntry, self).save(**kwargs)

class ApplicationRequest(models.Model):
    application = models.ForeignKey(Application)
    subject = models.CharField(max_length=200, blank=True)
    text = models.TextField(blank=True)
    officer = models.ForeignKey(EmailUser, null=True)

    class Meta:
        app_label = 'wildlifecompliance'

class ReturnRequest(ApplicationRequest):
    REASON_CHOICES = (('outstanding', 'There are currently outstanding returns for the previous licence'),
                      ('other', 'Other'))
    reason = models.CharField('Reason', max_length=30, choices=REASON_CHOICES, default=REASON_CHOICES[0][0])

    class Meta:
        app_label = 'wildlifecompliance'


class AmendmentRequest(ApplicationRequest):
    STATUS_CHOICES = (('requested', 'Requested'), ('amended', 'Amended'))
    REASON_CHOICES = (('insufficient_detail', 'The information provided was insufficient'),
                      ('missing_information', 'There was missing information'),
                      ('other', 'Other'))
    status = models.CharField('Status', max_length=30, choices=STATUS_CHOICES, default=STATUS_CHOICES[0][0])
    reason = models.CharField('Reason', max_length=30, choices=REASON_CHOICES, default=REASON_CHOICES[0][0])
    licence_activity_type=models.ForeignKey('wildlifecompliance.WildlifeLicenceActivityType',null=True)

    class Meta:
        app_label = 'wildlifecompliance'

    def generate_amendment(self,request):
        with transaction.atomic():
            try:
                # This is to change the status of licence activity type
                for item in  self.application.licence_type_data['activity_type']:
                    if self.licence_activity_type.id==item["id"] :
                        item["processing_status"]="Draft"
                        # self.application.save()
                self.application.customer_status='amendment_required'
                self.application.save()

                # Create a log entry for the application
                self.application.log_user_action(ApplicationUserAction.ACTION_ID_REQUEST_AMENDMENTS,request)
                # send email
                send_application_amendment_notification(self,self.application,request)
                self.save()
            except:
                raise

class Assessment(ApplicationRequest):
    STATUS_CHOICES = (('awaiting_assessment', 'Awaiting Assessment'), ('assessed', 'Assessed'),
                      ('completed', 'Completed'),('recalled','Recalled'))
    assigned_assessor = models.ForeignKey(EmailUser, blank=True, null=True)
    status = models.CharField('Status', max_length=20, choices=STATUS_CHOICES, default=STATUS_CHOICES[0][0])
    date_last_reminded = models.DateField(null=True, blank=True)
    assessor_group=models.ForeignKey(ApplicationGroupType,null=False,default=1)
    activity_type= JSONField(blank=True, null=True)
    licence_activity_type=models.ForeignKey('wildlifecompliance.WildlifeLicenceActivityType',null=True)
    comment = models.TextField(blank=True)
    purpose = models.TextField(blank=True)

    class Meta:
        app_label = 'wildlifecompliance'

    def generate_assessment(self,request):
        email_group=[]
        with transaction.atomic():
            try:
                # This is to change the status of licence activity type
                for item in  self.application.licence_type_data['activity_type']:
                    if request.data.get('licence_activity_type') == item["id"]:
                        item["processing_status"]="With Assessor"
                        self.application.save()
                        # self.save()
                self.officer=request.user
                self.date_last_reminded=datetime.datetime.strptime(timezone.now().strftime('%Y-%m-%d'),'%Y-%m-%d').date()
                self.save()

                select_group = self.assessor_group.members.all()

                # Create a log entry for the application
                self.application.log_user_action(ApplicationUserAction.ACTION_SEND_FOR_ASSESSMENT_TO_.format(self.assessor_group.name),request)
                # send email
                send_assessment_email_notification(select_group,self,request)
            except:
                raise


    def remind_assessment(self,request):
        with transaction.atomic():
            try:

                print('inside model')
                print(self)
                print(self.status)
                print(self.id)
                # select_group = ApplicationGroupType.objects.get(licence_class=self.licence_type_data["id"])
                select_group = self.assessor_group.members.all()
                # send email
                send_assessment_reminder_email(select_group,self,request)
                self.date_last_reminded = datetime.datetime.strptime(timezone.now().strftime('%Y-%m-%d'),'%Y-%m-%d').date()
                self.save()
                # Create a log entry for the application
                self.application.log_user_action(ApplicationUserAction.ACTION_SEND_ASSESSMENT_REMINDER_TO_.format(self.assessor_group.name),request)
            except:
                raise

    def recall_assessment(self,request):
        with transaction.atomic():
            try:
                self.status="recalled"
                print(self.__dict__)
                for item in  self.application.licence_type_data['activity_type']:
                    print(self.licence_activity_type)
                    if self.licence_activity_type_id==item["id"] :
                        item["processing_status"]="With Officer"
                        self.application.save()
                self.save()
                # Create a log entry for the application
                self.application.log_user_action(ApplicationUserAction.ACTION_ASSESSMENT_RECALLED.format(self.assessor_group),request)
            except:
                raise

    def resend_assessment(self,request):
        with transaction.atomic():
            try:
                self.status="awaiting_assessment"
                for item in  self.application.licence_type_data['activity_type']:
                    print(self.licence_activity_type)
                    if self.licence_activity_type_id==item["id"] :
                        item["processing_status"]="With Assessor"
                        self.application.save()
                self.save()
                # Create a log entry for the application
                self.application.log_user_action(ApplicationUserAction.ACTION_ASSESSMENT_RESENT.format(self.assessor_group),request)
            except:
                raise


class ApplicationDeclinedDetails(models.Model):
    STATUS_CHOICES = (('default','Default'),('propose_decline', 'Propose Decline'), ('declined', 'Declined'),
                      ('propose_issue', 'Propose Issue'),('issued','Issued'))
    status = models.CharField('Status', max_length=20, choices=STATUS_CHOICES, default=STATUS_CHOICES[0][0])
    application = models.OneToOneField(Application)
    officer = models.ForeignKey(EmailUser, null=False)
    reason = models.TextField(blank=True)
    cc_email = models.TextField(null=True)
    activity_type=JSONField(blank=True, null=True)
    licence_activity_type=models.ForeignKey('wildlifecompliance.WildlifeLicenceActivityType',null=True)
    proposed_start_date = models.DateField(null=True, blank=True)
    proposed_end_date = models.DateField(null=True, blank=True)
    is_activity_renewable=models.BooleanField(default=False)

    class Meta:
        app_label = 'wildlifecompliance'

class ApplicationDecisionPropose(models.Model):
    PROPOSED_ACTION_CHOICES = (('default','Default'),('propose_decline', 'Propose Decline'),('propose_issue', 'Propose Issue'))
    DECISION_ACTION_CHOICES = (('default','Default'), ('declined', 'Declined'),('issued','Issued'))
    proposed_action = models.CharField('Action', max_length=20, choices=PROPOSED_ACTION_CHOICES, default=PROPOSED_ACTION_CHOICES[0][0])
    decision_action = models.CharField('Action', max_length=20, choices=DECISION_ACTION_CHOICES, default=DECISION_ACTION_CHOICES[0][0])
    application = models.ForeignKey(Application,related_name='decisions')
    officer = models.ForeignKey(EmailUser, null=False)
    reason = models.TextField(blank=True)
    cc_email = models.TextField(null=True)
    activity_type=JSONField(blank=True, null=True)
    licence_activity_type=models.ForeignKey('wildlifecompliance.WildlifeLicenceActivityType',null=True)
    proposed_start_date = models.DateField(null=True, blank=True)
    proposed_end_date = models.DateField(null=True, blank=True)
    is_activity_renewable=models.BooleanField(default=False)

    class Meta:
        app_label = 'wildlifecompliance'


@python_2_unicode_compatible
class ApplicationStandardCondition(RevisionedMixin):
    text = models.TextField()
    code = models.CharField(max_length=10, unique=True)
    obsolete = models.BooleanField(default=False)
    return_type=models.ForeignKey('wildlifecompliance.ReturnType',null=True)

    def __str__(self):
        return self.code

    class Meta:
        app_label = 'wildlifecompliance'

class DefaultCondition(OrderedModel):
    condition = models.TextField(null=True,blank=True)
    licence_activity_type=models.ForeignKey('wildlifecompliance.WildlifeLicenceActivityType',null=True)
    return_type=models.ForeignKey('wildlifecompliance.ReturnType',null=True)

    class Meta:
        app_label = 'wildlifecompliance'

class ApplicationCondition(OrderedModel):
    RECURRENCE_PATTERNS = [(1, 'Weekly'), (2, 'Monthly'), (3, 'Yearly')]
    standard_condition = models.ForeignKey(ApplicationStandardCondition,null=True,blank=True)
    free_condition = models.TextField(null=True,blank=True)
    default_condition=models.ForeignKey(DefaultCondition,null=True,blank=True)
    is_default=models.BooleanField(default=False)
    standard = models.BooleanField(default=True)
    application = models.ForeignKey(Application,related_name='conditions')
    due_date = models.DateField(null=True,blank=True)
    recurrence = models.BooleanField(default=False)
    recurrence_pattern = models.SmallIntegerField(choices=RECURRENCE_PATTERNS,default=1)
    recurrence_schedule = models.IntegerField(null=True,blank=True)
    licence_activity_type=models.ForeignKey('wildlifecompliance.WildlifeLicenceActivityType',null=True)
    return_type=models.ForeignKey('wildlifecompliance.ReturnType',null=True)
    #order = models.IntegerField(default=1)

    class Meta:
        app_label = 'wildlifecompliance'

    def submit(self):
        if self.standard:
            self.return_type=self.standard_condition.return_type
            self.save()
        else:
            self.return_type=self.standard_condition.return_type
            self.save()


    @property
    def condition(self):
        if self.standard:
            return self.standard_condition.text
        elif self.is_default:
            return self.default_condition.condition
        else:
            return self.free_condition

class ApplicationUserAction(UserAction):
    ACTION_CREATE_CUSTOMER_ = "Create customer {}"
    ACTION_CREATE_PROFILE_ = "Create profile {}"
    ACTION_LODGE_APPLICATION = "Lodge application {}"
    ACTION_ASSIGN_TO_ASSESSOR = "Assign application {} to {} as the assessor"
    ACTION_UNASSIGN_ASSESSOR = "Unassign assessor from application {}"
    ACTION_ASSIGN_TO_APPROVER = "Assign application {} to {} as the approver"
    ACTION_UNASSIGN_APPROVER = "Unassign approver from application {}"
    ACTION_ACCEPT_ID = "Accept ID"
    ACTION_RESET_ID = "Reset ID"
    ACTION_ID_REQUEST_UPDATE = 'Request ID update'
    ACTION_ACCEPT_CHARACTER = 'Accept character'
    ACTION_RESET_CHARACTER = "Reset character"
    ACTION_ACCEPT_REVIEW = 'Accept review'
    ACTION_RESET_REVIEW = "Reset review"
    ACTION_ID_REQUEST_AMENDMENTS = "Request amendments"
    ACTION_ID_REQUEST_AMENDMENTS_SUBMIT="Amendment submitted by {}"
    ACTION_SEND_FOR_ASSESSMENT_TO_ = "Sent for assessment to {}"
    ACTION_SEND_ASSESSMENT_REMINDER_TO_ = "Send assessment reminder to {}"
    ACTION_ASSESSMENT_RECALLED="Assessment recalled {}"
    ACTION_ASSESSMENT_RESENT="Assessment Resent {}"
    ACTION_ASSESSMENT_COMPLETE="Assessment Completed for group {} "
    ACTION_DECLINE = "Decline application {}"
    ACTION_ENTER_CONDITIONS = "Entered condition for activity type {}"
    ACTION_CREATE_CONDITION_ = "Create condition {}"
    ACTION_ISSUE_LICENCE_ = "Issue Licence for activity type {}"
    ACTION_DECLINE_LICENCE_ = "Decline Licence for activity type {}"
    ACTION_DISCARD_application = "Discard application {}"
    # Assessors
    ACTION_SAVE_ASSESSMENT_ = "Save assessment {}"
    ACTION_CONCLUDE_ASSESSMENT_ = "Conclude assessment {}"
    ACTION_PROPOSED_LICENCE = "Application {} has been proposed for licence"
    ACTION_PROPOSED_DECLINE = "Application {} has been proposed for decline"
    # Referrals
    ACTION_SEND_REFERRAL_TO = "Send referral {} for application {} to {}"
    ACTION_RESEND_REFERRAL_TO = "Resend referral {} for application {} to {}"
    ACTION_REMIND_REFERRAL = "Send reminder for referral {} for application {} to {}"
    RECALL_REFERRAL = "Referral {} for application {} has been recalled"
    CONCLUDE_REFERRAL = "Referral {} for application {} has been concluded by {}"


    class Meta:
        app_label = 'wildlifecompliance'
        ordering = ('-when',)

    @classmethod
    def log_action(cls, application, action, user):
        return cls.objects.create(
            application=application,
            who=user,
            what=str(action)
        )

    application = models.ForeignKey(Application, related_name='action_logs')


class Referral(models.Model):
    SENT_CHOICES = (
        (1,'Sent From Assessor'),
        (2,'Sent From Referral')
    )
    PROCESSING_STATUS_CHOICES = (
                                 ('with_referral', 'Awaiting'),
                                 ('recalled', 'Recalled'),
                                 ('completed', 'Completed'),
                                 )
    lodged_on = models.DateTimeField(auto_now_add=True)
    application = models.ForeignKey(Application,related_name='referrals')
    sent_by = models.ForeignKey(EmailUser,related_name='wildlifecompliance_assessor_referrals')
    referral = models.ForeignKey(EmailUser,null=True,blank=True,related_name='wildlifecompliance_referalls')
    linked = models.BooleanField(default=False)
    sent_from = models.SmallIntegerField(choices=SENT_CHOICES,default=SENT_CHOICES[0][0])
    processing_status = models.CharField('Processing Status', max_length=30, choices=PROCESSING_STATUS_CHOICES,
                                         default=PROCESSING_STATUS_CHOICES[0][0])

    class Meta:
        app_label = 'wildlifecompliance'
        ordering = ('-lodged_on',)

    def __str__(self):
        return 'Application {} - Referral {}'.format(self.application.id,self.id)

    # Methods

    def recall(self,request):
        with transaction.atomic():
            if not self.application.can_assess(request.user):
                raise exceptions.ApplicationNotAuthorized()
            self.processing_status = 'recalled'
            self.save()
            # TODO Log application action
            self.application.log_user_action(ApplicationUserAction.RECALL_REFERRAL.format(self.id,self.application.id),request)
            # TODO log organisation action
            self.application.applicant.log_user_action(ApplicationUserAction.RECALL_REFERRAL.format(self.id,self.application.id),request)

    def remind(self,request):
        with transaction.atomic():
            if not self.application.can_assess(request.user):
                raise exceptions.ApplicationNotAuthorized()
            # Create a log entry for the application
            self.application.log_user_action(ApplicationUserAction.ACTION_REMIND_REFERRAL.format(self.id,self.application.id,'{}({})'.format(self.referral.get_full_name(),self.referral.email)),request)
            # Create a log entry for the organisation
            self.application.applicant.log_user_action(ApplicationUserAction.ACTION_REMIND_REFERRAL.format(self.id,self.application.id,'{}({})'.format(self.referral.get_full_name(),self.referral.email)),request)
            # send email
            send_referral_email_notification(self,request,reminder=True)

    def resend(self,request):
        with transaction.atomic():
            if not self.application.can_assess(request.user):
                raise exceptions.ApplicationNotAuthorized()
            self.processing_status = 'with_referral'
            self.application.processing_status = 'with_referral'
            self.application.save()
            self.sent_from = 1
            self.save()
            # Create a log entry for the application
            self.application.log_user_action(ApplicationUserAction.ACTION_RESEND_REFERRAL_TO.format(self.id,self.application.id,'{}({})'.format(self.referral.get_full_name(),self.referral.email)),request)
            # Create a log entry for the organisation
            self.application.applicant.log_user_action(ApplicationUserAction.ACTION_RESEND_REFERRAL_TO.format(self.id,self.application.id,'{}({})'.format(self.referral.get_full_name(),self.referral.email)),request)
            # send email
            send_referral_email_notification(self,request)

    def complete(self,request):
        with transaction.atomic():
            try:
                if request.user != self.referral:
                    raise exceptions.ReferralNotAuthorized()
                self.processing_status = 'completed'
                self.save()
                # TODO Log application action
                self.application.log_user_action(ApplicationUserAction.CONCLUDE_REFERRAL.format(self.id,self.application.id,'{}({})'.format(self.referral.get_full_name(),self.referral.email)),request)
                # TODO log organisation action
                self.application.applicant.log_user_action(ApplicationUserAction.CONCLUDE_REFERRAL.format(self.id,self.application.id,'{}({})'.format(self.referral.get_full_name(),self.referral.email)),request)
            except:
                raise

    def send_referral(self,request,referral_email):
        with transaction.atomic():
            try:
                if self.application.processing_status == 'with_referral':
                    if request.user != self.referral:
                        raise exceptions.ReferralNotAuthorized()
                    if self.sent_from != 1:
                        raise exceptions.ReferralCanNotSend()
                    self.application.processing_status = 'with_referral'
                    self.application.save()
                    referral = None
                    # Check if the user is in ledger
                    try:
                        user = EmailUser.objects.get(email__icontains=referral_email)
                    except EmailUser.DoesNotExist:
                        # Validate if it is a deparment user
                        department_user = get_department_user(referral_email)
                        if not department_user:
                            raise ValidationError('The user you want to send the referral to is not a member of the department')
                        # Check if the user is in ledger or create

                        user,created = EmailUser.objects.get_or_create(email=department_user['email'].lower())
                        if created:
                            user.first_name = department_user['given_name']
                            user.last_name = department_user['surname']
                            user.save()
                    try:
                        Referral.objects.get(referral=user,application=self.application)
                        raise ValidationError('A referral has already been sent to this user')
                    except Referral.DoesNotExist:
                        # Create Referral
                        referral = Referral.objects.create(
                            application = self.application,
                            referral=user,
                            sent_by=request.user,
                            sent_from=2
                        )
                    # Create a log entry for the application
                    self.application.log_user_action(ApplicationUserAction.ACTION_SEND_REFERRAL_TO.format(referral.id,self.id,'{}({})'.format(user.get_full_name(),user.email)),request)
                    # Create a log entry for the organisation
                    self.application.applicant.log_user_action(ApplicationUserAction.ACTION_SEND_REFERRAL_TO.format(referral.id,self.id,'{}({})'.format(user.get_full_name(),user.email)),request)
                    # send email
                    send_referral_email_notification(referral,request)
                else:
                    raise exceptions.ApplicationReferralCannotBeSent()
            except:
                raise

    # Properties
    @property
    def region(self):
        return self.application.region

    @property
    def activity(self):
        return self.application.activity

    @property
    def title(self):
        return self.application.title

    @property
    def applicant(self):
        return self.application.applicant.name

    @property
    def can_be_processed(self):
        return self.processing_status == 'with_referral'

    def can_assess_referral(self,user):
        return self.processing_status == 'with_referral'

class ExcelApplication(models.Model):
    application = models.ForeignKey(Application, related_name='excel_applications')
    data = JSONField(blank=True, null=True)

    class Meta:
        app_label = 'wildlifecompliance'

    @property
    def cols_output(self):
        return OrderedDict([
            ('lodgement_number', self.lodgement_number),
            ('application_id', self.application.id),
            ('licence_number', self.licence_number),
            ('applicant', self.applicant_details),
            ('applicant_id', self.org_applicant.id),
        ])

    @property
    def licence_class(self):
        #return self.application.licence_class
        return self.application.licence_type_short_name

    @property
    def lodgement_number(self):
        return self.application.lodgement_number

    @property
    def licence_number(self):
        return self.application.licence.licence_number if self.application.licence else None

    @property
    def org_applicant(self):
        return self.application.org_applicant

    @property
    def applicant_details(self):
        return '{} \n{}'.format(self.org_applicant.name, self.org_applicant.address)

#    @property
#    def applicant_block(self):
#        return '{}\n{}'.format(self.applicant, OrganisationAddress.objects.get(organisation__name=self.applicant.name).__str__())


class ExcelActivityType(models.Model):
    excel_app = models.ForeignKey(ExcelApplication, related_name='excel_activity_types')
    activity_name = models.CharField(max_length=68, blank=True)
    name = models.CharField(max_length=68, blank=True)
    short_name = models.CharField(max_length=24, blank=True)
    data = JSONField(blank=True, null=True)
    conditions = models.TextField(blank=True, null=True)
    issue_date = models.DateTimeField(blank=True, null=True)
    start_date = models.DateField(blank=True, null=True)
    expiry_date = models.DateField(blank=True, null=True)
    issued = models.NullBooleanField(default=None)
    processed = models.NullBooleanField(default=None)

    class Meta:
        unique_together = (('excel_app','short_name'))
        app_label = 'wildlifecompliance'

#    def save(self, *args, **kwargs):
#        super(ExcelActivityType, self).save(*args, **kwargs)
#        if self.short_name == '':
#           self.short_name = self.excel_app.licence_class
#            self.save()

    @property
    def application(self):
        return self.excel_app.application

    @property
    def code(self):
        return self.short_name[:2].lower()

#    @property
#    def cols_output(self):
#        return OrderedDict([
#            #('short_name', self.short_name),
#            ('{}-conditions'.format(self.code), self.conditions),
#            ('{}-application_id'.format(self.code), self.issue_date),
#            ('{}-licence_number'.format(self.code), self.start_date),
#            ('{}-applicant'.format(self.code), self.expiry_date),
#            ('{}-issued'.format(self.code), self.issued),
#            ('{}-processed'.format(self.code), self.processed),
#        ])


@receiver(pre_delete, sender=Application)
def delete_documents(sender, instance, *args, **kwargs):
    for document in instance.documents.all():
        document.delete()<|MERGE_RESOLUTION|>--- conflicted
+++ resolved
@@ -929,8 +929,6 @@
                                 activity_type["processing_status"] = "With Officer-Finalisation"
                                 self.save()
 
-<<<<<<< HEAD
-=======
                 try:
                     ApplicationDecisionPropose.objects.get(application=self, licence_activity_type_id=details.get('licence_activity_type_id'))
                     raise ValidationError('This activity type has already been proposed to issue')
@@ -941,7 +939,6 @@
                             activity_type["processing_status"]="With Officer-Finalisation"
                             self.save()
 
->>>>>>> f872e556
                 # Log application action
                 self.log_user_action(ApplicationUserAction.ACTION_PROPOSED_LICENCE.format(self.id),request)
                 # Log entry for organisation
