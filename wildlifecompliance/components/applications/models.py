--- conflicted
+++ resolved
@@ -390,16 +390,7 @@
 
     @property
     def has_amendment(self):
-<<<<<<< HEAD
-        return self.active_amendment_requests.filter(status='requested').exists()
-=======
-        qs = self.amendment_requests
-        qs = qs.filter(status=AmendmentRequest.AMENDMENT_REQUEST_STATUS_REQUESTED)
-        if qs.exists():
-            return True
-        else:
-            return False
->>>>>>> 70e6f1ab
+        return self.active_amendment_requests.filter(status=AmendmentRequest.AMENDMENT_REQUEST_STATUS_REQUESTED).exists()
 
     @property
     def is_assigned(self):
