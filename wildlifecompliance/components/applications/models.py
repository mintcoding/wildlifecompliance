from __future__ import unicode_literals

import json
import datetime
from django.db import models,transaction
from django.db.models.signals import pre_delete
from django.dispatch import receiver
from django.contrib.postgres.fields.jsonb import JSONField
from django.contrib.sites.models import Site
from django.core.exceptions import ValidationError
from django.utils import timezone
from django.utils.encoding import python_2_unicode_compatible

from taggit.managers import TaggableManager
from taggit.models import TaggedItemBase
from ledger.accounts.models import Organisation as ledger_organisation
from ledger.accounts.models import EmailUser, RevisionedMixin
from ledger.licence.models import Licence
from wildlifecompliance import exceptions

from wildlifecompliance.components.organisations.models import Organisation
from wildlifecompliance.components.main.models import CommunicationsLogEntry, Region, UserAction, Document
from wildlifecompliance.components.main.utils import get_department_user
from wildlifecompliance.components.applications.email import (
    send_referral_email_notification,
    send_application_submit_email_notification,
    send_application_amendment_notification,
    send_assessment_email_notification,
    send_assessment_reminder_email,
    send_amendment_submit_email_notification
    )
from wildlifecompliance.ordered_model import OrderedModel
# from wildlifecompliance.components.licences.models import WildlifeLicenceActivityType,WildlifeLicenceClass


def update_application_doc_filename(instance, filename):
    return 'applications/{}/documents/{}'.format(instance.application.id,filename)

def update_application_comms_log_filename(instance, filename):
    return 'applications/{}/communications/{}/{}'.format(instance.log_entry.application.id,instance.id,filename)

class ApplicationType(models.Model):
    schema = JSONField()
    activities = TaggableManager(verbose_name="Activities",help_text="A comma-separated list of activities.")
    site = models.OneToOneField(Site, default='1')

    class Meta:
        app_label = 'wildlifecompliance'


class TaggedApplicationAssessorGroupRegions(TaggedItemBase):
    content_object = models.ForeignKey("ApplicationAssessorGroup")

    class Meta:
        app_label = 'wildlifecompliance'

class TaggedApplicationAssessorGroupActivities(TaggedItemBase):
    content_object = models.ForeignKey("ApplicationAssessorGroup")

    class Meta:
        app_label = 'wildlifecompliance'

class ApplicationGroupType(models.Model):
    NAME_CHOICES = (
        ('officer', 'Officer'),
        ('assessor', 'Assessor'),
    )
    name= models.CharField('Group Type', max_length=40, choices=NAME_CHOICES,default=NAME_CHOICES[0][0])
    display_name=models.CharField('Display Group Name',max_length=40)
    licence_class=models.ForeignKey('wildlifecompliance.WildlifeLicenceClass')
    licence_activity_type=models.ForeignKey('wildlifecompliance.WildlifeLicenceActivityType')
    members=models.ManyToManyField(EmailUser,blank=True)
    class Meta:
        app_label = 'wildlifecompliance'

    def __str__(self):
        return '{} - {}, {} ({} members)'.format(self.name, self.licence_class, self.licence_activity_type, self.members.count())

    def member_is_assigned(self,member):
        # for p in self.current_applications:
        #     if p.assigned_officer == member:
        #         return True
        # return False
        return False

# class applicatio_dummy_group(models.Model):
#     name= models.CharField(max_length=255)
#     licence_class=models.ForeignKey('wildlifecompliance.components.WildlifeLicenceClass')

class ApplicationAssessorGroup(models.Model):
    name = models.CharField(max_length=255)
    members = models.ManyToManyField(EmailUser,blank=True)
    regions = TaggableManager(verbose_name="Regions",help_text="A comma-separated list of regions.",through=TaggedApplicationAssessorGroupRegions,related_name = "+",blank=True)
    activities = TaggableManager(verbose_name="Activities",help_text="A comma-separated list of activities.",through=TaggedApplicationAssessorGroupActivities,related_name = "+",blank=True)
    default = models.BooleanField(default=False)

    class Meta:
        app_label = 'wildlifecompliance'

    def __str__(self):
        return self.name

    def clean(self):
        try:
            default = ApplicationAssessorGroup.objects.get(default=True)
        except ApplicationAssessorGroup.DoesNotExist:
            default = None

        if default and self.pk:
            if int(self.pk) != int(default.id):
                if default and self.default:
                    raise ValidationError('There can only be one default application assessor group')
        else:
            if default and self.default:
                raise ValidationError('There can only be one default application assessor group')

    def member_is_assigned(self,member):
        for p in self.current_applications:
            if p.assigned_officer == member:
                return True
        return False

    @property
    def current_applications(self):
        assessable_states = ['with_assessor','with_referral','with_assessor_conditions'] 
        return Application.objects.filter(processing_status__in=assessable_states)
        
class TaggedApplicationApproverGroupRegions(TaggedItemBase):
    content_object = models.ForeignKey("ApplicationApproverGroup")

    class Meta:
        app_label = 'wildlifecompliance'

class TaggedApplicationApproverGroupActivities(TaggedItemBase):
    content_object = models.ForeignKey("ApplicationApproverGroup")

    class Meta:
        app_label = 'wildlifecompliance'

class ApplicationApproverGroup(models.Model):
    name = models.CharField(max_length=255)
    members = models.ManyToManyField(EmailUser,blank=True)
    regions = TaggableManager(verbose_name="Regions",help_text="A comma-separated list of regions.",through=TaggedApplicationApproverGroupRegions,related_name = "+",blank=True)
    activities = TaggableManager(verbose_name="Activities",help_text="A comma-separated list of activities.",through=TaggedApplicationApproverGroupActivities,related_name = "+",blank=True)
    default = models.BooleanField(default=False)

    class Meta:
        app_label = 'wildlifecompliance'

    def __str__(self):
        return self.name

    def clean(self):
        try:
            default = ApplicationApproverGroup.objects.get(default=True)
        except ApplicationApproverGroup.DoesNotExist:
            default = None

        if default and self.pk:
            if int(self.pk) != int(default.id):
                if default and self.default:
                    raise ValidationError('There can only be one default application approver group')
        else:
            if default and self.default:
                raise ValidationError('There can only be one default application approver group')

    def member_is_assigned(self,member):
        for p in self.current_applications:
            if p.assigned_approver == member:
                return True
        return False

    @property
    def current_applications(self):
        assessable_states = ['with_approver'] 
        return Application.objects.filter(processing_status__in=assessable_states)
        
class ApplicationDocument(Document):
    application = models.ForeignKey('Application',related_name='documents')
    _file = models.FileField(upload_to=update_application_doc_filename)
    input_name = models.CharField(max_length=255,null=True,blank=True)

    class Meta:
        app_label = 'wildlifecompliance'

class Application(RevisionedMixin):

    CUSTOMER_STATUS_CHOICES = (('draft', 'Draft'),
                               ('under_review', 'Under Review'),
                               ('amendment_required', 'Amendment Required'),
                               ('accepted', 'Accepted'),
                               ('partially_accepted', 'Partially Accepted'),
                               ('declined', 'Declined'),
                               )

    # List of statuses from above that allow a customer to edit an application.
    CUSTOMER_EDITABLE_STATE = ['temp',
                                'draft',
                                'amendment_required',
                            ]

    # List of statuses from above that allow a customer to view an application (read-only)
    CUSTOMER_VIEWABLE_STATE = ['with_assessor', 'under_review', 'id_required', 'returns_required', 'approved', 'declined']

    PROCESSING_STATUS_CHOICES = (('draft', 'Draft'), 
                                 ('with_officer', 'With Officer'), 
                                 ('with_assessor', 'With Assessor'),
                                 ('with_referral', 'With Referral'),
                                 ('with_assessor_conditions', 'With Assessor (Conditions)'),
                                 ('with_approver', 'With Approver'),
                                 ('renewal', 'Renewal'),
                                 ('licence_amendment', 'Licence Amendment'), 
                                 ('awaiting_applicant_response', 'Awaiting Applicant Response'),
                                 ('awaiting_assessor_response', 'Awaiting Assessor Response'),
                                 ('awaiting_responses', 'Awaiting Responses'),
                                 ('ready_for_conditions', 'Ready for Conditions'),
                                 ('ready_to_issue', 'Ready to Issue'),
                                 ('approved', 'Approved'),
                                 ('declined', 'Declined'),
                                 ('discarded', 'Discarded'),
                                 ('under_review', 'Under Review'),
                                 )

    ID_CHECK_STATUS_CHOICES = (('not_checked', 'Not Checked'), ('awaiting_update', 'Awaiting Update'),
                               ('updated', 'Updated'), ('accepted', 'Accepted'))

    RETURN_CHECK_STATUS_CHOICES = (
        ('not_checked', 'Not Checked'), ('awaiting_returns', 'Awaiting Returns'), ('completed', 'Completed'),
        ('accepted', 'Accepted'))

    CHARACTER_CHECK_STATUS_CHOICES = (
        ('not_checked', 'Not Checked'), ('accepted', 'Accepted'))

    REVIEW_STATUS_CHOICES = (
        ('not_reviewed', 'Not Reviewed'), ('awaiting_amendments', 'Awaiting Amendments'), ('amended', 'Amended'),
        ('accepted', 'Accepted'))

    APPLICATION_TYPE_CHOICES = (
        ('new_licence', 'New Licence'),
        ('amendment', 'Amendment'),
        ('renewal', 'Renewal'),
    )

    application_type = models.CharField('Application Type', max_length=40, choices=APPLICATION_TYPE_CHOICES,
                                        default=APPLICATION_TYPE_CHOICES[0][0])
    data = JSONField(blank=True, null=True)
    assessor_data = JSONField(blank=True, null=True)
    comment_data = JSONField(blank=True, null=True)
    licence_type_data = JSONField(blank=True, null=True)
    licence_type_name = models.CharField(max_length=255,null=True,blank=True)
    schema = JSONField(blank=False, null=False)
    proposed_issuance_licence = JSONField(blank=True, null=True)
    #hard_copy = models.ForeignKey(Document, blank=True, null=True, related_name='hard_copy')

    customer_status = models.CharField('Customer Status', max_length=40, choices=CUSTOMER_STATUS_CHOICES,
                                       default=CUSTOMER_STATUS_CHOICES[0][0])

    lodgement_number = models.CharField(max_length=9, blank=True, default='')
    lodgement_sequence = models.IntegerField(blank=True, default=0)
    lodgement_date = models.DateField(blank=True, null=True)

    org_applicant = models.ForeignKey(Organisation, blank=True, null=True, related_name='org_applications')
    proxy_applicant = models.ForeignKey(EmailUser, blank=True, null=True, related_name='wildlifecompliance_proxy')
    submitter = models.ForeignKey(EmailUser, blank=True, null=True, related_name='wildlifecompliance_applications')

    assigned_officer = models.ForeignKey(EmailUser, blank=True, null=True, related_name='wildlifecompliance_applications_assigned')
    assigned_approver = models.ForeignKey(EmailUser, blank=True, null=True, related_name='wildlifecompliance_applications_licences')
    processing_status = models.CharField('Processing Status', max_length=30, choices=PROCESSING_STATUS_CHOICES,
                                         default=PROCESSING_STATUS_CHOICES[0][0])
    id_check_status = models.CharField('Identification Check Status', max_length=30, choices=ID_CHECK_STATUS_CHOICES,
                                       default=ID_CHECK_STATUS_CHOICES[0][0])
    return_check_status = models.CharField('Return Check Status', max_length=30, choices=RETURN_CHECK_STATUS_CHOICES,
                                            default=RETURN_CHECK_STATUS_CHOICES[0][0])
    character_check_status = models.CharField('Character Check Status', max_length=30,
                                              choices=CHARACTER_CHECK_STATUS_CHOICES,
                                              default=CHARACTER_CHECK_STATUS_CHOICES[0][0])
    review_status = models.CharField('Review Status', max_length=30, choices=REVIEW_STATUS_CHOICES,
                                     default=REVIEW_STATUS_CHOICES[0][0])

    licence = models.ForeignKey('wildlifecompliance.WildlifeLicence',null=True,blank=True)

    previous_application = models.ForeignKey('self', on_delete=models.PROTECT, blank=True, null=True)
    proposed_decline_status = models.BooleanField(default=False)
    # Special Fields
    activity = models.CharField(max_length=255,null=True,blank=True)
    region = models.CharField(max_length=255,null=True,blank=True)
    title = models.CharField(max_length=255,null=True,blank=True)
    tenure = models.CharField(max_length=255,null=True,blank=True)

    application_fee = models.DecimalField(max_digits=8, decimal_places=2, default='0')

    # licence_class = models.ForeignKey('wildlifecompliance.WildlifeLicenceClass',blank=True,null=True)
    # licence_activity_type= models.ForeignKey('wildlifecompliance.WildlifeLicenceActivityType',blank=True,null=True)
    # licence_activity= models.ForeignKey('wildlifecompliance.WildlifeLicenceActivity',blank=True,null=True)

    class Meta:
        app_label = 'wildlifecompliance'

    def __str__(self):
        return str(self.id)

    @property
    def reference(self):
        return '{}-{}'.format(self.lodgement_number, self.lodgement_sequence)

    @property
    def applicant(self):
        if self.org_applicant:
            return self.org_applicant.organisation.name
        elif self.proxy_applicant:
            return "{} {}".format(self.proxy_applicant.first_name, self.proxy_applicant.last_name)
        else:
            return "{} {}".format(self.submitter.first_name, self.submitter.last_name)

    @property
    def is_assigned(self):
        return self.assigned_officer is not None

    @property
    def is_temporary(self):
        return self.customer_status == 'temp' and self.processing_status == 'temp'

    @property
    def can_user_edit(self):
        """
        :return: True if the application is in one of the editable status.
        """
        return self.customer_status in self.CUSTOMER_EDITABLE_STATE

    @property
    def can_user_view(self):
        """
        :return: True if the application is in one of the approved status.
        """
        return self.customer_status in self.CUSTOMER_VIEWABLE_STATE

    @property
    def is_discardable(self):
        """
        An application can be discarded by a customer if:
        1 - It is a draft
        2- or if the application has been pushed back to the user
        """
        return self.customer_status == 'draft' or self.processing_status == 'awaiting_applicant_response'

    @property
    def is_deletable(self):
        """
        An application can be deleted only if it is a draft and it hasn't been lodged yet
        :return:
        """
        return self.customer_status == 'draft' and not self.lodgement_number

    @property
    def latest_referrals(self):
        return self.referrals.all()[:2]

    @property
    def regions_list(self):
        return self.region.split(',') if self.region else []

    @property
    def permit(self):
        return self.licence.licence_document._file.url if self.licence else None

    @property
    def allowed_assessors(self):
        if self.processing_status == 'with_approver':
            group = self.__approver_group()
        else:
            group = self.__assessor_group()
        return group.members.all() if group else []

    def __assessor_group(self):
        # TODO get list of assessor groups based on region and activity
        if self.region and self.activity:
            try:
                check_group = ApplicationAssessorGroup.objects.filter(
                    activities__name__in=[self.activity],
                    regions__name__in=self.regions_list         
                ).distinct()
                if check_group:
                    return check_group[0]
            except ApplicationAssessorGroup.DoesNotExist:
                pass
        default_group = ApplicationAssessorGroup.objects.get(default=True)
 
        return default_group

    def __approver_group(self):
        # TODO get list of approver groups based on region and activity
        if self.region and self.activity:
            try:
                check_group = ApplicationApproverGroup.objects.filter(
                    activities__name__in=[self.activity],
                    regions__name__in=self.regions_list         
                ).distinct()
                if check_group:
                    return check_group[0]
            except ApplicationApproverGroup.DoesNotExist:
                pass
        default_group = ApplicationApproverGroup.objects.get(default=True)
 
        return default_group

    def __check_application_filled_out(self):
        if not self.data:
            raise exceptions.ApplicationNotComplete()
        missing_fields = []
        required_fields = {
            'region':'Region/District',
            'title': 'Title',
            'activity': 'Activity'
        }
        for k,v in required_fields.items():
            val = getattr(self,k)
            if not val:
                missing_fields.append(v)
        return missing_fields

    def can_assess(self,user):
        if self.processing_status == 'with_assessor' or self.processing_status == 'with_referral' or self.processing_status == 'with_assessor_conditions':
            return self.__assessor_group() in user.applicationassessorgroup_set.all()
        elif self.processing_status == 'with_approver':
            return self.__approver_group() in user.applicationapprovergroup_set.all()
        else:
            return False

    def has_assessor_mode(self,user):
        status_without_assessor = ['With Officer','With Assessor']
        if self.processing_status in status_without_assessor: 
            return False
        else:
            if self.assigned_officer: 
                if self.assigned_officer == user:
                    return self.__assessor_group() in user.applicationassessorgroup_set.all()
                else:
                    return False
            else:
                return self.__assessor_group() in user.applicationassessorgroup_set.all()
        
    def log_user_action(self, action, request):
        return ApplicationUserAction.log_action(self, action, request.user)

    def submit(self,request,viewset):
        from wildlifecompliance.components.applications.utils import save_proponent_data 
        with transaction.atomic():
            if self.can_user_edit:
                # Save the data first
                save_proponent_data(self,request,viewset)
                # Check if the special fields have been completed
                # missing_fields = self.__check_application_filled_out()
                # if missing_fields:
                #     error_text = 'The application has these missing fields, {}'.format(','.join(missing_fields))
                #     raise exceptions.ApplicationMissingFields(detail=error_text)
                
                
                self.processing_status = 'under_review'
                self.customer_status = 'under_review'
                self.submitter = request.user
                self.lodgement_date = datetime.datetime.strptime(timezone.now().strftime('%Y-%m-%d'),'%Y-%m-%d').date()
                # if amendment is submitted change the status of only particular activity type 
                # else if the new application is submitted change the status of all the activity types
                if (self.amendment_requests):
                    qs = self.amendment_requests.filter(status = "requested")
                    if (qs):
                        for q in qs:    
                            q.status = 'amended'
                            print('before for')
                            for activity_type in self.licence_type_data['activity_type']:
                                print('inside for')
                                print(q.licence_activity_type.id)
                                print(activity_type["id"])
                                if q.licence_activity_type.id==activity_type["id"]:
                                    activity_type["processing_status"]="With Officer"
                            q.save()
                else:
                    for activity_type in  self.licence_type_data['activity_type']:
                        activity_type["processing_status"]="With Officer"
                self.save()
<<<<<<< HEAD

                officer_groups = ApplicationGroupType.objects.filter(licence_class=self.licence_type_data["id"],name__icontains='officer')
                assessor_groups = ApplicationGroupType.objects.filter(licence_class=self.licence_type_data["id"],name__icontains='assessor')
=======
                
                select_group = ApplicationGroupType.objects.get(licence_class=self.licence_type_data["id"],name='officer')
>>>>>>> 858039a4

                
                print(self.amendment_requests)
                if self.amendment_requests:
                    print("insid if")
                    self.log_user_action(ApplicationUserAction.ACTION_ID_REQUEST_AMENDMENTS_SUBMIT.format(self.id),request)
                    for group in assessor_groups:
                        send_amendment_submit_email_notification(group.members.all(),self,request)
                else:
                    print("inside else")
                    # Create a log entry for the application
                    self.log_user_action(ApplicationUserAction.ACTION_LODGE_APPLICATION.format(self.id),request)
                    # Create a log entry for the applicant (submitter, organisation or proxy)
                    if self.org_applicant:
                        self.org_applicant.log_user_action(ApplicationUserAction.ACTION_LODGE_APPLICATION.format(self.id),request)
                    elif self.proxy_applicant:
                        self.proxy_applicant.log_user_action(ApplicationUserAction.ACTION_LODGE_APPLICATION.format(self.id),request)
                    else:
                        self.submitter.log_user_action(ApplicationUserAction.ACTION_LODGE_APPLICATION.format(self.id),request)
                    for group in officer_groups:
                        send_application_submit_email_notification(group.members.all(),self,request)

            else:
                raise ValidationError('You can\'t edit this application at this moment')

    def accept_id_check(self,request):
            self.id_check_status = 'accepted'
            self.save()
            # Create a log entry for the application
            self.log_user_action(ApplicationUserAction.ACTION_ACCEPT_ID.format(self.id),request)
            # Create a log entry for the organisation
            self.applicant.log_user_action(ApplicationUserAction.ACTION_ACCEPT_ID.format(self.id),request)
            
    def request_id_check(self,request):
            self.id_check_status = 'awaiting_update'
            self.save()
            # Create a log entry for the application
            self.log_user_action(ApplicationUserAction.ACTION_ID_REQUEST_UPDATE.format(self.id),request)
            # Create a log entry for the organisation
            self.applicant.log_user_action(ApplicationUserAction.ACTION_ID_REQUEST_UPDATE.format(self.id),request)


    def accept_character_check(self,request):
            self.character_check_status = 'accepted'
            self.save()
            # Create a log entry for the application
            self.log_user_action(ApplicationUserAction.ACTION_ACCEPT_CHARACTER.format(self.id),request)
            # Create a log entry for the organisation
            self.applicant.log_user_action(ApplicationUserAction.ACTION_ACCEPT_CHARACTER.format(self.id),request)    

    # def send_to_assessor(self,request):
    #         self.processing_status = 'with_assessor'
    #         self.save()
    #         # Create a log entry for the application
    #         self.log_user_action(ApplicationUserAction.ACTION_ACCEPT_CHARACTER.format(self.id),request)
    #         # Create a log entry for the organisation
    #         self.applicant.log_user_action(ApplicationUserAction.ACTION_ACCEPT_CHARACTER.format(self.id),request)        


    def send_referral(self,request,referral_email):
        with transaction.atomic():
            try:
                if self.processing_status == 'with_assessor' or self.processing_status == 'with_referral':
                    self.processing_status = 'with_referral'
                    self.save()
                    referral = None

                    # Check if the user is in ledger
                    try:
                        user = EmailUser.objects.get(email__icontains=referral_email)
                    except EmailUser.DoesNotExist:
                        # Validate if it is a deparment user
                        department_user = get_department_user(referral_email)
                        if not department_user:
                            raise ValidationError('The user you want to send the referral to is not a member of the department')
                        # Check if the user is in ledger or create
                        
                        user,created = EmailUser.objects.get_or_create(email=department_user['email'].lower())
                        if created:
                            user.first_name = department_user['given_name']
                            user.last_name = department_user['surname']
                            user.save()
                    try:
                        Referral.objects.get(referral=user,application=self)
                        raise ValidationError('A referral has already been sent to this user')
                    except Referral.DoesNotExist:
                        # Create Referral
                        referral = Referral.objects.create(
                            application = self,
                            referral=user,
                            sent_by=request.user 
                        )
                    # Create a log entry for the application
                    self.log_user_action(ApplicationUserAction.ACTION_SEND_REFERRAL_TO.format(referral.id,self.id,'{}({})'.format(user.get_full_name(),user.email)),request)
                    # Create a log entry for the organisation
                    self.applicant.log_user_action(ApplicationUserAction.ACTION_SEND_REFERRAL_TO.format(referral.id,self.id,'{}({})'.format(user.get_full_name(),user.email)),request)
                    # send email
                    send_referral_email_notification(referral,request)
                else:
                    raise exceptions.ApplicationReferralCannotBeSent()
            except:
                raise

    def assign_officer(self,request,officer):
        with transaction.atomic():
            try:
                # if not self.can_assess(request.user):
                #     raise exceptions.ApplicationNotAuthorized() 
                # if not self.can_assess(officer):
                #     raise ValidationError('The selected person is not authorised to be assigned to this application')
                if self.processing_status == 'with_approver':
                    if officer != self.assigned_approver:
                        self.assigned_approver = officer
                        self.save()
                        # Create a log entry for the application
                        self.log_user_action(ApplicationUserAction.ACTION_ASSIGN_TO_APPROVER.format(self.id,'{}({})'.format(officer.get_full_name(),officer.email)),request)
                        # Create a log entry for the organisation
                        self.applicant.log_user_action(ApplicationUserAction.ACTION_ASSIGN_TO_APPROVER.format(self.id,'{}({})'.format(officer.get_full_name(),officer.email)),request)
                else:
                    if officer != self.assigned_officer:
                        self.assigned_officer = officer
                        self.save()
                        # Create a log entry for the application
                        self.log_user_action(ApplicationUserAction.ACTION_ASSIGN_TO_ASSESSOR.format(self.id,'{}({})'.format(officer.get_full_name(),officer.email)),request)
                        # Create a log entry for the organisation
                        # self.applicant.log_user_action(ApplicationUserAction.ACTION_ASSIGN_TO_ASSESSOR.format(self.id,'{}({})'.format(officer.get_full_name(),officer.email)),request)
            except:
                raise

    def unassign(self,request):
        with transaction.atomic():
            try:
                if not self.can_assess(request.user):
                    raise exceptions.ApplicationNotAuthorized() 
                if self.processing_status == 'with_approver':
                    if self.assigned_approver:
                        self.assigned_approver = None 
                        self.save()
                        # Create a log entry for the application
                        self.log_user_action(ApplicationUserAction.ACTION_UNASSIGN_APPROVER.format(self.id),request)
                        # Create a log entry for the organisation
                        self.applicant.log_user_action(ApplicationUserAction.ACTION_UNASSIGN_APPROVER.format(self.id),request)
                else:
                    if self.assigned_officer:
                        self.assigned_officer = None 
                        self.save()
                        # Create a log entry for the application
                        self.log_user_action(ApplicationUserAction.ACTION_UNASSIGN_ASSESSOR.format(self.id),request)
                        # Create a log entry for the organisation
                        self.applicant.log_user_action(ApplicationUserAction.ACTION_UNASSIGN_ASSESSOR.format(self.id),request)
            except:
                raise

    def move_to_status(self,request,status):
        if not self.can_assess(request.user):
            raise exceptions.ApplicationNotAuthorized()
        if status in ['with_assessor','with_assessor_conditions','with_approver']:
            # Code from disturbance
            # if self.processing_status == 'with_referral' or self.can_user_edit:
            #     raise ValidationError('You cannot change the current status at this time')
            if self.processing_status != status:
                self.processing_status = status
                self.save()
        else:
            raise ValidationError('The provided status cannot be found.')

    def proposed_decline(self,request,details):
        with transaction.atomic():
            try:
                # if not self.can_assess(request.user):
                #     raise exceptions.ApplicationNotAuthorized()
                # if self.processing_status != 'with_assessor':
                #     raise ValidationError('You cannot propose to decline if it is not with assessor')
                activity_type=details.get('activity_type')
                print(activity_type)
                ApplicationDeclinedDetails.objects.update_or_create(
                    application = self,
                    officer=request.user,
                    reason=details.get('reason'),
                    cc_email=details.get('cc_email',None),
                    activity_type=details.get('activity_type')
                )
                # self.proposed_decline_status = True
                # self.move_to_status(request,'with_approver')
                for item in activity_type :
                    print(item)
                    for activity_type in  self.licence_type_data['activity_type']:
                        # print(activity_type["id"])
                        # print(details.get('activity_type'))
                        if activity_type["id"]==item:
                            activity_type["proposed_decline"]=True
                            print(activity_type["proposed_decline"])
                            self.save()

                # Log application action
                self.log_user_action(ApplicationUserAction.ACTION_PROPOSED_DECLINE.format(self.id),request)
                # Log entry for organisation
                self.applicant.log_user_action(ApplicationUserAction.ACTION_PROPOSED_DECLINE.format(self.id),request)
            except:
                raise

    def send_to_assessor(self,request):
        with transaction.atomic():
            try:
                # activity_type=details.get('activity_type')
                # print(activity_type)
                Assessment.objects.update_or_create(
                    application = self,
                    officer=request.user,
                    reason=request.data.get('reason'),
                    cc_email=details.get('cc_email',None),
                    activity_type=details.get('activity_type')
                )
                # for item in activity_type :
                #     print(item)
                #     for activity_type in  self.licence_type_data['activity_type']:
                #         # print(activity_type["id"])
                #         # print(details.get('activity_type'))
                #         if activity_type["id"]==item:
                #             print('Hello')
                #             activity_type["proposed_decline"]=True
                #             print(activity_type["proposed_decline"])
                #             self.save()

                # Log application action
                self.log_user_action(ApplicationUserAction.ACTION_PROPOSED_DECLINE.format(self.id),request)
                # Log entry for organisation
                self.applicant.log_user_action(ApplicationUserAction.ACTION_PROPOSED_DECLINE.format(self.id),request)
            except:
                raise

    @property
    def amendment_requests(self):
        qs =AmendmentRequest.objects.filter(application = self)
        return qs


    def final_decline(self,request,details):
        with transaction.atomic():
            try:
                if not self.can_assess(request.user):
                    raise exceptions.ApplicationNotAuthorized()
                if self.processing_status != 'with_approver':
                    raise ValidationError('You cannot decline if it is not with approver')

                ApplicationDeclinedDetails.objects.update_or_create(
                    application = self,
                    defaults={'officer':request.user,'reason':details.get('reason'),'cc_email':details.get('cc_email',None)}
                )
                self.proposed_decline_status = True
                self.processing_status = 'declined'
                self.customer_status = 'declined'
                self.save()
                # Log application action
                self.log_user_action(ApplicationUserAction.ACTION_DECLINE.format(self.id),request)
                # Log entry for organisation
                self.applicant.log_user_action(ApplicationUserAction.ACTION_DECLINE.format(self.id),request)
            except:
                raise

    def proposed_licence(self,request,details):
        with transaction.atomic():
            try:
                if not self.can_assess(request.user):
                    raise exceptions.ApplicationNotAuthorized()
                if self.processing_status != 'with_assessor_conditions':
                    raise ValidationError('You cannot propose for licence if it is not with assessor for conditions')
                self.proposed_issuance_licence = {
                    'start_date' : details.get('start_date').strftime('%d/%m/%Y'),
                    'expiry_date' : details.get('expiry_date').strftime('%d/%m/%Y'),
                    'details': details.get('details'),
                    'cc_email':details.get('cc_email')
                }
                self.proposed_decline_status = False
                self.move_to_status(request,'with_approver')
                # Log application action
                self.log_user_action(ApplicationUserAction.ACTION_PROPOSED_LICENCE.format(self.id),request)
                # Log entry for organisation
                self.applicant.log_user_action(ApplicationUserAction.ACTION_PROPOSED_LICENCE.format(self.id),request)
            except:
                raise

    def final_licence(self,request,details):
        from wildlifecompliance.components.licences.models import WildlifeLicence
        with transaction.atomic():
            try:
                if not self.can_assess(request.user):
                    raise exceptions.ApplicationNotAuthorized()
                if self.processing_status != 'with_approver':
                    raise ValidationError('You cannot issue the licence if it is not with an approver')
                if not self.applicant.organisation.postal_address:
                    raise ValidationError('The applicant needs to have set their postal address before approving this application.')

                self.proposed_issuance_licence = {
                    'start_date' : details.get('start_date').strftime('%d/%m/%Y'),
                    'expiry_date' : details.get('expiry_date').strftime('%d/%m/%Y'),
                    'details': details.get('details'),
                    'cc_email':details.get('cc_email')
                }
                self.proposed_decline_status = False
                self.processing_status = 'approved'
                self.customer_status = 'approved'
                # Log application action
                self.log_user_action(ApplicationUserAction.ACTION_ISSUE_LICENCE_.format(self.id),request)
                # Log entry for organisation
                self.applicant.log_user_action(ApplicationUserAction.ACTION_ISSUE_LICENCE_.format(self.id),request)

                if self.processing_status == 'approved':
                    # TODO if it is an ammendment application then check appropriately
                    checking_application = self
                    licence,created = WildlifeLicence.objects.update_or_create(
                        current_application = checking_application,
                        defaults = {
                            'activity' : self.activity,
                            'region' : self.region, 
                            'tenure' : self.tenure, 
                            'title' : self.title,
                            'issue_date' : timezone.now(),
                            'expiry_date' : details.get('expiry_date'),
                            'start_date' : details.get('start_date'),
                            'applicant' : self.applicant 
                            #'extracted_fields' = JSONField(blank=True, null=True)
                        }
                    )
                    # Generate returns 
                    self.generate_returns(licence)
                    if created:
                        # Log creation
                        # Generate the document
                        licence.generate_doc()
                        # send the doc and log in licence and org
                    else:
                        # Log update
                        licence.replaced_by = request.user
                        # Generate the document
                        licence.generate_doc()
                        # send the doc and log in licence and org
                    self.licence = licence
                self.save()
        
            except:
                raise

    def generate_returns(self,licence):
        from wildlifecompliance.components.returns.models import Return
        today = timezone.now().date()
        timedelta = datetime.timedelta
        for req in self.conditions.all():
            if req.recurrence and req.due_date > today:
                current_date = req.due_date
                for x in range(req.recurrence_schedule):
                    #Weekly
                    if req.recurrence_pattern == 1:
                        current_date += timedelta(weeks=1)
                    #Monthly
                    elif req.recurrence_pattern == 2:
                        current_date += timedelta(weeks=4)
                        pass
                    #Yearly
                    elif req.recurrence_pattern == 3:
                        current_date += timedelta(days=365)
                    # Create the return
                    Return.objects.create(
                        application=self,
                        due_date=current_date,
                        processing_status='future',
                        licence=licence
                    )
                    #TODO add logging for return

class ApplicationInvoice(models.Model):
    application = models.ForeignKey(Application, related_name='invoices')
    invoice_reference = models.CharField(max_length=50, null=True, blank=True, default='')

    class Meta:
        app_label = 'wildlifecompliance'

    def __str__(self):
        return 'Application {} : Invoice #{}'.format(self.id,self.invoice_reference)

    # Properties
    # ==================
    @property
    def active(self):
        try:
            invoice = Invoice.objects.get(reference=self.invoice_reference)
            return False if invoice.voided else True
        except Invoice.DoesNotExist:
            pass
        return False

class ApplicationLogDocument(Document):
    log_entry = models.ForeignKey('ApplicationLogEntry',related_name='documents')
    _file = models.FileField(upload_to=update_application_comms_log_filename)

    class Meta:
        app_label = 'wildlifecompliance'

class ApplicationLogEntry(CommunicationsLogEntry):
    application = models.ForeignKey(Application, related_name='comms_logs')

    class Meta:
        app_label = 'wildlifecompliance'

    def save(self, **kwargs):
        # save the application reference if the reference not provided
        if not self.reference:
            self.reference = self.application.reference
        super(ApplicationLogEntry, self).save(**kwargs)

class ApplicationRequest(models.Model):
    application = models.ForeignKey(Application)
    subject = models.CharField(max_length=200, blank=True)
    text = models.TextField(blank=True)
    officer = models.ForeignKey(EmailUser, null=True)

    class Meta:
        app_label = 'wildlifecompliance'

class ReturnRequest(ApplicationRequest):
    REASON_CHOICES = (('outstanding', 'There are currently outstanding returns for the previous licence'),
                      ('other', 'Other'))
    reason = models.CharField('Reason', max_length=30, choices=REASON_CHOICES, default=REASON_CHOICES[0][0])

    class Meta:
        app_label = 'wildlifecompliance'


class AmendmentRequest(ApplicationRequest):
    STATUS_CHOICES = (('requested', 'Requested'), ('amended', 'Amended'))
    REASON_CHOICES = (('insufficient_detail', 'The information provided was insufficient'),
                      ('missing_information', 'There was missing information'),
                      ('other', 'Other'))
    status = models.CharField('Status', max_length=30, choices=STATUS_CHOICES, default=STATUS_CHOICES[0][0])
    reason = models.CharField('Reason', max_length=30, choices=REASON_CHOICES, default=REASON_CHOICES[0][0])
    licence_activity_type=models.ForeignKey('wildlifecompliance.WildlifeLicenceActivityType',null=True)

    class Meta:
        app_label = 'wildlifecompliance'

    def generate_amendment(self,request):
        with transaction.atomic():
            try:
                # This is to change the status of licence activity type
                for item in  self.application.licence_type_data['activity_type']:
                    if self.licence_activity_type.id==item["id"] :
                        item["processing_status"]="Draft"
                        # self.application.save()
                self.application.customer_status='amendment_required'        
                self.application.save()
                
                # Create a log entry for the application
                self.application.log_user_action(ApplicationUserAction.ACTION_ID_REQUEST_AMENDMENTS,request)
                # send email
                send_application_amendment_notification(self,self.application,request)
                self.save()
            except:
                raise

class Assessment(ApplicationRequest):
    STATUS_CHOICES = (('awaiting_assessment', 'Awaiting Assessment'), ('assessed', 'Assessed'),
                      ('completed', 'Completed'),('recalled','Recalled'))
    assigned_assessor = models.ForeignKey(EmailUser, blank=True, null=True)
    status = models.CharField('Status', max_length=20, choices=STATUS_CHOICES, default=STATUS_CHOICES[0][0])
    date_last_reminded = models.DateField(null=True, blank=True)
    assessor_group=models.ForeignKey(ApplicationGroupType,null=False,default=1)
    activity_type= JSONField(blank=True, null=True)
    licence_activity_type=models.ForeignKey('wildlifecompliance.WildlifeLicenceActivityType',null=True)
    comment = models.TextField(blank=True)
    purpose = models.TextField(blank=True)

    class Meta:
        app_label = 'wildlifecompliance'

    def generate_assessment(self,request):
        email_group=[]
        with transaction.atomic():
            try:
                # This is to change the status of licence activity type
                for item in  self.application.licence_type_data['activity_type']:
                    if request.data.get('licence_activity_type') == item["id"]:
                        item["processing_status"]="With Assessor"
                        self.application.save()
                        # self.save()
                self.officer=request.user
                self.date_last_reminded=datetime.datetime.strptime(timezone.now().strftime('%Y-%m-%d'),'%Y-%m-%d').date()
                self.save()

                select_group = self.assessor_group.members.all()

                # Create a log entry for the application
                self.application.log_user_action(ApplicationUserAction.ACTION_SEND_FOR_ASSESSMENT_TO_.format(self.assessor_group.name),request)
                # send email
                send_assessment_email_notification(select_group,self,request)
            except:
                raise


    def remind_assessment(self,request):
        with transaction.atomic():
            try:
                # select_group = ApplicationGroupType.objects.get(licence_class=self.licence_type_data["id"])
                select_group = self.assessor_group.members.all()
                # send email
                send_assessment_reminder_email(select_group,self,request)
                self.date_last_reminded = datetime.datetime.strptime(timezone.now().strftime('%Y-%m-%d'),'%Y-%m-%d').date()
                self.save()
                # Create a log entry for the application
                self.application.log_user_action(ApplicationUserAction.ACTION_SEND_ASSESSMENT_REMINDER_TO_.format(self.assessor_group.name),request)
            except:
                raise

    def recall_assessment(self,request):
        with transaction.atomic():
            try:
                self.status="recalled"
                print(self.__dict__)
                for item in  self.application.licence_type_data['activity_type']:
                    print(self.licence_activity_type)
                    if self.licence_activity_type_id==item["id"] :
                        item["processing_status"]="With Officer"
                        self.application.save()
                self.save()
                # Create a log entry for the application
                self.application.log_user_action(ApplicationUserAction.ACTION_ASSESSMENT_RECALLED,request)
            except:
                raise

    def resend_assessment(self,request):
        with transaction.atomic():
            try:
                self.status="awaiting_assessment"
                for item in  self.application.licence_type_data['activity_type']:
                    print(self.licence_activity_type)
                    if self.licence_activity_type_id==item["id"] :
                        item["processing_status"]="With Assessor"
                        self.application.save()
                self.save()
                # Create a log entry for the application
                self.application.log_user_action(ApplicationUserAction.ACTION_ASSESSMENT_RESENT,request)
            except:
                raise

class ApplicationDeclinedDetails(models.Model):
    application = models.OneToOneField(Application)
    officer = models.ForeignKey(EmailUser, null=False)
    reason = models.TextField(blank=True)
    cc_email = models.TextField(null=True)
    activity_type=JSONField(blank=True, null=True)

    class Meta:
        app_label = 'wildlifecompliance'

@python_2_unicode_compatible
class ApplicationStandardCondition(RevisionedMixin):
    text = models.TextField()
    code = models.CharField(max_length=10, unique=True)
    obsolete = models.BooleanField(default=False)

    def __str__(self):
        return self.code

    class Meta:
        app_label = 'wildlifecompliance'

class ApplicationCondition(OrderedModel):
    RECURRENCE_PATTERNS = [(1, 'Weekly'), (2, 'Monthly'), (3, 'Yearly')]
    standard_condition = models.ForeignKey(ApplicationStandardCondition,null=True,blank=True)
    free_condition = models.TextField(null=True,blank=True)
    standard = models.BooleanField(default=True)
    application = models.ForeignKey(Application,related_name='conditions')
    due_date = models.DateField(null=True,blank=True)
    recurrence = models.BooleanField(default=False)
    recurrence_pattern = models.SmallIntegerField(choices=RECURRENCE_PATTERNS,default=1)
    recurrence_schedule = models.IntegerField(null=True,blank=True)
    #order = models.IntegerField(default=1)

    class Meta:
        app_label = 'wildlifecompliance'


    @property
    def condition(self):
        return self.standard_condition.text if self.standard else self.free_condition

class ApplicationUserAction(UserAction):
    ACTION_CREATE_CUSTOMER_ = "Create customer {}"
    ACTION_CREATE_PROFILE_ = "Create profile {}"
    ACTION_LODGE_APPLICATION = "Lodge application {}"
    ACTION_ASSIGN_TO_ASSESSOR = "Assign application {} to {} as the assessor"
    ACTION_UNASSIGN_ASSESSOR = "Unassign assessor from application {}"
    ACTION_ASSIGN_TO_APPROVER = "Assign application {} to {} as the approver"
    ACTION_UNASSIGN_APPROVER = "Unassign approver from application {}"
    ACTION_ACCEPT_ID = "Accept ID"
    ACTION_RESET_ID = "Reset ID"
    ACTION_ID_REQUEST_UPDATE = 'Request ID update'
    ACTION_ACCEPT_CHARACTER = 'Accept character'
    ACTION_RESET_CHARACTER = "Reset character"
    ACTION_ACCEPT_REVIEW = 'Accept review'
    ACTION_RESET_REVIEW = "Reset review"
    ACTION_ID_REQUEST_AMENDMENTS = "Request amendments"
    ACTION_ID_REQUEST_AMENDMENTS_SUBMIT="Amendment submitted by {}"
    ACTION_SEND_FOR_ASSESSMENT_TO_ = "Sent for assessment to {}"
    ACTION_SEND_ASSESSMENT_REMINDER_TO_ = "Send assessment reminder to {}"
    ACTION_ASSESSMENT_RECALLED="Assessment recalled"
    ACTION_ASSESSMENT_RESENT="Assessment Resent"
    ACTION_DECLINE = "Decline application {}"
    ACTION_ENTER_CONDITIONS = "Enter condition"
    ACTION_CREATE_CONDITION_ = "Create condition {}"
    ACTION_ISSUE_LICENCE_ = "Issue Licence for application {}"
    ACTION_DISCARD_application = "Discard application {}"
    # Assessors
    ACTION_SAVE_ASSESSMENT_ = "Save assessment {}"
    ACTION_CONCLUDE_ASSESSMENT_ = "Conclude assessment {}"
    ACTION_PROPOSED_LICENCE = "Application {} has been proposed for licence"
    ACTION_PROPOSED_DECLINE = "Application {} has been proposed for decline"
    # Referrals
    ACTION_SEND_REFERRAL_TO = "Send referral {} for application {} to {}"
    ACTION_RESEND_REFERRAL_TO = "Resend referral {} for application {} to {}"
    ACTION_REMIND_REFERRAL = "Send reminder for referral {} for application {} to {}"
    RECALL_REFERRAL = "Referral {} for application {} has been recalled"
    CONCLUDE_REFERRAL = "Referral {} for application {} has been concluded by {}"
    

    class Meta:
        app_label = 'wildlifecompliance'
        ordering = ('-when',)

    @classmethod
    def log_action(cls, application, action, user):
        return cls.objects.create(
            application=application,
            who=user,
            what=str(action)
        )

    application = models.ForeignKey(Application, related_name='action_logs')


class Referral(models.Model):
    SENT_CHOICES = (
        (1,'Sent From Assessor'),
        (2,'Sent From Referral')
    )
    PROCESSING_STATUS_CHOICES = (
                                 ('with_referral', 'Awaiting'),
                                 ('recalled', 'Recalled'),
                                 ('completed', 'Completed'),
                                 )
    lodged_on = models.DateTimeField(auto_now_add=True)
    application = models.ForeignKey(Application,related_name='referrals')
    sent_by = models.ForeignKey(EmailUser,related_name='wildlifecompliance_assessor_referrals')
    referral = models.ForeignKey(EmailUser,null=True,blank=True,related_name='wildlifecompliance_referalls')
    linked = models.BooleanField(default=False)
    sent_from = models.SmallIntegerField(choices=SENT_CHOICES,default=SENT_CHOICES[0][0])
    processing_status = models.CharField('Processing Status', max_length=30, choices=PROCESSING_STATUS_CHOICES,
                                         default=PROCESSING_STATUS_CHOICES[0][0]) 

    class Meta:
        app_label = 'wildlifecompliance'
        ordering = ('-lodged_on',)

    def __str__(self):
        return 'Application {} - Referral {}'.format(self.application.id,self.id)
    
    # Methods

    def recall(self,request):
        with transaction.atomic():
            if not self.application.can_assess(request.user):
                raise exceptions.ApplicationNotAuthorized() 
            self.processing_status = 'recalled'
            self.save()
            # TODO Log application action
            self.application.log_user_action(ApplicationUserAction.RECALL_REFERRAL.format(self.id,self.application.id),request)
            # TODO log organisation action
            self.application.applicant.log_user_action(ApplicationUserAction.RECALL_REFERRAL.format(self.id,self.application.id),request)

    def remind(self,request):
        with transaction.atomic():
            if not self.application.can_assess(request.user):
                raise exceptions.ApplicationNotAuthorized() 
            # Create a log entry for the application
            self.application.log_user_action(ApplicationUserAction.ACTION_REMIND_REFERRAL.format(self.id,self.application.id,'{}({})'.format(self.referral.get_full_name(),self.referral.email)),request)
            # Create a log entry for the organisation
            self.application.applicant.log_user_action(ApplicationUserAction.ACTION_REMIND_REFERRAL.format(self.id,self.application.id,'{}({})'.format(self.referral.get_full_name(),self.referral.email)),request)
            # send email
            send_referral_email_notification(self,request,reminder=True)

    def resend(self,request):
        with transaction.atomic():
            if not self.application.can_assess(request.user):
                raise exceptions.ApplicationNotAuthorized() 
            self.processing_status = 'with_referral'
            self.application.processing_status = 'with_referral'
            self.application.save()
            self.sent_from = 1
            self.save()
            # Create a log entry for the application
            self.application.log_user_action(ApplicationUserAction.ACTION_RESEND_REFERRAL_TO.format(self.id,self.application.id,'{}({})'.format(self.referral.get_full_name(),self.referral.email)),request)
            # Create a log entry for the organisation
            self.application.applicant.log_user_action(ApplicationUserAction.ACTION_RESEND_REFERRAL_TO.format(self.id,self.application.id,'{}({})'.format(self.referral.get_full_name(),self.referral.email)),request)
            # send email
            send_referral_email_notification(self,request)

    def complete(self,request):
        with transaction.atomic():
            try:
                if request.user != self.referral:
                    raise exceptions.ReferralNotAuthorized()
                self.processing_status = 'completed'
                self.save()
                # TODO Log application action
                self.application.log_user_action(ApplicationUserAction.CONCLUDE_REFERRAL.format(self.id,self.application.id,'{}({})'.format(self.referral.get_full_name(),self.referral.email)),request)
                # TODO log organisation action
                self.application.applicant.log_user_action(ApplicationUserAction.CONCLUDE_REFERRAL.format(self.id,self.application.id,'{}({})'.format(self.referral.get_full_name(),self.referral.email)),request)
            except:
                raise

    def send_referral(self,request,referral_email):
        with transaction.atomic():
            try:
                if self.application.processing_status == 'with_referral':
                    if request.user != self.referral:
                        raise exceptions.ReferralNotAuthorized()
                    if self.sent_from != 1:
                        raise exceptions.ReferralCanNotSend()
                    self.application.processing_status = 'with_referral'
                    self.application.save()
                    referral = None
                    # Check if the user is in ledger
                    try:
                        user = EmailUser.objects.get(email__icontains=referral_email)
                    except EmailUser.DoesNotExist:
                        # Validate if it is a deparment user
                        department_user = get_department_user(referral_email)
                        if not department_user:
                            raise ValidationError('The user you want to send the referral to is not a member of the department')
                        # Check if the user is in ledger or create
                        
                        user,created = EmailUser.objects.get_or_create(email=department_user['email'].lower())
                        if created:
                            user.first_name = department_user['given_name']
                            user.last_name = department_user['surname']
                            user.save()
                    try:
                        Referral.objects.get(referral=user,application=self.application)
                        raise ValidationError('A referral has already been sent to this user')
                    except Referral.DoesNotExist:
                        # Create Referral
                        referral = Referral.objects.create(
                            application = self.application,
                            referral=user,
                            sent_by=request.user,
                            sent_from=2
                        )
                    # Create a log entry for the application
                    self.application.log_user_action(ApplicationUserAction.ACTION_SEND_REFERRAL_TO.format(referral.id,self.id,'{}({})'.format(user.get_full_name(),user.email)),request)
                    # Create a log entry for the organisation
                    self.application.applicant.log_user_action(ApplicationUserAction.ACTION_SEND_REFERRAL_TO.format(referral.id,self.id,'{}({})'.format(user.get_full_name(),user.email)),request)
                    # send email
                    send_referral_email_notification(referral,request)
                else:
                    raise exceptions.ApplicationReferralCannotBeSent()
            except:
                raise

    # Properties
    @property
    def region(self):
        return self.application.region

    @property
    def activity(self):
        return self.application.activity

    @property
    def title(self):
        return self.application.title

    @property
    def applicant(self):
        return self.application.applicant.name

    @property
    def can_be_processed(self):
        return self.processing_status == 'with_referral'

    def can_assess_referral(self,user):
        return self.processing_status == 'with_referral'

@receiver(pre_delete, sender=Application)
def delete_documents(sender, instance, *args, **kwargs):
    for document in instance.documents.all():
        document.delete()<|MERGE_RESOLUTION|>--- conflicted
+++ resolved
@@ -478,15 +478,9 @@
                     for activity_type in  self.licence_type_data['activity_type']:
                         activity_type["processing_status"]="With Officer"
                 self.save()
-<<<<<<< HEAD
-
-                officer_groups = ApplicationGroupType.objects.filter(licence_class=self.licence_type_data["id"],name__icontains='officer')
-                assessor_groups = ApplicationGroupType.objects.filter(licence_class=self.licence_type_data["id"],name__icontains='assessor')
-=======
-                
-                select_group = ApplicationGroupType.objects.get(licence_class=self.licence_type_data["id"],name='officer')
->>>>>>> 858039a4
-
+
+                officer_groups = ApplicationGroupType.objects.filter(licence_class=self.licence_type_data["id"],name='officer')
+                assessor_groups = ApplicationGroupType.objects.filter(licence_class=self.licence_type_data["id"],name='assessor')
                 
                 print(self.amendment_requests)
                 if self.amendment_requests:
