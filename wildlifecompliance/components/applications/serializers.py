from ledger.accounts.models import EmailUser
# from wildlifecompliance.components.applications.utils import amendment_requests
from wildlifecompliance.components.applications.models import (
    Application,
    ApplicationUserAction,
    ApplicationLogEntry,
    ApplicationCondition,
    ApplicationStandardCondition,
    Assessment,
    ActivityPermissionGroup,
    AmendmentRequest,
    ApplicationSelectedActivity
)
from wildlifecompliance.components.organisations.models import (
    Organisation
)
from wildlifecompliance.components.licences.models import LicenceActivity
from wildlifecompliance.components.main.serializers import CommunicationLogEntrySerializer
from wildlifecompliance.components.organisations.serializers import OrganisationSerializer
from wildlifecompliance.components.users.serializers import UserAddressSerializer, DocumentSerializer
from wildlifecompliance.components.main.fields import CustomChoiceField
from wildlifecompliance import helpers

from rest_framework import serializers


class ApplicationSelectedActivitySerializer(serializers.ModelSerializer):
    activity_name_str = serializers.SerializerMethodField(read_only=True)
    issue_date = serializers.SerializerMethodField(read_only=True)
    start_date = serializers.SerializerMethodField(read_only=True)
    expiry_date = serializers.SerializerMethodField(read_only=True)
    approve_options = serializers.SerializerMethodField(read_only=True)

    class Meta:
        model = ApplicationSelectedActivity
        fields = '__all__'

    def get_activity_name_str(self, obj):
        return obj.licence_activity.name if obj.licence_activity else ''

    def get_issue_date(self, obj):
        return obj.issue_date.strftime('%Y/%m/%d %H:%M') if obj.issue_date else ''

    def get_start_date(self, obj):
        return obj.start_date.strftime('%Y/%m/%d') if obj.start_date else ''

    def get_expiry_date(self, obj):
        return obj.expiry_date.strftime('%Y/%m/%d') if obj.expiry_date else ''

    def get_approve_options(self, obj):
        return [{'label': 'Approved', 'value': 'approved'}, {'label': 'Declined', 'value': 'declined'}]


class EmailUserSerializer(serializers.ModelSerializer):
    class Meta:
        model = EmailUser
        fields = (
            'id',
            'email',
            'first_name',
            'last_name',
            'title',
            'organisation')


class EmailUserAppViewSerializer(serializers.ModelSerializer):
    residential_address = UserAddressSerializer()
    identification = DocumentSerializer()

    class Meta:
        model = EmailUser
        fields = ('id',
                  'email',
                  'first_name',
                  'last_name',
                  'dob',
                  'title',
                  'organisation',
                  'residential_address',
                  'identification',
                  'email',
                  'phone_number',
                  'mobile_number',)


class ActivitySerializer(serializers.ModelSerializer):
    class Meta:
        model = LicenceActivity
        fields = ('id', 'name', 'short_name')


class ActivityPermissionGroupSerializer(serializers.ModelSerializer):
    licence_activities = ActivitySerializer(many=True)

    class Meta:
        model = ActivityPermissionGroup
        fields = (
            'id',
            'name',
            'display_name',
            'licence_activities')


class AssessmentSerializer(serializers.ModelSerializer):
    assessor_group = ActivityPermissionGroupSerializer(read_only=True)
    status = CustomChoiceField(read_only=True)

    class Meta:
        model = Assessment
        fields = (
            'id',
            'application',
            'assessor_group',
            'date_last_reminded',
            'status',
            'licence_activity')


class SaveAssessmentSerializer(serializers.ModelSerializer):
    class Meta:
        model = Assessment
        fields = (
            'assessor_group',
            'application',
            'text',
            'licence_activity')

    def validate(self, data):
        licence_activity = data.get('licence_activity')
        assessor_group = data.get('assessor_group')
        if not licence_activity:
            raise serializers.ValidationError("No licence activity supplied!")

        group_match = ActivityPermissionGroup.get_groups_for_activities(
            licence_activity, 'assessor').filter(id=assessor_group.id).first()
        if not group_match:
            raise serializers.ValidationError("Invalid group (ID: %s) selected to assess activity ID: %s" % (
                assessor_group, licence_activity))

        return data


class AmendmentRequestSerializer(serializers.ModelSerializer):
    reason = CustomChoiceField()

    class Meta:
        model = AmendmentRequest
        fields = '__all__'


class ExternalAmendmentRequestSerializer(serializers.ModelSerializer):
    reason = CustomChoiceField(read_only=True)
    licence_activity = ActivitySerializer(read_only=True)

    class Meta:
        model = AmendmentRequest
        fields = '__all__'


class BaseApplicationSerializer(serializers.ModelSerializer):
    readonly = serializers.SerializerMethodField(read_only=True)
    licence_type_short_name = serializers.ReadOnlyField()
    documents_url = serializers.SerializerMethodField()
    character_check_status = CustomChoiceField(read_only=True)
    application_fee = serializers.DecimalField(
        max_digits=8, decimal_places=2, coerce_to_string=False)
    licence_fee = serializers.DecimalField(
        max_digits=8, decimal_places=2, coerce_to_string=False)
    category_name = serializers.SerializerMethodField(read_only=True)
    activity_names = serializers.SerializerMethodField(read_only=True)
    activity_purpose_string = serializers.SerializerMethodField(read_only=True)
    amendment_requests = serializers.SerializerMethodField(read_only=True)
    can_current_user_edit = serializers.SerializerMethodField(read_only=True)
    payment_status = serializers.SerializerMethodField(read_only=True)
    can_be_processed = serializers.SerializerMethodField(read_only=True)
    activities = serializers.SerializerMethodField()
    processed = serializers.SerializerMethodField()
    id_check_status = CustomChoiceField(read_only=True)
    processing_status = CustomChoiceField(read_only=True, choices=Application.PROCESSING_STATUS_CHOICES)

    class Meta:
        model = Application
        fields = (
            'id',
            'data',
            'schema',
            'licence_type_data',
            'licence_type_name',
            'licence_type_short_name',
            'licence_category',
            'customer_status',
            'processing_status',
            'review_status',
            'applicant',
            'org_applicant',
            'proxy_applicant',
            'submitter',
            'previous_application',
            'lodgement_number',
            'lodgement_date',
            'documents',
            'conditions',
            'readonly',
            'can_user_edit',
            'can_user_view',
            'has_amendment',
            'amendment_requests',
            'documents_url',
            'id_check_status',
            'character_check_status',
            'application_fee',
            'licence_fee',
            'category_name',
            'activity_names',
            'activity_purpose_string',
            'can_current_user_edit',
            'payment_status',
            'assigned_officer',
            'can_be_processed',
            'pdf_licence',
            'activities',
            'processed'
        )
        read_only_fields = ('documents',)

    def get_documents_url(self, obj):
        return '/media/applications/{}/documents/'.format(obj.id)

    def get_readonly(self, obj):
        return False

    def get_payment_status(self, obj):
        return obj.payment_status

    def get_category_name(self, obj):
        return obj.licence_category_name

    def get_activity_purpose_string(self, obj):
        activity_names = obj.licence_type_name.split(' - ')[1] if ' - ' in obj.licence_type_name else obj.licence_type_name
        return activity_names.replace('), ', ')\n')

    def get_activity_names(self, obj):
        return obj.licence_activity_names

    def get_activities(self, obj):
        return ApplicationSelectedActivitySerializer(obj.activities, many=True).data

    def get_amendment_requests(self, obj):
        amendment_request_data = []
        # qs = obj.amendment_requests
        # qs = qs.filter(status = 'requested')
        # if qs.exists():
        #     for item in obj.amendment_requests:
        #         print("printing from serializer")
        #         print(item.id)
        #         print(str(item.licence_activity.name))
        #         print(item.licence_activity.id)
        #         amendment_request_data.append({"licence_activity":str(item.licence_activity),"id":item.licence_activity.id})
        return amendment_request_data

    def get_can_be_processed(self, obj):
        return obj.activities.exclude(processing_status__in=[
            ApplicationSelectedActivity.PROCESSING_STATUS_DRAFT,
            ApplicationSelectedActivity.PROCESSING_STATUS_DECLINED,
            ApplicationSelectedActivity.PROCESSING_STATUS_ACCEPTED,
        ]).exists()

    def get_processed(self, obj):
        """ check if any activities have been processed (i.e. licence issued)"""
        return True if obj.activities.filter(processing_status__in=[
            ApplicationSelectedActivity.PROCESSING_STATUS_ACCEPTED,
            ApplicationSelectedActivity.PROCESSING_STATUS_DECLINED,
        ]).first() else False

    def get_can_current_user_edit(self, obj):
        result = False
        is_proxy_applicant = False
        is_in_org_applicant = False
        is_app_licence_officer = self.context['request'].user in obj.licence_officers
        is_submitter = obj.submitter == self.context['request'].user
        if obj.proxy_applicant:
            is_proxy_applicant = obj.proxy_applicant == self.context['request'].user
        if obj.org_applicant:
            user_orgs = [
                org.id for org in self.context['request'].user.wildlifecompliance_organisations.all()]
            is_in_org_applicant = obj.org_applicant_id in user_orgs
        if obj.can_user_edit and (
            is_app_licence_officer
            or is_submitter
            or is_proxy_applicant
            or is_in_org_applicant):
                result = True
        return result


class DTInternalApplicationSerializer(BaseApplicationSerializer):
    submitter = EmailUserSerializer()
    applicant = serializers.CharField(read_only=True)
    proxy_applicant = EmailUserSerializer()
    processing_status = CustomChoiceField(read_only=True, choices=Application.PROCESSING_STATUS_CHOICES)
    customer_status = CustomChoiceField(read_only=True)
    can_current_user_edit = serializers.SerializerMethodField(read_only=True)
    payment_status = serializers.SerializerMethodField(read_only=True)
    assigned_officer = serializers.CharField(
        source='assigned_officer.get_full_name')
    can_be_processed = serializers.SerializerMethodField(read_only=True)
    user_in_officers_and_assessors = serializers.SerializerMethodField(read_only=True)

    class Meta:
        model = Application
        fields = (
            'id',
            'customer_status',
            'processing_status',
            'applicant',
            'proxy_applicant',
            'submitter',
            'lodgement_number',
            'lodgement_date',
            'category_name',
            'activity_names',
            'activity_purpose_string',
            'can_user_view',
            'can_current_user_edit',
            'payment_status',
            'assigned_officer',
            'can_be_processed',
            'user_in_officers_and_assessors'
        )

    def get_user_in_officers_and_assessors(self, obj):
        if self.context['request'].user and self.context['request'].user in obj.officers_and_assessors:
            return True
        return False


class DTExternalApplicationSerializer(BaseApplicationSerializer):
    submitter = EmailUserSerializer()
    applicant = serializers.CharField(read_only=True)
    proxy_applicant = EmailUserSerializer()
    processing_status = CustomChoiceField(read_only=True, choices=Application.PROCESSING_STATUS_CHOICES)
    customer_status = CustomChoiceField(read_only=True)
    can_current_user_edit = serializers.SerializerMethodField(read_only=True)
    payment_status = serializers.SerializerMethodField(read_only=True)

    class Meta:
        model = Application
        fields = (
            'id',
            'customer_status',
            'processing_status',
            'applicant',
            'proxy_applicant',
            'submitter',
            'lodgement_number',
            'lodgement_date',
            'category_name',
            'activity_names',
            'activity_purpose_string',
            'can_user_view',
            'can_current_user_edit',
            'payment_status',
        )


class ApplicationSerializer(BaseApplicationSerializer):
    submitter = serializers.CharField(source='submitter.get_full_name')
    processing_status = CustomChoiceField(read_only=True, choices=Application.PROCESSING_STATUS_CHOICES)
    review_status = CustomChoiceField(read_only=True)
    customer_status = CustomChoiceField(read_only=True)
    amendment_requests = serializers.SerializerMethodField(read_only=True)
    can_current_user_edit = serializers.SerializerMethodField(read_only=True)
    payment_status = serializers.SerializerMethodField(read_only=True)
    can_be_processed = serializers.SerializerMethodField(read_only=True)

    def get_readonly(self, obj):
        return obj.can_user_view

    def get_amendment_requests(self, obj):
        return ExternalAmendmentRequestSerializer(
<<<<<<< HEAD
            obj.active_amendment_requests.filter(status='requested'),
            many=True
=======
            obj.amendment_requests.filter(status=AmendmentRequest.AMENDMENT_REQUEST_STATUS_REQUESTED), many=True
>>>>>>> 70e6f1ab
        ).data


class CreateExternalApplicationSerializer(serializers.ModelSerializer):
    id = serializers.IntegerField(required=False, read_only=True)
    licence_purposes = serializers.ListField(required=False, write_only=True)

    class Meta:
        model = Application
        fields = (
            'id',
            'data',
            'schema',
            'licence_type_data',
            'licence_type_name',
            'licence_category',
            'applicant',
            'org_applicant',
            'proxy_applicant',
            'submitter',
            'licence_purposes',
        )


class SaveApplicationSerializer(BaseApplicationSerializer):

    assigned_officer = serializers.CharField(
        source='assigned_officer.get_full_name',
        required=False,
        read_only=True
    )

    class Meta:
        model = Application
        fields = (
            'id',
            'data',
            'comment_data',
            'schema',
            'customer_status',
            'review_status',
            'org_applicant',
            'proxy_applicant',
            'submitter',
            'previous_application',
            'lodgement_date',
            'documents',
            'conditions',
            'readonly',
            'can_user_edit',
            'can_user_view',
            'licence_type_data',
            'licence_type_name',
            'licence_category',
            'pdf_licence',
            'application_fee',
            'licence_fee',
            'assigned_officer',
        )
        read_only_fields = ('documents', 'conditions')


class ApplicantSerializer(serializers.ModelSerializer):
    from wildlifecompliance.components.organisations.serializers import OrganisationAddressSerializer
    address = OrganisationAddressSerializer()

    class Meta:
        model = Organisation
        fields = (
            'id',
            'name',
            'abn',
            'address',
            'email',
            'phone_number',
        )


class InternalApplicationSerializer(BaseApplicationSerializer):
    applicant = serializers.CharField(read_only=True)
    org_applicant = OrganisationSerializer()
    proxy_applicant = EmailUserAppViewSerializer()
    processing_status = CustomChoiceField(read_only=True, choices=Application.PROCESSING_STATUS_CHOICES)
    review_status = CustomChoiceField(read_only=True)
    customer_status = CustomChoiceField(read_only=True)
    character_check_status = CustomChoiceField(read_only=True)
    submitter = EmailUserAppViewSerializer()
    licences = serializers.SerializerMethodField(read_only=True)
    payment_status = serializers.SerializerMethodField(read_only=True)
    can_be_processed = serializers.SerializerMethodField(read_only=True)
    activities = serializers.SerializerMethodField()
    processed = serializers.SerializerMethodField()
    licence_officers = EmailUserAppViewSerializer(many=True)
    user_in_licence_officers = serializers.SerializerMethodField(read_only=True)
    user_roles = serializers.SerializerMethodField(read_only=True)

    class Meta:
        model = Application
        fields = (
            'id',
            'data',
            'schema',
            'customer_status',
            'processing_status',
            'review_status',
            'id_check_status',
            'character_check_status',
            'licence_type_data',
            'applicant',
            'org_applicant',
            'proxy_applicant',
            'submitter',
            'previous_application',
            'lodgement_date',
            'lodgement_number',
            'documents',
            'conditions',
            'readonly',
            'can_user_edit',
            'can_user_view',
            'documents_url',
            'comment_data',
            'licences',
            'permit',
            'payment_status',
            'assigned_officer',
            'can_be_processed',
            'licence_category',
            'pdf_licence',
            'activities',
            'processed',
            'licence_officers',
            'user_in_licence_officers',
            'user_roles',
        )
        read_only_fields = ('documents', 'conditions')

    def get_activities(self, obj):
        user = self.context['request'].user
        if user is None:
            return []
        application_activities = ApplicationSelectedActivity.objects.filter(
            application_id=obj.id
        )

        """
        # Uncomment to filter out activities that the internal user cannot assess / process (to hide activity tabs on the UI).
        if not user.has_perm('wildlifecompliance.system_administrator'):
            for activity in application_activities:
                if not user.has_wildlifelicenceactivity_perm([
                    'assessor',
                    'licensing_officer',
                    'issuing_officer',
                ], activity.licence_activity_id):
                    application_activities = application_activities.exclude(licence_activity_id=activity.licence_activity_id)
        """

        return ApplicationSelectedActivitySerializer(application_activities, many=True).data

    def get_readonly(self, obj):
        return True

    def get_licences(self, obj):
        licence_data = []
        active_licences = obj.get_licences_by_status(ApplicationSelectedActivity.ACTIVITY_STATUS_CURRENT)

        for licence in active_licences:
            for activity in licence.current_activities:
                licence_data.append(
                    {
                        "licence_activity": str(
                            activity.licence_activity),
                        "licence_activity_id": activity.licence_activity_id,
                        "start_date": activity.start_date,
                        "expiry_date": activity.expiry_date})
        return licence_data

    def get_processed(self, obj):
        """ check if any activities have been processed """
        return True if obj.activities.filter(processing_status__in=[
            ApplicationSelectedActivity.PROCESSING_STATUS_ACCEPTED,
            ApplicationSelectedActivity.PROCESSING_STATUS_DECLINED
        ]).first() else False

    def get_user_in_licence_officers(self, obj):
        if self.context['request'].user and self.context['request'].user in obj.licence_officers:
            return True
        return False

    def get_user_roles(self, obj):
        try:
            user = self.context['request'].user
        except (KeyError, AttributeError):
            return []

        available_roles = ['assessor', 'licensing_officer', 'issuing_officer', 'return_curator']
        is_administrator = user.has_perm('wildlifecompliance.system_administrator')
        roles = []
        for activity in obj.selected_activities.all():
            for role in available_roles:
                if is_administrator or user.has_wildlifelicenceactivity_perm(role, activity.licence_activity_id):
                    roles.append({'activity_id': activity.licence_activity_id, 'role': role})
        return roles


class ApplicationUserActionSerializer(serializers.ModelSerializer):
    who = serializers.CharField(source='who.get_full_name')

    class Meta:
        model = ApplicationUserAction
        fields = '__all__'


class ApplicationLogEntrySerializer(CommunicationLogEntrySerializer):
    documents = serializers.SerializerMethodField()

    class Meta:
        model = ApplicationLogEntry
        fields = '__all__'
        read_only_fields = (
            'customer',
        )

    def get_documents(self, obj):
        return [[d.name, d._file.url] for d in obj.documents.all()]


class ApplicationConditionSerializer(serializers.ModelSerializer):
    due_date = serializers.DateField(
        input_formats=['%d/%m/%Y'],
        required=False,
        allow_null=True)

    class Meta:
        model = ApplicationCondition
        fields = (
            'id',
            'due_date',
            'free_condition',
            'standard_condition',
            'standard',
            'is_default',
            'default_condition',
            'order',
            'application',
            'recurrence',
            'recurrence_schedule',
            'recurrence_pattern',
            'condition',
            'licence_activity',
            'return_type',)
        readonly_fields = ('order', 'condition')


class ApplicationStandardConditionSerializer(serializers.ModelSerializer):
    class Meta:
        model = ApplicationStandardCondition
        fields = ('id', 'code', 'text')


class ApplicationProposedIssueSerializer(serializers.ModelSerializer):
    proposed_action = CustomChoiceField(read_only=True)
    decision_action = CustomChoiceField(read_only=True)
    licence_activity = ActivitySerializer()

    class Meta:
        model = ApplicationSelectedActivity
        fields = '__all__'


class ProposedLicenceSerializer(serializers.Serializer):
    expiry_date = serializers.DateField(input_formats=['%d/%m/%Y'])
    start_date = serializers.DateField(input_formats=['%d/%m/%Y'])
    reason = serializers.CharField()
    cc_email = serializers.CharField(required=False, allow_null=True)
    activity = serializers.ListField(child=serializers.IntegerField())


class ProposedDeclineSerializer(serializers.Serializer):
    reason = serializers.CharField()
    cc_email = serializers.CharField(required=False, allow_null=True)
    activity = serializers.ListField(child=serializers.IntegerField())


class DTAssessmentSerializer(serializers.ModelSerializer):
    assessor_group = ActivityPermissionGroupSerializer(read_only=True)
    status = CustomChoiceField(read_only=True)
    licence_activity = ActivitySerializer(read_only=True)
    submitter = serializers.SerializerMethodField(read_only=True)
    application_lodgement_date = serializers.CharField(
        source='application.lodgement_date')
    applicant = serializers.CharField(source='application.applicant')
    application_category = serializers.CharField(
        source='application.licence_category_name')

    class Meta:
        model = Assessment
        fields = (
            'id',
            'application',
            'assessor_group',
            'date_last_reminded',
            'status',
            'licence_activity',
            'submitter',
            'application_lodgement_date',
            'applicant',
            'application_category'
        )

    def get_submitter(self, obj):
        return EmailUserSerializer(obj.application.submitter).data


class SearchKeywordSerializer(serializers.Serializer):
    number = serializers.CharField()
    id = serializers.IntegerField()
    type = serializers.CharField()
    org_applicant = serializers.CharField()
    proxy_applicant = serializers.CharField()
    submitter = serializers.CharField()
    text = serializers.JSONField(required=False)


class SearchReferenceSerializer(serializers.Serializer):
    id = serializers.IntegerField()
    type = serializers.CharField()<|MERGE_RESOLUTION|>--- conflicted
+++ resolved
@@ -378,12 +378,8 @@
 
     def get_amendment_requests(self, obj):
         return ExternalAmendmentRequestSerializer(
-<<<<<<< HEAD
-            obj.active_amendment_requests.filter(status='requested'),
+            obj.active_amendment_requests.filter(status=AmendmentRequest.AMENDMENT_REQUEST_STATUS_REQUESTED),
             many=True
-=======
-            obj.amendment_requests.filter(status=AmendmentRequest.AMENDMENT_REQUEST_STATUS_REQUESTED), many=True
->>>>>>> 70e6f1ab
         ).data
 
 
