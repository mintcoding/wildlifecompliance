--- conflicted
+++ resolved
@@ -41,7 +41,6 @@
         model = EmailUser
         fields = ('id','email','first_name','last_name','title','organisation')
 
-<<<<<<< HEAD
 class EmailUserAppViewSerializer(serializers.ModelSerializer):
     residential_address = UserAddressSerializer()
     identification = DocumentSerializer()
@@ -60,12 +59,11 @@
                   'email',
                   'phone_number',
                   'mobile_number',)
-=======
+
 class ApplicationGroupTypeSerializer(serializers.ModelSerializer):
     class Meta:
         model=ApplicationGroupType
         fields=('id','name','licence_class')
->>>>>>> f1863d4c
 
 class AssessmentSerializer(serializers.ModelSerializer):
     assessor_group = ApplicationGroupTypeSerializer(read_only=True)
