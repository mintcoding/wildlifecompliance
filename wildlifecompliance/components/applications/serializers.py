--- conflicted
+++ resolved
@@ -545,11 +545,7 @@
             'pdf_licence',
             'activities',
             'processed',
-<<<<<<< HEAD
-            'licence_officers'
-=======
             'licence_officers',
->>>>>>> 44a269c0
         )
         read_only_fields = ('documents', 'conditions')
 
