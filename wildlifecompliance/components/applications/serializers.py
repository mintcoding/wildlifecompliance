from django.conf import settings
from ledger.accounts.models import EmailUser,Address,Document
# from wildlifecompliance.components.applications.utils import amendment_requests
from wildlifecompliance.components.applications.models import (
                                    ApplicationType,
                                    Application,
                                    ApplicationUserAction,
                                    ApplicationLogEntry,
                                    Referral,
                                    ApplicationCondition,
                                    ApplicationStandardCondition,
                                    ApplicationDeclinedDetails,
                                    Assessment,
                                    ApplicationGroupType,
                                    AmendmentRequest,
                                    ApplicationDecisionPropose
                                )
from wildlifecompliance.components.organisations.models import (
                                Organisation
                            )
from wildlifecompliance.components.licences.models import WildlifeLicenceActivityType
from wildlifecompliance.components.main.serializers import CommunicationLogEntrySerializer
from wildlifecompliance.components.organisations.serializers import OrganisationSerializer
from wildlifecompliance.components.users.serializers import UserAddressSerializer,DocumentSerializer

from rest_framework import serializers

class ApplicationTypeSerializer(serializers.ModelSerializer):
    activities = serializers.SerializerMethodField()
    class Meta:
        model = ApplicationType
        fields = (
            'id',
            'schema',
            'activities'
        )


    def get_activities(self,obj):
        return obj.activities.names()

class EmailUserSerializer(serializers.ModelSerializer):
    class Meta:
        model = EmailUser
        fields = ('id','email','first_name','last_name','title','organisation')

class EmailUserAppViewSerializer(serializers.ModelSerializer):
    residential_address = UserAddressSerializer()
    identification = DocumentSerializer()

    class Meta:
        model = EmailUser
        fields = ('id',
                  'email',
                  'first_name',
                  'last_name',
                  'dob',
                  'title',
                  'organisation',
                  'residential_address',
                  'identification',
                  'email',
                  'phone_number',
                  'mobile_number',)

class ApplicationGroupTypeSerializer(serializers.ModelSerializer):
    class Meta:
        model=ApplicationGroupType
        fields=('id','name','display_name','licence_class', 'licence_activity_type')

class AssessmentSerializer(serializers.ModelSerializer):
    assessor_group = ApplicationGroupTypeSerializer(read_only=True)
    status = serializers.SerializerMethodField(read_only=True)

    class Meta:
        model=Assessment
        fields=('id','application','assessor_group','date_last_reminded','status','licence_activity_type')

    def get_status(self,obj):
        return obj.get_status_display()


class SaveAssessmentSerializer(serializers.ModelSerializer):
    class Meta:
        model=Assessment
        fields=('assessor_group','application','text','licence_activity_type')

class ActivityTypeserializer(serializers.ModelSerializer):
    class Meta:
        model= WildlifeLicenceActivityType
        fields=('id','name','short_name')





class AmendmentRequestSerializer(serializers.ModelSerializer):
    reason = serializers.SerializerMethodField()

    class Meta:
        model = AmendmentRequest
        fields = '__all__'

    def get_reason (self,obj):
        return obj.get_reason_display()

class ExternalAmendmentRequestSerializer(serializers.ModelSerializer):

    licence_activity_type=ActivityTypeserializer(read_only=True)

    class Meta:
        model = AmendmentRequest
        fields = '__all__'



class BaseApplicationSerializer(serializers.ModelSerializer):
    readonly = serializers.SerializerMethodField(read_only=True)
    licence_type_short_name = serializers.ReadOnlyField()
    documents_url = serializers.SerializerMethodField()
    character_check_status = serializers.SerializerMethodField(read_only=True)
    application_fee = serializers.DecimalField(max_digits=8, decimal_places=2, coerce_to_string=False)
    payment_status = serializers.SerializerMethodField(read_only=True)
    licence_fee = serializers.DecimalField(max_digits=8, decimal_places=2, coerce_to_string=False)
    class_name = serializers.SerializerMethodField(read_only=True)
    activity_type_names = serializers.SerializerMethodField(read_only=True)
    amendment_requests = serializers.SerializerMethodField(read_only=True)

    class Meta:
        model = Application
        fields = (
                'id',
                'activity',
                'title',
                'region',
                'data',
                'schema',
                'licence_type_data',
                'licence_type_name',
                'licence_type_short_name',
                'licence_category',
                'customer_status',
                'processing_status',
                'review_status',
                #'hard_copy',
                'applicant',
                'org_applicant',
                'proxy_applicant',
                'submitter',
                'assigned_officer',
                'previous_application',
                'lodgement_number',
                'lodgement_date',
                'documents',
                'conditions',
                'readonly',
                'can_user_edit',
                'can_user_view',
                'has_amendment',
                'amendment_requests',
                'documents_url',
                'id_check_status',
                'character_check_status',
                'application_fee',
                'payment_status',
                'licence_fee',
                'class_name',
                'activity_type_names',
                'can_be_processed'
                )
        read_only_fields=('documents',)

    def get_documents_url(self,obj):
        return '/media/applications/{}/documents/'.format(obj.id)

    def get_readonly(self,obj):
        return False

    def get_processing_status(self,obj):
        return obj.get_processing_status_display()

    def get_id_check_status(self,obj):
        return obj.get_id_check_status_display()

    def get_character_check_status(self,obj):
        return obj.get_character_check_status_display()

    def get_review_status(self,obj):
        return obj.get_review_status_display()

    def get_customer_status(self,obj):
        return obj.get_customer_status_display()

    def get_payment_status(self,obj):
        return obj.payment_status

    def get_class_name(self, obj):
        for item in obj.licence_type_data:
            if item == "name":
                return obj.licence_type_data["name"]
        return obj.licence_type_data["id"]

    def get_activity_type_names(self, obj):
        activity_type=[]
        for item in obj.licence_type_data["activity_type"]:
           if "short_name" in item:
            activity_type.append(item["short_name"])
           else:
            activity_type.append(item["name"])

        return activity_type

    def get_amendment_requests(self, obj):
        amendment_request_data=[]
        # qs = obj.amendment_requests
        # qs = qs.filter(status = 'requested')
        # if qs.exists():
        #     for item in obj.amendment_requests:
        #         print("printing from serializer")
        #         print(item.id)
        #         print(str(item.licence_activity_type.name))
        #         print(item.licence_activity_type.id)
        #         amendment_request_data.append({"licence_activity_type":str(item.licence_activity_type),"id":item.licence_activity_type.id})
        return amendment_request_data

<<<<<<< HEAD
    def get_can_be_processed(self, obj):
        return obj.processing_status == 'under_review'

       
=======

>>>>>>> f872e556
class DTApplicationSerializer(BaseApplicationSerializer):
    submitter = EmailUserSerializer()
    applicant = serializers.CharField(read_only=True)
    org_applicant = serializers.CharField(source='org_applicant.organisation.name')
    proxy_applicant = EmailUserSerializer()
    processing_status = serializers.SerializerMethodField(read_only=True)
    review_status = serializers.SerializerMethodField(read_only=True)
    customer_status = serializers.SerializerMethodField(read_only=True)
    assigned_officer = serializers.CharField(source='assigned_officer.get_full_name')
    can_be_processed = serializers.SerializerMethodField(read_only=True)


class ApplicationSerializer(BaseApplicationSerializer):
    submitter = serializers.CharField(source='submitter.get_full_name')
    processing_status = serializers.SerializerMethodField(read_only=True)
    review_status = serializers.SerializerMethodField(read_only=True)
    customer_status = serializers.SerializerMethodField(read_only=True)
    amendment_requests = serializers.SerializerMethodField(read_only=True)
    can_be_processed = serializers.SerializerMethodField(read_only=True)

    def get_readonly(self,obj):
        return obj.can_user_view

    def get_amendment_requests(self, obj):
        amendment_request_data=[]
        qs = obj.amendment_requests
        qs = qs.filter(status = 'requested')
        if qs.exists():
            for item in obj.amendment_requests:
                print("printing from serializer")
                print(item.id)
                print(str(item.licence_activity_type.name))
                print(item.licence_activity_type.id)
                # amendment_request_data.append({"licence_activity_type":str(item.licence_activity_type),"id":item.licence_activity_type.id})
                amendment_request_data.append(item.licence_activity_type.id)
        return amendment_request_data




class SaveApplicationSerializer(BaseApplicationSerializer):
    assessor_data = serializers.JSONField(required=False)
    # licence_activity_type=ActivityTypeserializer(many=True,read_only =True)

    class Meta:
        model = Application
        fields = (
                'id',
                'activity',
                'title',
                'region',
                'data',
                'assessor_data',
                'comment_data',
                'schema',
                'customer_status',
                'processing_status',
                'review_status',
                #'hard_copy',
                'org_applicant',
                'proxy_applicant',
                'submitter',
                'assigned_officer',
                'previous_application',
                'lodgement_date',
                'documents',
                'conditions',
                'readonly',
                'can_user_edit',
                'can_user_view',
                # 'licence_category',
                'licence_type_data',
                'licence_type_name',
                'licence_category',
                'application_fee',
                'licence_fee'
                )
        read_only_fields=('documents','conditions')

class ApplicantSerializer(serializers.ModelSerializer):
    from wildlifecompliance.components.organisations.serializers import OrganisationAddressSerializer
    address = OrganisationAddressSerializer()
    class Meta:
        model = Organisation
        fields = (
                    'id',
                    'name',
                    'abn',
                    'address',
                    'email',
                    'phone_number',
                )


class ApplicationReferralSerializer(serializers.ModelSerializer):
    referral = serializers.CharField(source='referral.get_full_name')
    processing_status = serializers.CharField(source='get_processing_status_display')
    class Meta:
        model = Referral
        fields = '__all__'

class ApplicationDeclinedDetailsSerializer(serializers.ModelSerializer):
    class Meta:
        model = ApplicationDeclinedDetails
        fields = '__all__'

class InternalApplicationSerializer(BaseApplicationSerializer):
    applicant = serializers.CharField(read_only=True)
    org_applicant = OrganisationSerializer()
    proxy_applicant = EmailUserAppViewSerializer()
    processing_status = serializers.SerializerMethodField(read_only=True)
    review_status = serializers.SerializerMethodField(read_only=True)
    customer_status = serializers.SerializerMethodField(read_only=True)
    id_check_status = serializers.SerializerMethodField(read_only=True)
    character_check_status = serializers.SerializerMethodField(read_only=True)
    #submitter = serializers.CharField(source='submitter.get_full_name')
    submitter = EmailUserAppViewSerializer()
    applicationdeclineddetails = ApplicationDeclinedDetailsSerializer()
    #
    assessor_mode = serializers.SerializerMethodField()
    current_assessor = serializers.SerializerMethodField()
    assessor_data = serializers.SerializerMethodField()
    latest_referrals = ApplicationReferralSerializer(many=True)
    allowed_assessors = EmailUserSerializer(many=True)
    licences = serializers.SerializerMethodField(read_only=True)

    class Meta:
        model = Application
        fields = (
                'id',
                'activity',
                'title',
                'region',
                'data',
                'schema',
                'customer_status',
                'processing_status',
                'review_status',
                'id_check_status',
                'character_check_status',
                'licence_type_data',
                #'hard_copy',
                'applicant',
                'org_applicant',
                'proxy_applicant',
                'submitter',
                'assigned_officer',
                'assigned_approver',
                'previous_application',
                'lodgement_date',
                'lodgement_number',
                'documents',
                'conditions',
                'readonly',
                'can_user_edit',
                'can_user_view',
                'documents_url',
                'assessor_mode',
                'current_assessor',
                'assessor_data',
                'comment_data',
                'latest_referrals',
                'licences',
                'allowed_assessors',
                'proposed_issuance_licence',
                'proposed_decline_status',
                'applicationdeclineddetails',
                'permit'
                )
        read_only_fields=('documents','conditions')

    def get_assessor_mode(self,obj):
        # TODO check if the application has been accepted or declined
        request = self.context['request']
        user = request.user._wrapped if hasattr(request.user,'_wrapped') else request.user
        return {
            'assessor_mode': True,
            # 'has_assessor_mode': obj.has_assessor_mode(user),
            'has_assessor_mode': True,
            # 'assessor_can_assess': obj.can_assess(user),
            'assessor_level': 'assessor'
        }

    def get_id_check_status(self,obj):
        return obj.get_id_check_status_display()

    def get_character_check_status(self,obj):
        return obj.get_character_check_status_display()

    def get_readonly(self,obj):
        return True

    def get_current_assessor(self,obj):
        return {
            'id': self.context['request'].user.id,
            'name': self.context['request'].user.get_full_name(),
            'email': self.context['request'].user.email
        }

    def get_assessor_data(self,obj):
        return obj.assessor_data

    def get_licences(self, obj):
        licence_data=[]
        qs = obj.licences

        if qs.exists():
            qs = qs.filter(status = 'current')
            for item in obj.licences:
                # print(item)
                # print(item.status)
                print(item.licence_activity_type_id)
                # print(item.parent_licence)

                # amendment_request_data.append({"licence_activity_type":str(item.licence_activity_type),"id":item.licence_activity_type.id})
                licence_data.append({"licence_activity_type":str(item.licence_activity_type),"licence_activity_type_id":item.licence_activity_type_id,"start_date":item.start_date,"expiry_date":item.expiry_date})
        return licence_data

class ReferralApplicationSerializer(InternalApplicationSerializer):
    def get_assessor_mode(self,obj):
        # TODO check if the application has been accepted or declined
        request = self.context['request']
        user = request.user._wrapped if hasattr(request.user,'_wrapped') else request.user
        referral = Referral.objects.get(application=obj,referral=user)
        return {
            'assessor_mode': True,
            'assessor_can_assess': referral.can_assess_referral(user),
            'assessor_level': 'referral'
        }

class ReferralSerializer(serializers.ModelSerializer):
    processing_status = serializers.CharField(source='get_processing_status_display')
    class Meta:
        model = Referral
        fields = '__all__'

    def __init__(self,*args,**kwargs):
        super(ReferralSerializer, self).__init__(*args, **kwargs)
        self.fields['application'] = ReferralApplicationSerializer(context={'request':self.context['request']})

class ApplicationUserActionSerializer(serializers.ModelSerializer):
    who = serializers.CharField(source='who.get_full_name')
    class Meta:
        model = ApplicationUserAction
        fields = '__all__'

class ApplicationLogEntrySerializer(CommunicationLogEntrySerializer):
    documents = serializers.SerializerMethodField()
    class Meta:
        model = ApplicationLogEntry
        fields = '__all__'
        read_only_fields = (
            'customer',
        )

    def get_documents(self,obj):
        return [[d.name,d._file.url] for d in obj.documents.all()]

class SendReferralSerializer(serializers.Serializer):
    email = serializers.EmailField()

class DTReferralSerializer(serializers.ModelSerializer):
    processing_status = serializers.CharField(source='application.get_processing_status_display')
    referral_status = serializers.CharField(source='get_processing_status_display')
    application_lodgement_date = serializers.CharField(source='application.lodgement_date')
    submitter = serializers.SerializerMethodField()
    referral = EmailUserSerializer()
    class Meta:
        model = Referral
        fields = (
            'id',
            'region',
            'activity',
            'title',
            'applicant',
            'submitter',
            'processing_status',
            'referral_status',
            'lodged_on',
            'application',
            'can_be_processed',
            'referral',
            'application_lodgement_date'
        )

    def get_submitter(self,obj):
        return EmailUserSerializer(obj.application.submitter).data

class ApplicationConditionSerializer(serializers.ModelSerializer):
    due_date = serializers.DateField(input_formats=['%d/%m/%Y'],required=False,allow_null=True)
    class Meta:
        model = ApplicationCondition
        fields = ('id','due_date','free_condition','standard_condition','standard','is_default','default_condition','order','application','recurrence','recurrence_schedule','recurrence_pattern','condition','licence_activity_type')
        readonly_fields = ('order','condition')

class ApplicationStandardConditionSerializer(serializers.ModelSerializer):
    class Meta:
        model = ApplicationStandardCondition
        fields = ('id','code','text')

class ApplicationProposedIssueSerializer(serializers.ModelSerializer):
    proposed_action = serializers.SerializerMethodField(read_only=True)
    decision_action = serializers.SerializerMethodField(read_only=True)
    licence_activity_type = ActivityTypeserializer()

    class Meta:
        model = ApplicationDecisionPropose
        fields = '__all__'

    def get_proposed_action(self,obj):
        return obj.get_proposed_action_display()

    def get_decision_action(self,obj):
        return obj.get_decision_action_display()




class ProposedLicenceSerializer(serializers.Serializer):
    expiry_date = serializers.DateField(input_formats=['%d/%m/%Y'])
    start_date = serializers.DateField(input_formats=['%d/%m/%Y'])
    reason = serializers.CharField()
    cc_email = serializers.CharField(required=False,allow_null=True)
    activity_type=serializers.ListField(child=serializers.IntegerField())


class ProposedDeclineSerializer(serializers.Serializer):
    reason = serializers.CharField()
    cc_email = serializers.CharField(required=False,allow_null=True)
    activity_type=serializers.ListField(child=serializers.IntegerField())


class DTAssessmentSerializer(serializers.ModelSerializer):
    assessor_group = ApplicationGroupTypeSerializer(read_only=True)
    status = serializers.SerializerMethodField(read_only=True)
    licence_activity_type = ActivityTypeserializer(read_only=True)
    submitter = serializers.SerializerMethodField(read_only=True)
    application_lodgement_date = serializers.CharField(source='application.lodgement_date')
    applicant = serializers.CharField(source='application.applicant')
    application_category = serializers.CharField(source='application.licence_type_name')

    class Meta:
        model = Assessment
        fields = (
            'id',
            'application',
            'assessor_group',
            'date_last_reminded',
            'status',
            'licence_activity_type',
            'submitter',
            'application_lodgement_date',
            'applicant',
            'application_category'
        )

    def get_submitter(self, obj):
        return EmailUserSerializer(obj.application.submitter).data

    def get_status(self,obj):
        return obj.get_status_display()<|MERGE_RESOLUTION|>--- conflicted
+++ resolved
@@ -223,14 +223,10 @@
         #         amendment_request_data.append({"licence_activity_type":str(item.licence_activity_type),"id":item.licence_activity_type.id})
         return amendment_request_data
 
-<<<<<<< HEAD
     def get_can_be_processed(self, obj):
         return obj.processing_status == 'under_review'
 
-       
-=======
-
->>>>>>> f872e556
+
 class DTApplicationSerializer(BaseApplicationSerializer):
     submitter = EmailUserSerializer()
     applicant = serializers.CharField(read_only=True)
