import json
import re
import operator
import traceback
import os
import base64
import geojson
from django.db.models import Q, Min, Max
from django.db import transaction
from django.http import HttpResponse
from django.core.files.base import ContentFile
from django.core.files.storage import default_storage
from django.core.exceptions import ValidationError
from django.conf import settings
from wildlifecompliance import settings
from django.contrib import messages
from django.views.decorators.http import require_http_methods
from django.views.decorators.csrf import csrf_exempt
from django.utils import timezone
from rest_framework import viewsets, serializers, status, generics, views, filters
import rest_framework.exceptions as rest_exceptions
from rest_framework.decorators import (
    detail_route,
    list_route,
    renderer_classes,
    parser_classes,
    api_view
)
from rest_framework.response import Response
from rest_framework.renderers import JSONRenderer
from rest_framework.permissions import IsAuthenticated, AllowAny, IsAdminUser, BasePermission
from rest_framework.pagination import PageNumberPagination
from collections import OrderedDict
from django.core.cache import cache
from ledger.accounts.models import EmailUser, Address
from ledger.address.models import Country
from ledger.checkout.utils import calculate_excl_gst
from datetime import datetime, timedelta, date
from django.urls import reverse
from django.shortcuts import render, redirect, get_object_or_404
from wildlifecompliance.components.main.api import save_location
from wildlifecompliance.components.main.models import TemporaryDocumentCollection
from wildlifecompliance.components.main.process_document import (
        process_generic_document, 
        save_comms_log_document_obj,
        save_default_document_obj,
        save_details_document_obj,
        save_storage_document_obj,
        )
from wildlifecompliance.components.main.email import prepare_mail
from wildlifecompliance.components.users.serializers import (
    UserAddressSerializer,
    ComplianceUserDetailsSerializer,
)
from wildlifecompliance.helpers import is_customer, is_internal
from wildlifecompliance.components.artifact.models import (
        Artifact,
        DocumentArtifact,
        PhysicalArtifact,
        DocumentArtifactType,
        PhysicalArtifactType,
        PhysicalArtifactDisposalMethod,
        ArtifactUserAction,
        )
from wildlifecompliance.components.artifact.serializers import (
<<<<<<< HEAD
        ArtifactSerializer,
        DocumentArtifactSerializer,
        SaveDocumentArtifactSerializer,
        SavePhysicalArtifactSerializer,
        PhysicalArtifactSerializer,
        DocumentArtifactTypeSerializer,
        PhysicalArtifactTypeSerializer,
        PhysicalArtifactDisposalMethodSerializer,
        ArtifactUserActionSerializer,
        ArtifactCommsLogEntrySerializer,
        )
=======
    ArtifactSerializer,
    DocumentArtifactSerializer,
    SaveDocumentArtifactSerializer,
    PhysicalArtifactSerializer,
    DocumentArtifactTypeSerializer,
    PhysicalArtifactTypeSerializer,
    PhysicalArtifactDisposalMethodSerializer,
    ArtifactUserActionSerializer,
    ArtifactCommsLogEntrySerializer,
    ArtifactPaginatedSerializer)
>>>>>>> ddde5c50
from wildlifecompliance.components.users.models import (
    CompliancePermissionGroup,    
)
from django.contrib.auth.models import Permission, ContentType
#from utils import SchemaParser

from rest_framework_datatables.pagination import DatatablesPageNumberPagination
from rest_framework_datatables.filters import DatatablesFilterBackend
from rest_framework_datatables.renderers import DatatablesRenderer

from wildlifecompliance.components.legal_case.email import (
    send_mail)
from reversion.models import Version
#import unicodedata


#class LegalCaseFilterBackend(DatatablesFilterBackend):
#
#    def filter_queryset(self, request, queryset, view):
#        #import ipdb; ipdb.set_trace()
#        # Get built-in DRF datatables queryset first to join with search text, then apply additional filters
#        # super_queryset = super(CallEmailFilterBackend, self).filter_queryset(request, queryset, view).distinct()
#
#        total_count = queryset.count()
#        status_filter = request.GET.get('status_description')
#        date_from = request.GET.get('date_from')
#        date_to = request.GET.get('date_to')
#        search_text = request.GET.get('search[value]')
#
#        if search_text:
#            search_text = search_text.lower()
#            search_text_legal_case_ids = []
#            for legal_case in queryset:
#                #lodged_on_str = time.strftime('%d/%m/%Y', call_email.lodged_on)
#                case_created_date_str = legal_case.case_created_date.strftime('%d/%m/%Y') if legal_case.case_created_date else ''
#                if (search_text in (legal_case.number.lower() if legal_case.number else '')
#                    or search_text in (legal_case.status.lower() if legal_case.status else '')
#                    or search_text in (case_created_date_str.lower() if case_created_date_str else '')
#                    or search_text in (legal_case.title.lower() if legal_case.title else '')
#                    or search_text in (
#                        legal_case.assigned_to.first_name.lower() + ' ' + legal_case.assigned_to.last_name.lower()
#                        if legal_case.assigned_to else ''
#                        )
#                    ):
#                    search_text_legal_case_ids.append(legal_case.id)
#
#            # use pipe to join both custom and built-in DRF datatables querysets (returned by super call above)
#            # (otherwise they will filter on top of each other)
#            #_queryset = queryset.filter(id__in=search_text_callemail_ids).distinct() | super_queryset
#            # BB 20190704 - is super_queryset necessary?
#            queryset = queryset.filter(id__in=search_text_legal_case_ids)
#
#        status_filter = status_filter.lower() if status_filter else 'all'
#        if status_filter != 'all':
#            status_filter_legal_case_ids = []
#            for legal_case in queryset:
#                if status_filter == legal_case.get_status_display().lower():
#                    status_filter_legal_case_ids.append(legal_case.id)
#            queryset = queryset.filter(id__in=status_filter_legal_case_ids)
#
#        if date_from:
#            queryset = queryset.filter(case_created_date__gte=date_from)
#        if date_to:
#            date_to = datetime.strptime(date_to, '%Y-%m-%d') + timedelta(days=1)
#            queryset = queryset.filter(case_created_date__lte=date_to)
#
#        # override queryset ordering, required because the ordering is usually handled
#        # in the super call, but is then clobbered by the custom queryset joining above
#        # also needed to disable ordering for all fields for which data is not an
#        # CallEmail model field, as property functions will not work with order_by
#        
#        getter = request.query_params.get
#        fields = self.get_fields(getter)
#        ordering = self.get_ordering(getter, fields)
#        if len(ordering):
#            for num, item in enumerate(ordering):
#                #if item == 'planned_for':
#                #    # ordering.pop(num)
#                #    # ordering.insert(num, 'planned_for_date')
#                #    ordering[num] = 'planned_for_date'
#                #elif item == '-planned_for':
#                #    # ordering.pop(num)
#                #    # ordering.insert(num, '-planned_for_date')
#                #    ordering[num] = '-planned_for_date'
#                if item == 'status__name':
#                    # ordering.pop(num)
#                    # ordering.insert(num, 'status')
#                    ordering[num] = 'status'
#                elif item == '-status__name':
#                    # ordering.pop(num)
#                    # ordering.insert(num, '-status')
#                    ordering[num] = '-status'
#
#            queryset = queryset.order_by(*ordering)
#
#        setattr(view, '_datatables_total_count', total_count)
#        return queryset
#
#
#class LegalCaseRenderer(DatatablesRenderer):
#    def render(self, data, accepted_media_type=None, renderer_context=None):
#        if 'view' in renderer_context and hasattr(renderer_context['view'], '_datatables_total_count'):
#            data['recordsTotal'] = renderer_context['view']._datatables_total_count
#        return super(LegalCaseRenderer, self).render(data, accepted_media_type, renderer_context)
#
#
#class LegalCasePaginatedViewSet(viewsets.ModelViewSet):
#    filter_backends = (LegalCaseFilterBackend,)
#    pagination_class = DatatablesPageNumberPagination
#    renderer_classes = (LegalCaseRenderer,)
#    queryset = LegalCase.objects.none()
#    serializer_class = LegalCaseDatatableSerializer
#    page_size = 10
#    
#    def get_queryset(self):
#        # import ipdb; ipdb.set_trace()
#        user = self.request.user
#        if is_internal(self.request):
#            return LegalCase.objects.all()
#        return LegalCase.objects.none()
#
#    @list_route(methods=['GET', ])
#    def get_paginated_datatable(self, request, *args, **kwargs):
#        print(request.GET)
#        queryset = self.get_queryset()
#
#        queryset = self.filter_queryset(queryset)
#        self.paginator.page_size = queryset.count()
#        result_page = self.paginator.paginate_queryset(queryset, request)
#        serializer = LegalCaseDatatableSerializer(
#            result_page, many=True, context={'request': request})
#        return self.paginator.get_paginated_response(serializer.data)


class DocumentArtifactViewSet(viewsets.ModelViewSet):
    queryset = DocumentArtifact.objects.all()
    serializer_class = DocumentArtifactSerializer

    def get_queryset(self):
        # import ipdb; ipdb.set_trace()
        user = self.request.user
        if is_internal(self.request):
            return DocumentArtifact.objects.all()
        return DocumentArtifact.objects.none()

    def create(self, request, *args, **kwargs):
        print("create")
        print(request.data)
        try:
            with transaction.atomic():
                #request_data = request.data
                #document_type = request_data.get('document_type')
                #document_type_id = None
                #if document_type:
                #    document_type_id = document_type.get('id')
                #    request_data['document_type_id'] = document_type_id
                #serializer = SaveDocumentArtifactSerializer(
                #        data=request_data, 
                #        partial=True
                #        )
                #serializer.is_valid(raise_exception=True)
                #if serializer.is_valid():
                #    print("serializer.validated_data")
                #    print(serializer.validated_data)
                #    instance = serializer.save()
                #    headers = self.get_success_headers(serializer.data)
                request_data = request.data
                instance, headers = self.common_save(request, request_data)

                instance.log_user_action(
                        ArtifactUserAction.ACTION_CREATE_ARTIFACT.format(
                        instance.number), request)
                return_serializer = DocumentArtifactSerializer(instance, context={'request': request})
                return Response(
                        return_serializer.data,
                        status=status.HTTP_201_CREATED,
                        headers=headers
                        )
                    # Create comms_log and send mail
                    #res = self.workflow_action(request, instance, create_legal_case=True)
                    #if instance.call_email:
                     #   print("update parent")
                      #  self.update_parent(request, instance)
                    #return res
        except serializers.ValidationError:
            print(traceback.print_exc())
            raise
        except ValidationError as e:
            if hasattr(e, 'error_dict'):
                raise serializers.ValidationError(repr(e.error_dict))
            else:
                raise serializers.ValidationError(repr(e[0].encode('utf-8')))
        except Exception as e:
            print(traceback.print_exc())
            raise serializers.ValidationError(str(e))

    @renderer_classes((JSONRenderer,))
    #def inspection_save(self, request, workflow=False, *args, **kwargs):
    def update(self, request, workflow=False, *args, **kwargs):
        print(request.data)
        try:
            with transaction.atomic():
                instance = self.get_object()
                #if request.data.get('renderer_data'):
                 #   self.form_data(request)

                #serializer = SaveDocumentArtifactSerializer(instance, data=request.data)
                #serializer.is_valid(raise_exception=True)
                #if serializer.is_valid():
                #    serializer.save()
                request_data = request.data
                instance, headers = self.common_save(request, request_data, instance)
                instance.log_user_action(
                        ArtifactUserAction.ACTION_SAVE_ARTIFACT.format(
                        instance.number), request)
                headers = self.get_success_headers(serializer.data)
                return_serializer = DocumentArtifactSerializer(instance, context={'request': request})
                return Response(
                        return_serializer.data,
                        status=status.HTTP_201_CREATED,
                        headers=headers
                        )
        except serializers.ValidationError:
            print(traceback.print_exc())
            raise
        except ValidationError as e:
            print(traceback.print_exc())
            raise serializers.ValidationError(repr(e.error_dict))
        except Exception as e:
            print(traceback.print_exc())
            raise serializers.ValidationError(str(e))

    def common_save(self, request, request_data, instance=None):
        try:
            with transaction.atomic():
                document_type = request_data.get('document_type')
                document_type_id = None
                if document_type:
                    document_type_id = document_type.get('id')
                    request_data['document_type_id'] = document_type_id
                statement = request_data.get('statement')
                statement_id = None
                if statement:
                    statement_id = statement.get('id')
                    request_data['statement_id'] = statement_id
                if instance:
                    serializer = SaveDocumentArtifactSerializer(
                            instance=instance,
                            data=request_data, 
                            partial=True
                            )
                else:
                    serializer = SaveDocumentArtifactSerializer(
                            data=request_data, 
                            partial=True
                            )
                serializer.is_valid(raise_exception=True)
                if serializer.is_valid():
                    print("serializer.validated_data")
                    print(serializer.validated_data)
                    instance = serializer.save()
                    headers = self.get_success_headers(serializer.data)
                    return (instance, headers)
                    #instance.log_user_action(
                    #        ArtifactUserAction.ACTION_CREATE_ARTIFACT.format(
                    #        instance.number), request)
                    #return_serializer = DocumentArtifactSerializer(instance, context={'request': request})
                    #return Response(
                    #        return_serializer.data,
                    #        status=status.HTTP_201_CREATED,
                    #        headers=headers
                    #        )
        except serializers.ValidationError:
            print(traceback.print_exc())
            raise
        except ValidationError as e:
            print(traceback.print_exc())
            raise serializers.ValidationError(repr(e.error_dict))
        except Exception as e:
            print(traceback.print_exc())
            raise serializers.ValidationError(str(e))


class PhysicalArtifactViewSet(viewsets.ModelViewSet):
    queryset = PhysicalArtifact.objects.all()
    serializer_class = PhysicalArtifactSerializer

    def get_queryset(self):
        # import ipdb; ipdb.set_trace()
        user = self.request.user
        if is_internal(self.request):
            return PhysicalArtifact.objects.all()
        return PhysicalArtifact.objects.none()

    def create(self, request, *args, **kwargs):
        print("create")
        print(request.data)
        try:
            with transaction.atomic():
                request_data = request.data
                physical_artifact_type = request_data.get('physical_artifact_type')
                physical_artifact_type_id = None
                if physical_artifact_type:
                    physical_artifact_type_id = physical_artifact_type.get('id')
                    request_data['physical_artifact_type_id'] = physical_artifact_type_id
                serializer = SavePhysicalArtifactSerializer(
                        data=request_data, 
                        partial=True
                        )
                serializer.is_valid(raise_exception=True)
                if serializer.is_valid():
                    print("serializer.validated_data")
                    print(serializer.validated_data)
                    instance = serializer.save()
                    instance.log_user_action(
                            ArtifactUserAction.ACTION_CREATE_ARTIFACT.format(
                            instance.number), request)
                    headers = self.get_success_headers(serializer.data)
                    return_serializer = PhysicalArtifactSerializer(instance, context={'request': request})
                    return Response(
                            return_serializer.data,
                            status=status.HTTP_201_CREATED,
                            headers=headers
                            )
                    # Create comms_log and send mail
                    #res = self.workflow_action(request, instance, create_legal_case=True)
                    #if instance.call_email:
                     #   print("update parent")
                      #  self.update_parent(request, instance)
                    #return res
        except serializers.ValidationError:
            print(traceback.print_exc())
            raise
        except ValidationError as e:
            if hasattr(e, 'error_dict'):
                raise serializers.ValidationError(repr(e.error_dict))
            else:
                raise serializers.ValidationError(repr(e[0].encode('utf-8')))
        except Exception as e:
            print(traceback.print_exc())
            raise serializers.ValidationError(str(e))

    @renderer_classes((JSONRenderer,))
    #def inspection_save(self, request, workflow=False, *args, **kwargs):
    def update(self, request, workflow=False, *args, **kwargs):
        print(request.data)
        try:
            with transaction.atomic():
                instance = self.get_object()
                #if request.data.get('renderer_data'):
                 #   self.form_data(request)

                serializer = SavePhysicalArtifactSerializer(instance, data=request.data)
                serializer.is_valid(raise_exception=True)
                if serializer.is_valid():
                    serializer.save()
                    instance.log_user_action(
                            ArtifactUserAction.ACTION_SAVE_ARTIFACT.format(
                            instance.number), request)
                    headers = self.get_success_headers(serializer.data)
                    return_serializer = PhysicalArtifactSerializer(instance, context={'request': request})
                    return Response(
                            return_serializer.data,
                            status=status.HTTP_201_CREATED,
                            headers=headers
                            )
        except serializers.ValidationError:
            print(traceback.print_exc())
            raise
        except ValidationError as e:
            print(traceback.print_exc())
            raise serializers.ValidationError(repr(e.error_dict))
        except Exception as e:
            print(traceback.print_exc())
            raise serializers.ValidationError(str(e))



class ArtifactFilterBackend(DatatablesFilterBackend):
    def filter_queryset(self, request, queryset, view):
        total_count = queryset.count()

        # Storage for the filters
        # Required filters are accumulated here
        # Then issue a query once at last

        # Filter by the search_text
        search_text = request.GET.get('search[value]', '')

        q_objects = Q()
        ids = []

        if search_text:
            # Found ids of the Artifact model
            ids_p = PhysicalArtifact.objects.filter(Q(physical_artifact_type__artifact_type__icontains=search_text)).values_list('artifact_ptr_id', flat=True).distinct()
            ids_d = DocumentArtifact.objects.filter(Q(document_type__artifact_type__icontains=search_text)).values_list('artifact_ptr_id', flat=True).distinct()

            # Q object for filtering Artifact
            q_objects &= Q(identifier__icontains=search_text) | \
                         Q(number__icontains=search_text) | \
                         Q(id__in=ids_p) | \
                         Q(id__in=ids_d)

        # TODO: implement filtering by the dropdown filters
        # type = request.GET.get('type', '').lower()
        # if type and type != 'all':
        #     q_objects &= Q(type=type)
        #
        # status = request.GET.get('status', '').lower()
        # if status and status != 'all':
        #     q_objects &= Q(status=status)
        #
        date_from = request.GET.get('date_from', '').lower()
        if date_from:
            date_from = datetime.strptime(date_from, '%d/%m/%Y')
            q_objects &= Q(artifact_date__gte=date_from)

        date_to = request.GET.get('date_to', '').lower()
        if date_to:
            date_to = datetime.strptime(date_to, '%d/%m/%Y')
            q_objects &= Q(artifact_date__lte=date_to)

        # perform filters
        queryset = queryset.filter(q_objects)

        getter = request.query_params.get
        fields = self.get_fields(getter)
        ordering = self.get_ordering(getter, fields)
        if len(ordering):
            for num, item in enumerate(ordering):
                pass
                # TODO: implement ordering
                if item == 'number':
                    ordering[num] = 'number'
                elif item == '-number':
                    ordering[num] = '-number'
                elif item == 'identifier':
                    ordering[num] = 'identifier'
                elif item == '-identifier':
                    ordering[num] = '-identifier'

            queryset = queryset.order_by(*ordering).distinct()

        setattr(view, '_datatables_total_count', total_count)
        return queryset


class ArtifactPaginatedViewSet(viewsets.ModelViewSet):
    filter_backends = (ArtifactFilterBackend,)
    pagination_class = DatatablesPageNumberPagination
    queryset = Artifact.objects.none()
    serializer_class = ArtifactPaginatedSerializer
    page_size = 10

    def get_queryset(self):
        # user = self.request.user
        if is_internal(self.request):
            return Artifact.objects.all()
        return Artifact.objects.none()

    @list_route(methods=['GET', ])
    def get_paginated_datatable(self, request, *args, **kwargs):

        queryset = self.get_queryset()
        queryset = self.filter_queryset(queryset)
        self.paginator.page_size = queryset.count()
        result_page = self.paginator.paginate_queryset(queryset, request)
        serializer = ArtifactPaginatedSerializer(result_page, many=True, context={'request': request})
        ret = self.paginator.get_paginated_response(serializer.data)
        return ret


class ArtifactViewSet(viewsets.ModelViewSet):
    queryset = Artifact.objects.all()
    serializer_class = ArtifactSerializer

    def get_queryset(self):
        # import ipdb; ipdb.set_trace()
        user = self.request.user
        if is_internal(self.request):
            return Artifact.objects.all()
        return Artifact.objects.none()

    @detail_route(methods=['GET', ])
    def action_log(self, request, *args, **kwargs):
        try:
            instance = self.get_object()
            qs = instance.action_logs.all()
            serializer = ArtifactUserActionSerializer(qs, many=True)
            return Response(serializer.data)
        except serializers.ValidationError:
            print(traceback.print_exc())
            raise
        except ValidationError as e:
            print(traceback.print_exc())
            raise serializers.ValidationError(repr(e.error_dict))
        except Exception as e:
            print(traceback.print_exc())
            raise serializers.ValidationError(str(e))

    @detail_route(methods=['GET', ])
    def comms_log(self, request, *args, **kwargs):
        try:
            instance = self.get_object()
            qs = instance.comms_logs.all()
            serializer = ArtifactCommsLogEntrySerializer(qs, many=True)
            return Response(serializer.data)
        except serializers.ValidationError:
            print(traceback.print_exc())
            raise
        except ValidationError as e:
            print(traceback.print_exc())
            raise serializers.ValidationError(repr(e.error_dict))
        except Exception as e:
            print(traceback.print_exc())
            raise serializers.ValidationError(str(e))

    @detail_route(methods=['POST', ])
    @renderer_classes((JSONRenderer,))
    def add_comms_log(self, request, instance=None, workflow=False, *args, **kwargs):
        try:
            with transaction.atomic():
                # create Inspection instance if not passed to this method
                if not instance:
                    instance = self.get_object()
                # add Inspection attribute to request_data
                request_data = request.data.copy()
                request_data['artifact'] = u'{}'.format(instance.id)
                if request_data.get('comms_log_id'):
                    comms = ArtifactCommsLogEntry.objects.get(
                        id=request_data.get('comms_log_id')
                        )
                    serializer = ArtifactCommsLogEntrySerializer(
                        instance=comms, 
                        data=request.data)
                else:
                    serializer = ArtifactCommsLogEntrySerializer(
                        data=request_data
                        )
                serializer.is_valid(raise_exception=True)
                # overwrite comms with updated instance
                comms = serializer.save()
                
                if workflow:
                    return comms
                else:
                    return Response(serializer.data)
        except serializers.ValidationError:
            print(traceback.print_exc())
            raise
        except ValidationError as e:
            print(traceback.print_exc())
            raise serializers.ValidationError(repr(e.error_dict))
        except Exception as e:
            print(traceback.print_exc())
            raise serializers.ValidationError(str(e))

    @list_route(methods=['GET', ])
    def types(self, request, *args, **kwargs):
        #### TODO: This is just for now
        res_obj = [{'id': 'type_1', 'display': 'Type 1'}, {'id': 'type_2', 'display': 'Type 2'}]
        res_json = json.dumps(res_obj)
        return HttpResponse(res_json, content_type='application/json')
        #########################

        res_obj = []
        for choice in Artifact.TYPE_CHOICES:
            res_obj.append({'id': choice[0], 'display': choice[1]});
        res_json = json.dumps(res_obj)

        return HttpResponse(res_json, content_type='application/json')

    @list_route(methods=['GET', ])
    def statuses(self, request, *args, **kwargs):
        #### TODO: This is just for now
        res_obj = [{'id': 'status_1', 'display': 'Status 1'}, {'id': 'status_2', 'display': 'Status 2'}]
        res_json = json.dumps(res_obj)
        return HttpResponse(res_json, content_type='application/json')
        #########################

        res_obj = []
        for choice in Artifact.STATUS_CHOICES:
            res_obj.append({'id': choice[0], 'display': choice[1]});
        res_json = json.dumps(res_obj)
        return HttpResponse(res_json, content_type='application/json')


#class LegalCasePriorityViewSet(viewsets.ModelViewSet):
#   queryset = LegalCasePriority.objects.all()
#   serializer_class = LegalCasePrioritySerializer
#
#   def get_queryset(self):
#       # user = self.request.user
#       if is_internal(self.request):
#           return LegalCasePriority.objects.all()
#       return LegalCasePriority.objects.none()

   #@detail_route(methods=['GET',])
   #@renderer_classes((JSONRenderer,))
   #def get_schema(self, request, *args, **kwargs):
   #    instance = self.get_object()
   #    try:
   #        serializer = InspectionTypeSchemaSerializer(instance)
   #        return Response(
   #            serializer.data,
   #            status=status.HTTP_201_CREATED,
   #            )
   #    except serializers.ValidationError:
   #        print(traceback.print_exc())
   #        raise
   #    except ValidationError as e:
   #        print(traceback.print_exc())
   #        raise serializers.ValidationError(repr(e.error_dict))
   #    except Exception as e:
   #        print(traceback.print_exc())
   #        raise serializers.ValidationError(str(e))

class DocumentArtifactTypeViewSet(viewsets.ModelViewSet):
   queryset = DocumentArtifactType.objects.all()
   serializer_class = DocumentArtifactTypeSerializer

   def get_queryset(self):
       # user = self.request.user
       if is_internal(self.request):
           return DocumentArtifactType.objects.all()
       return DocumentArtifactType.objects.none()

   #@detail_route(methods=['GET',])
   #@renderer_classes((JSONRenderer,))
   #def get_schema(self, request, *args, **kwargs):
   #    instance = self.get_object()
   #    try:
   #        serializer = InspectionTypeSchemaSerializer(instance)
   #        return Response(
   #            serializer.data,
   #            status=status.HTTP_201_CREATED,
   #            )
   #    except serializers.ValidationError:
   #        print(traceback.print_exc())
   #        raise
   #    except ValidationError as e:
   #        print(traceback.print_exc())
   #        raise serializers.ValidationError(repr(e.error_dict))
   #    except Exception as e:
   #        print(traceback.print_exc())
   #        raise serializers.ValidationError(str(e))

class PhysicalArtifactTypeViewSet(viewsets.ModelViewSet):
   queryset = PhysicalArtifactType.objects.all()
   serializer_class = PhysicalArtifactTypeSerializer

   def get_queryset(self):
       # user = self.request.user
       if is_internal(self.request):
           return PhysicalArtifactType.objects.all()
       return PhysicalArtifactType.objects.none()
<|MERGE_RESOLUTION|>--- conflicted
+++ resolved
@@ -63,7 +63,6 @@
         ArtifactUserAction,
         )
 from wildlifecompliance.components.artifact.serializers import (
-<<<<<<< HEAD
         ArtifactSerializer,
         DocumentArtifactSerializer,
         SaveDocumentArtifactSerializer,
@@ -74,19 +73,8 @@
         PhysicalArtifactDisposalMethodSerializer,
         ArtifactUserActionSerializer,
         ArtifactCommsLogEntrySerializer,
+        ArtifactPaginatedSerializer,
         )
-=======
-    ArtifactSerializer,
-    DocumentArtifactSerializer,
-    SaveDocumentArtifactSerializer,
-    PhysicalArtifactSerializer,
-    DocumentArtifactTypeSerializer,
-    PhysicalArtifactTypeSerializer,
-    PhysicalArtifactDisposalMethodSerializer,
-    ArtifactUserActionSerializer,
-    ArtifactCommsLogEntrySerializer,
-    ArtifactPaginatedSerializer)
->>>>>>> ddde5c50
 from wildlifecompliance.components.users.models import (
     CompliancePermissionGroup,    
 )
