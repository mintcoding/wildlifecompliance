import traceback
import os
import base64
import geojson
from django.db.models import Q, Min
from django.db import transaction
from django.http import HttpResponse
from django.core.files.base import ContentFile
from django.core.files.storage import default_storage
from django.core.exceptions import ValidationError
from django.conf import settings
from wildlifecompliance import settings
from django.contrib import messages
from django.views.decorators.http import require_http_methods
from django.views.decorators.csrf import csrf_exempt
from django.utils import timezone
from rest_framework import viewsets, serializers, status, generics, views
import rest_framework.exceptions as rest_exceptions
from rest_framework.decorators import (
    detail_route,
    list_route,
    renderer_classes,
    parser_classes,
    api_view
)
from rest_framework.response import Response
from rest_framework.renderers import JSONRenderer
from rest_framework.permissions import IsAuthenticated, AllowAny, IsAdminUser, BasePermission
from rest_framework.pagination import PageNumberPagination
from datetime import datetime, timedelta
from collections import OrderedDict
from django.core.cache import cache
from ledger.accounts.models import EmailUser, Address
from ledger.address.models import Country
from ledger.checkout.utils import calculate_excl_gst
from datetime import datetime, timedelta, date
from django.urls import reverse
from django.shortcuts import render, redirect, get_object_or_404
from wildlifecompliance.helpers import is_customer, is_internal
<<<<<<< HEAD
from wildlifecompliance.components.call_email.models import CallEmail, Classification, Location
=======
from wildlifecompliance.components.call_email.models import (
    CallEmail,
    Classification,
    ComplianceFormDataRecord,
)
>>>>>>> f15c514e
from wildlifecompliance.components.call_email.serializers import (
    CallEmailSerializer,
    ClassificationSerializer,
    CreateCallEmailSerializer,
    UpdateRendererDataSerializer,
<<<<<<< HEAD
    LocationSerializer)
from wildlifecompliance.components.applications.utils import (                                                                                                                                              
            SchemaParser,                                                                                                                                                            
            MissingFieldsException
            )
=======
    ComplianceFormDataRecordSerializer,
    UpdateRendererDataSerializer,
    ComplianceLogEntrySerializer,
    LocationSerializer,
    ComplianceUserActionSerializer,
    UpdateCallEmailSerializer,

)
from utils import SchemaParser

from rest_framework_datatables.pagination import DatatablesPageNumberPagination
from rest_framework_datatables.filters import DatatablesFilterBackend
from rest_framework_datatables.renderers import DatatablesRenderer

>>>>>>> f15c514e


class LocationViewSet(viewsets.ModelViewSet):
    queryset = Location.objects.all()
    serializer_class = LocationSerializer


class CallEmailViewSet(viewsets.ModelViewSet):
    queryset = CallEmail.objects.all()
    serializer_class = CallEmailSerializer

    def get_queryset(self):
        user = self.request.user
        if is_internal(self.request):
            return CallEmail.objects.all()
        return CallEmail.objects.none()

    @list_route(methods=['GET', ])
    def datatable_list(self, request, *args, **kwargs):
        try:
            qs = self.get_queryset()
            serializer = self.get_serializer(
                qs, many=True, context={'request': request})
            return Response(serializer.data)
        except serializers.ValidationError:
            print(traceback.print_exc())
            raise
        except ValidationError as e:
            print(traceback.print_exc())
            raise serializers.ValidationError(repr(e.error_dict))
        except Exception as e:
            print(traceback.print_exc())
            raise serializers.ValidationError(str(e))

    @detail_route(methods=['post'])
    @renderer_classes((JSONRenderer,))
    def form_data(self, request, *args, **kwargs):
        try:
            instance = self.get_object()
            ComplianceFormDataRecord.process_form(
                request,
                instance,
                request.data,
                action=ComplianceFormDataRecord.ACTION_TYPE_ASSIGN_VALUE
            )
            return redirect(reverse('external'))
        # except MissingFieldsException as e:
         #   return Response({
          #      'missing': e.error_list},
           #     status=status.HTTP_400_BAD_REQUEST
            # )
        except ValidationError as e:
            raise serializers.ValidationError(repr(e.error_dict))
        except Exception as e:
            print(traceback.print_exc())
        raise serializers.ValidationError(str(e))

    @detail_route(methods=['POST'])
    @renderer_classes((JSONRenderer,))
    def process_document(self, request, *args, **kwargs):
        try:
            print("process_document")
            print(request.data)
            instance = self.get_object()
            action = request.data.get('action')
            section = request.data.get('input_name')
            if action == 'list' and 'input_name' in request.data:
                pass

            elif action == 'delete' and 'document_id' in request.data:
                document_id = request.data.get('document_id')
                document = instance.documents.get(id=document_id)

                if document._file and os.path.isfile(
                        document._file.path) and document.can_delete:
                    os.remove(document._file.path)

                document.delete()
                instance.save(version_comment='Approval File Deleted: {}'.format(
                    document.name))  # to allow revision to be added to reversion history

            elif action == 'save' and 'input_name' in request.data and 'filename' in request.data:
                application_id = request.data.get('application_id')
                filename = request.data.get('filename')
                _file = request.data.get('_file')
                if not _file:
                    _file = request.data.get('_file')

                document = instance.documents.get_or_create(
                    input_name=section, name=filename)[0]
                path = default_storage.save(
                    'applications/{}/documents/{}'.format(
                        application_id, filename), ContentFile(
                        _file.read()))

                document._file = path
                document.save()
                # to allow revision to be added to reversion history
                instance.save(
                    version_comment='File Added: {}'.format(filename))

            return Response(
                [
                    dict(
                        input_name=d.input_name,
                        name=d.name,
                        file=d._file.url,
                        id=d.id,
                        can_delete=d.can_delete) for d in instance.documents.filter(
                        input_name=section) if d._file])

        except serializers.ValidationError:
            print(traceback.print_exc())
            raise
        except ValidationError as e:
            if hasattr(e, 'error_dict'):
                raise serializers.ValidationError(repr(e.error_dict))
            else:
                raise serializers.ValidationError(repr(e[0].encode('utf-8')))
        except Exception as e:
            print(traceback.print_exc())
            raise serializers.ValidationError(str(e))

    @detail_route(methods=['GET', ])
    def action_log(self, request, *args, **kwargs):
        try:
            instance = self.get_object()
            qs = instance.action_logs.all()
            serializer = ComplianceUserActionSerializer(qs, many=True)
            return Response(serializer.data)
        except serializers.ValidationError:
            print(traceback.print_exc())
            raise
        except ValidationError as e:
            print(traceback.print_exc())
            raise serializers.ValidationError(repr(e.error_dict))
        except Exception as e:
            print(traceback.print_exc())
            raise serializers.ValidationError(str(e))

    @detail_route(methods=['GET', ])
    def comms_log(self, request, *args, **kwargs):
        try:
            instance = self.get_object()
            qs = instance.comms_logs.all()
            serializer = ComplianceLogEntrySerializer(qs, many=True)
            return Response(serializer.data)
        except serializers.ValidationError:
            print(traceback.print_exc())
            raise
        except ValidationError as e:
            print(traceback.print_exc())
            raise serializers.ValidationError(repr(e.error_dict))
        except Exception as e:
            print(traceback.print_exc())
            raise serializers.ValidationError(str(e))

    @detail_route(methods=['POST', ])
    @renderer_classes((JSONRenderer,))
    def add_comms_log(self, request, *args, **kwargs):
        try:
            with transaction.atomic():
                instance = self.get_object()
                request.data['call_email'] = u'{}'.format(instance.id)
                # request.data['staff'] = u'{}'.format(request.user.id)
                print("request.data")
                print(request.data)
                serializer = ComplianceLogEntrySerializer(data=request.data)
                serializer.is_valid(raise_exception=True)
                comms = serializer.save()
                # Save the files
                for f in request.FILES:
                    document = comms.documents.create()
                    document.name = str(request.FILES[f])
                    document._file = request.FILES[f]
                    document.save()
                # End Save Documents

                return Response(serializer.data)
        except serializers.ValidationError:
            print(traceback.print_exc())
            raise
        except ValidationError as e:
            print(traceback.print_exc())
            raise serializers.ValidationError(repr(e.error_dict))
        except Exception as e:
            print(traceback.print_exc())
            raise serializers.ValidationError(str(e))

    @detail_route(methods=['POST', ])
    def call_email_save(self, request, *args, **kwargs):
        # import ipdb; ipdb.set_trace()
        print("call_email_save")
        print(request.data)
        instance = self.get_object()
        try:
            request_classification_dict = request.data.get(
                        'classification')
            # request_classification_name = request_classification_obj.name
            request_classification_obj = Classification.objects.get(
                    id=request_classification_dict['id'])
            # parser = SchemaParser()
            # form_data = request.data.get('schema')
            # parsed_json = parser.create_data_from_form(form_data)
            request_data = {
                    'classification': request_classification_obj.id,
                    'number': request.data.get('number'),
                    'caller': request.data.get('caller'),
                    'assigned_to': request.data.get('assigned_to'),
                    # 'data': parsed_json,
                    }
            serializer = UpdateCallEmailSerializer(instance, data=request_data)
            serializer.is_valid(raise_exception=True)
            if serializer.is_valid():
                serializer.save()
                headers = self.get_success_headers(serializer.data)
                print("headers")
                print(headers)
                return Response(
                    serializer.data,
                    status=status.HTTP_201_CREATED,
                    headers=headers
                    )
        except serializers.ValidationError:
            print(traceback.print_exc())
            raise
        except ValidationError as e:
            print(traceback.print_exc())
            raise serializers.ValidationError(repr(e.error_dict))
        except Exception as e:
            print(traceback.print_exc())
            raise serializers.ValidationError(str(e))

    def create(self, request, *args, **kwargs):
        print("create")
        print(request.data)
        try:
            request_classification_str = request.data.get(
                        'classification')
            request_classification_obj = Classification.objects.get(
                    name=request_classification_str.capitalize())
            # parser = SchemaParser()
            # form_data = request.data.get('schema')
            # parsed_json = parser.create_data_from_form(form_data)
            request_data = {
                    'status': request.data.get('status'),
                    'classification': request_classification_obj.id,
                    'number': request.data.get('number'),
                    'caller': request.data.get('caller'),
                    'assigned_to': request.data.get('assigned_to'),
                    # 'data': parsed_json,
                    }
            serializer = CreateCallEmailSerializer(data=request_data)
            serializer.is_valid(raise_exception=True)
            if serializer.is_valid():
                serializer.save()
                headers = self.get_success_headers(serializer.data)
                return Response(
                    serializer.data,
                    status=status.HTTP_201_CREATED,
                    headers=headers
                    )
        except serializers.ValidationError:
            print(traceback.print_exc())
            raise
        except ValidationError as e:
            print(traceback.print_exc())
            raise serializers.ValidationError(repr(e.error_dict))
        except Exception as e:
            print(traceback.print_exc())
            raise serializers.ValidationError(str(e))


class ClassificationViewSet(viewsets.ModelViewSet):
    queryset = Classification.objects.all()
    serializer_class = ClassificationSerializer

    def get_queryset(self):
        user = self.request.user
        if is_internal(self.request):
            return Classification.objects.all()
        return Classification.objects.none()<|MERGE_RESOLUTION|>--- conflicted
+++ resolved
@@ -37,27 +37,17 @@
 from django.urls import reverse
 from django.shortcuts import render, redirect, get_object_or_404
 from wildlifecompliance.helpers import is_customer, is_internal
-<<<<<<< HEAD
-from wildlifecompliance.components.call_email.models import CallEmail, Classification, Location
-=======
 from wildlifecompliance.components.call_email.models import (
     CallEmail,
     Classification,
+    Location,
     ComplianceFormDataRecord,
 )
->>>>>>> f15c514e
 from wildlifecompliance.components.call_email.serializers import (
     CallEmailSerializer,
     ClassificationSerializer,
     CreateCallEmailSerializer,
     UpdateRendererDataSerializer,
-<<<<<<< HEAD
-    LocationSerializer)
-from wildlifecompliance.components.applications.utils import (                                                                                                                                              
-            SchemaParser,                                                                                                                                                            
-            MissingFieldsException
-            )
-=======
     ComplianceFormDataRecordSerializer,
     UpdateRendererDataSerializer,
     ComplianceLogEntrySerializer,
@@ -72,7 +62,6 @@
 from rest_framework_datatables.filters import DatatablesFilterBackend
 from rest_framework_datatables.renderers import DatatablesRenderer
 
->>>>>>> f15c514e
 
 
 class LocationViewSet(viewsets.ModelViewSet):
