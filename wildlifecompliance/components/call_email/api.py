import json
import operator
import traceback
import os
import base64
import geojson
from django.db.models import Q, Min, Max
from django.db import transaction
from django.http import HttpResponse
from django.core.files.base import ContentFile
from django.core.files.storage import default_storage
from django.core.exceptions import ValidationError
from django.conf import settings
from wildlifecompliance import settings
from django.contrib import messages
from django.views.decorators.http import require_http_methods
from django.views.decorators.csrf import csrf_exempt
from django.utils import timezone
from rest_framework import viewsets, serializers, status, generics, views, filters
import rest_framework.exceptions as rest_exceptions
from rest_framework.decorators import (
    detail_route,
    list_route,
    renderer_classes,
    parser_classes,
    api_view
)
from rest_framework.response import Response
from rest_framework.renderers import JSONRenderer
from rest_framework.permissions import IsAuthenticated, AllowAny, IsAdminUser, BasePermission
from rest_framework.pagination import PageNumberPagination
from datetime import datetime, timedelta
from collections import OrderedDict
from django.core.cache import cache
from ledger.accounts.models import EmailUser, Address
from ledger.address.models import Country
from ledger.checkout.utils import calculate_excl_gst
from datetime import datetime, timedelta, date
from django.urls import reverse
from django.shortcuts import render, redirect, get_object_or_404

from wildlifecompliance.components.users.serializers import UserAddressSerializer
from wildlifecompliance.helpers import is_customer, is_internal
from wildlifecompliance.components.call_email.models import (
    CallEmail,
    Classification,
    Location,
    ComplianceFormDataRecord,
    ReportType,
    Referrer,
    ComplianceUserAction,
    MapLayer)
from wildlifecompliance.components.call_email.serializers import (
    CallEmailSerializer,
    ClassificationSerializer,
    ComplianceFormDataRecordSerializer,
    ComplianceLogEntrySerializer,
    LocationSerializer,
    ComplianceUserActionSerializer,
    LocationSerializer,
    ReportTypeSerializer,
    SaveCallEmailSerializer,
    CreateCallEmailSerializer,
    ReportTypeSchemaSerializer,
    ReferrerSerializer,
<<<<<<< HEAD
    LocationSerializerMinimum, 
    CallEmailOptimisedSerializer, 
    EmailUserSerializer, 
    MapLayerSerializer,
    ComplianceWorkflowLogEntrySerializer)
=======
    LocationSerializerOptimized, CallEmailOptimisedSerializer, EmailUserSerializer, MapLayerSerializer,
    SaveEmailUserSerializer)
>>>>>>> 276b22de
from utils import SchemaParser

from rest_framework_datatables.pagination import DatatablesPageNumberPagination
from rest_framework_datatables.filters import DatatablesFilterBackend
from rest_framework_datatables.renderers import DatatablesRenderer


class CallEmailViewSet(viewsets.ModelViewSet):
    queryset = CallEmail.objects.all()
    serializer_class = CallEmailSerializer

    def get_queryset(self):
        user = self.request.user
        if is_internal(self.request):
            return CallEmail.objects.all()
        return CallEmail.objects.none()

    @list_route(methods=['GET', ])
    def optimised(self, request, *args, **kwargs):
        queryset = self.get_queryset().exclude(location__isnull=True)

        filter_status = request.query_params.get('status', '')
        filter_status = '' if filter_status.lower() == 'all' else filter_status
        filter_classification = request.query_params.get('classification', '')
        filter_classification = '' if filter_classification.lower() == 'all' else filter_classification
        filter_lodged_from = request.query_params.get('lodged_from', '')
        filter_lodged_to = request.query_params.get('lodged_to', '')

        q_list = []
        if filter_status:
            q_list.append(Q(status__exact=filter_status))
        if filter_classification:
            q_list.append(Q(classification__exact=filter_classification))
        if filter_lodged_from:
            date_from = datetime.strptime(filter_lodged_from, '%d/%m/%Y')
            q_list.append(Q(lodged_on__gte=date_from))
        if filter_lodged_to:
            date_to = datetime.strptime(filter_lodged_to, '%d/%m/%Y')
            q_list.append(Q(lodged_on__lte=date_to))

        queryset = queryset.filter(reduce(operator.and_, q_list)) if len(q_list) else queryset

        serializer = CallEmailOptimisedSerializer(queryset, many=True)
        return Response(serializer.data)

    @list_route(methods=['GET', ])
    def datatable_list(self, request, *args, **kwargs):
        try:
            qs = self.get_queryset()
            serializer = self.get_serializer(
                qs, many=True, context={'request': request})
            return Response(serializer.data)
        except serializers.ValidationError:
            print(traceback.print_exc())
            raise
        except ValidationError as e:
            print(traceback.print_exc())
            raise serializers.ValidationError(repr(e.error_dict))
        except Exception as e:
            print(traceback.print_exc())
            raise serializers.ValidationError(str(e))

    @list_route(methods=['GET', ])    
    def status_choices(self, request, *args, **kwargs):
        res_obj = [] 
        for choice in CallEmail.STATUS_CHOICES:
            res_obj.append({'id': choice[0], 'display': choice[1]});
        res_json = json.dumps(res_obj)
        return HttpResponse(res_json, content_type='application/json')

    @detail_route(methods=['post'])
    @renderer_classes((JSONRenderer,))
    def form_data(self, request, *args, **kwargs):
        try:
            instance = self.get_object()
            
            ComplianceFormDataRecord.process_form(
                request,
                instance,
                request.data.get('renderer_data'),
                action=ComplianceFormDataRecord.ACTION_TYPE_ASSIGN_VALUE
            )
            return redirect(reverse('external'))
        
        except ValidationError as e:
            raise serializers.ValidationError(repr(e.error_dict))
        except Exception as e:
            print(traceback.print_exc())
        raise serializers.ValidationError(str(e))

    @detail_route(methods=['POST'])
    @renderer_classes((JSONRenderer,))
    def process_document(self, request, *args, **kwargs):
        try:
            instance = self.get_object()
            action = request.data.get('action')
            section = request.data.get('input_name')
            if action == 'list' and 'input_name' in request.data:
                pass

            elif action == 'delete' and 'document_id' in request.data:
                document_id = request.data.get('document_id')
                document = instance.documents.get(id=document_id)

                if document._file and os.path.isfile(
                        document._file.path) and document.can_delete:
                    os.remove(document._file.path)

                document.delete()
                instance.save(version_comment='Approval File Deleted: {}'.format(
                    document.name))  # to allow revision to be added to reversion history

            elif action == 'save' and 'input_name' in request.data and 'filename' in request.data:
                application_id = request.data.get('application_id')
                filename = request.data.get('filename')
                _file = request.data.get('_file')
                if not _file:
                    _file = request.data.get('_file')

                document = instance.documents.get_or_create(
                    input_name=section, name=filename)[0]
                path = default_storage.save(
                    'applications/{}/documents/{}'.format(
                        application_id, filename), ContentFile(
                        _file.read()))

                document._file = path
                document.save()
                # to allow revision to be added to reversion history
                instance.save(
                    version_comment='File Added: {}'.format(filename))

            return Response(
                [
                    dict(
                        input_name=d.input_name,
                        name=d.name,
                        file=d._file.url,
                        id=d.id,
                        can_delete=d.can_delete) for d in instance.documents.filter(
                        input_name=section) if d._file])

        except serializers.ValidationError:
            print(traceback.print_exc())
            raise
        except ValidationError as e:
            if hasattr(e, 'error_dict'):
                raise serializers.ValidationError(repr(e.error_dict))
            else:
                raise serializers.ValidationError(repr(e[0].encode('utf-8')))
        except Exception as e:
            print(traceback.print_exc())
            raise serializers.ValidationError(str(e))

    @detail_route(methods=['GET', ])
    def action_log(self, request, *args, **kwargs):
        try:
            instance = self.get_object()
            qs = instance.action_logs.all()
            serializer = ComplianceUserActionSerializer(qs, many=True)
            return Response(serializer.data)
        except serializers.ValidationError:
            print(traceback.print_exc())
            raise
        except ValidationError as e:
            print(traceback.print_exc())
            raise serializers.ValidationError(repr(e.error_dict))
        except Exception as e:
            print(traceback.print_exc())
            raise serializers.ValidationError(str(e))

    @detail_route(methods=['GET', ])
    def comms_log(self, request, *args, **kwargs):
        try:
            instance = self.get_object()
            qs = instance.comms_logs.all()
            serializer = ComplianceLogEntrySerializer(qs, many=True)
            return Response(serializer.data)
        except serializers.ValidationError:
            print(traceback.print_exc())
            raise
        except ValidationError as e:
            print(traceback.print_exc())
            raise serializers.ValidationError(repr(e.error_dict))
        except Exception as e:
            print(traceback.print_exc())
            raise serializers.ValidationError(str(e))

    @detail_route(methods=['POST', ])
    @renderer_classes((JSONRenderer,))
    def add_comms_log(self, request, *args, **kwargs):
        try:
            with transaction.atomic():
                instance = self.get_object()
                request.data['call_email'] = u'{}'.format(instance.id)
                # request.data['staff'] = u'{}'.format(request.user.id)
                serializer = ComplianceLogEntrySerializer(data=request.data)
                serializer.is_valid(raise_exception=True)
                comms = serializer.save()
                # Save the files
                for f in request.FILES:
                    document = comms.documents.create()
                    document.name = str(request.FILES[f])
                    document._file = request.FILES[f]
                    document.save()
                # End Save Documents

                return Response(serializer.data)
        except serializers.ValidationError:
            print(traceback.print_exc())
            raise
        except ValidationError as e:
            print(traceback.print_exc())
            raise serializers.ValidationError(repr(e.error_dict))
        except Exception as e:
            print(traceback.print_exc())
            raise serializers.ValidationError(str(e))

    def create(self, request, *args, **kwargs):
        try:
            with transaction.atomic():
                request_data = request.data
                # Create location then include in request to create new Call/Email
                returned_location = None
                if not request.user.has_perm('wildlifecompliance.licensing_officer'):
                    raise serializers.ValidationError(
                    'You are not authorised to assign officers to applications')
                else:
                    print(request.user.has_perm('wildlifecompliance.licensing_officer'))
                    print('You are authorised to assign officers to applications')

                if (
                    request_data.get('location', {}).get('geometry', {}).get('coordinates', {}) or
                    request_data.get('location', {}).get('properties', {}).get('postcode', {}) or
                    request_data.get('location', {}).get('properties', {}).get('details', {})
                ):
                    returned_location = self.save_location(request)
                    if returned_location:
                        request_data.update({'location_id': returned_location.get('id')})
                
                print("returned_location")
                print(returned_location)
                print("request_data")
                print(request_data)

                # if request_data.get('classification'):
                #     request_data.update({'classification_id': request_data.get('classification', {}).get('id')})
                if request_data.get('report_type'):
                    request_data.update({'report_type_id': request_data.get('report_type', {}).get('id')})
                
                serializer = CreateCallEmailSerializer(data=request_data, partial=True)
                serializer.is_valid(raise_exception=True)
                if serializer.is_valid():
                    new_instance = serializer.save()
                    new_returned = serializer.data
                    # Ensure classification_id and report_type_id is returned for Vue template evaluation                
                    # new_returned.update({'classification_id': request_data.get('classification_id')})
                    new_returned.update({'report_type_id': request_data.get('report_type_id')})
                    new_returned.update({'referrer_id': request_data.get('referrer_id')})
                    if request_data.get('location'):
                        new_returned.update({'location_id': request_data.get('location').get('id')})

                    if request.data.get('renderer_data'):
                    # option required for duplicated Call/Emails
                        ComplianceFormDataRecord.process_form(
                            request,
                            new_instance,
                            request.data.get('renderer_data'),
                            action=ComplianceFormDataRecord.ACTION_TYPE_ASSIGN_VALUE
                        )
                        # Serializer returns CallEmail.data for HTTP response
                        duplicate = CallEmailSerializer(instance=new_instance)
                        headers = self.get_success_headers(duplicate.data)

                        # duplicate.data.update({'classification_id': request_data.get('classification_id')})
                        duplicate.data.update({'report_type_id': request_data.get('report_type_id')})
                        duplicate.data.update({'referrer_id': request_data.get('referrer_id')})
                        if request_data.get('location'):
                            duplicate.data.update({'location_id': request_data.get('location').get('id')})
                        
                        return Response(
                            duplicate.data,
                            status=status.HTTP_201_CREATED,
                            headers=headers
                            )
                    else:
                        headers = self.get_success_headers(serializer.data)
                        return Response(
                            new_returned,
                            status=status.HTTP_201_CREATED,
                            headers=headers
                        )
        except serializers.ValidationError:
            print(traceback.print_exc())
            raise
        except ValidationError as e:
            print(traceback.print_exc())
            raise serializers.ValidationError(repr(e.error_dict))
        except Exception as e:
            print(traceback.print_exc())
            raise serializers.ValidationError(str(e))

    # def save_email_user_residential_address(self, request, email_user_data, *args, **kwargs):
    #     email_user_request_data = request.data.get('email_user')
    #
    #     residential_address_request_data = {}
    #     if email_user_request_data:
    #         residential_address_request_data = email_user_request_data.get('residential_address')
    #
    #     residential_address_id = residential_address_request_data.get('id')
    #     # residential_address_request_data.update({'user': email_user_data})
    #     if residential_address_id:
    #         # existing
    #         address_instance = Address.objects.get(id=residential_address_id)
    #         serializer = UserAddressSerializer(
    #             instance=address_instance,
    #             data=residential_address_request_data,
    #             partial=True
    #         )
    #     else:
    #         # new
    #         serializer = UserAddressSerializer(
    #             data=residential_address_request_data,
    #             partial=True
    #         )
    #     serializer.is_valid(raise_exception=True)
    #     # if serializer.is_valid():
    #     #     serializer.save()
    #
    #     # serializer = UserAddressSerializer(data=request.data)
    #     # serializer.is_valid(raise_exception=True)
    #     address, created = Address.objects.get_or_create(
    #         line1=serializer.validated_data['line1'],
    #         locality=serializer.validated_data['locality'],
    #         state=serializer.validated_data['state'],
    #         country=serializer.validated_data['country'],
    #         postcode=serializer.validated_data['postcode'],
    #         user=email_user_data
    #     )
    #     serializer = UserAddressSerializer(instance=address)
    #     return serializer.data
    #
    #
    # def save_email_user(self, request, *args, **kwargs):
    #     email_user_request_data = request.data.get('email_user')
    #     email_user_id = email_user_request_data.get('id')
    #
    #     if email_user_id:
    #         email_user_instance = EmailUser.objects.get(id=email_user_id)
    #         email_user_serializer = SaveEmailUserSerializer(
    #             instance=email_user_instance,
    #             data=email_user_request_data,
    #             partial=True
    #         )
    #         email_user_serializer.is_valid(raise_exception=True)
    #         if email_user_serializer.is_valid():
    #             email_user_instance = email_user_serializer.save()
    #     else:
    #         email_user_serializer = SaveEmailUserSerializer(
    #             data=email_user_request_data,
    #             partial=True
    #         )
    #         email_user_serializer.is_valid(raise_exception=True)
    #         if email_user_serializer.is_valid():
    #             email_user_instance = email_user_serializer.save()
    #
    #     # Update residential address
    #     residential_address_saved = self.save_email_user_residential_address(request, email_user_instance)
    #
    #     return email_user_serializer.data #.update({'residential_address': residential_address_saved})
    #     # return email_user_instance


    def save_location(self, request, *args, **kwargs):
        location_request_data = request.data.get('location')
        if location_request_data.get('id'):
            location_instance = Location.objects.get(id=location_request_data.get('id'))
            location_serializer = LocationSerializer(
                instance=location_instance, 
                data=location_request_data, 
                partial=True
                )
            location_serializer.is_valid(raise_exception=True)
            if location_serializer.is_valid():
                location_serializer.save()
        else:
            location_serializer = LocationSerializer(
                data=location_request_data, 
                partial=True
                )
            location_serializer.is_valid(raise_exception=True)
            if location_serializer.is_valid():
                location_instance = location_serializer.save()
        return location_serializer.data

    @detail_route(methods=['POST', ])
    def call_email_save(self, request, *args, **kwargs):
        instance = self.get_object()
        try:
            with transaction.atomic():
                request_data = request.data

                if (
                    request_data.get('location', {}).get('geometry', {}).get('coordinates', {}) or
                    request_data.get('location', {}).get('properties', {}).get('postcode', {}) or
                    request_data.get('location', {}).get('properties', {}).get('details', {})
                ):
                    returned_location = self.save_location(request)
                    if returned_location:
                        request_data.update({'location_id': returned_location.get('id')})

                # returned_email_user = self.save_email_user(request)
                # if returned_email_user:
                #     request_data.update({'email_user_id': returned_email_user.get('id')})
                email_user_id_requested = request_data.get('email_user', {}).get('id', {})
                first_name = request_data.get('email_user', {}).get('first_name', '')
                last_name = request_data.get('email_user', {}).get('last_name', '')
                dob = request_data.get('email_user', {}).get('dob', None)
                dob = None if not dob else dob
                email_add = request_data.get('email_user', {}).get('email', '')
                mobile_number = request_data.get('email_user', {}).get('mobile_number', '')
                phone_number = request_data.get('email_user', {}).get('phone_number', '')

                if email_user_id_requested:
                    email_user_request_data = request_data.get('email_user', {})
                    email_user_instance = EmailUser.objects.get(id=email_user_id_requested)
                    email_user_instance.first_name = first_name
                    email_user_instance.last_name = last_name
                    email_user_instance.dob = dob
                    email_user_instance.email = email_add
                    email_user_instance.mobile_number = mobile_number
                    email_user_instance.phone_number = phone_number
                    email_user_instance = email_user_instance.save()
                    # email_user_serializer = SaveEmailUserSerializer(

                    # email_user_serializer = EmailUser(
                    #     instance=email_user_instance,
                    #     data=email_user_request_data,
                    #     partial=True
                    # )
                    # email_user_instance.is_valid(raise_exception=True)
                    # if email_user_instance.is_valid():
                    #     email_user_instance = email_user_instance.save()

                    request_data.update({'email_user_id': email_user_id_requested})
                else:
                    e = EmailUser(first_name=first_name, last_name=last_name)
                    if not email_add:
                        email_add = e.get_dummy_email()
                    new_email_user = EmailUser.objects.create_user(email_add.strip('.'), '')
                    request_data.update({'email_user_id': new_email_user.id})

                if request_data.get('renderer_data'):
                    self.form_data(request)

                if request_data.get('report_type'):
                    request_data.update({'report_type_id': request_data.get('report_type', {}).get('id')})

                serializer = SaveCallEmailSerializer(instance, data=request_data)
                serializer.is_valid(raise_exception=True)
                if serializer.is_valid():
                    serializer.save()
                    instance.log_user_action(
                        ComplianceUserAction.ACTION_SAVE_CALL_EMAIL_.format(
                        instance.number), request)
                    headers = self.get_success_headers(serializer.data)
                    returned_data = serializer.data
                    # Ensure classification_id and report_type_id is returned for Vue template evaluation
                    returned_data.update({'classification_id': request_data.get('classification_id')})
                    returned_data.update({'report_type_id': request_data.get('report_type_id')})
                    returned_data.update({'referrer_id': request_data.get('referrer_id')})
                    return Response(
                        returned_data,
                        status=status.HTTP_201_CREATED,
                        headers=headers
                    )
                    
        except serializers.ValidationError:
            print(traceback.print_exc())
            raise
        except ValidationError as e:
            print(traceback.print_exc())
            raise serializers.ValidationError(repr(e.error_dict))
        except Exception as e:
            print(traceback.print_exc())
            raise serializers.ValidationError(str(e))
    
    @detail_route(methods=['GET', ])
    def workflow_log(self, request, *args, **kwargs):
        try:
            instance = self.get_object()
            qs = instance.workflow_logs.all()
            serializer = ComplianceWorkflowLogEntrySerializer(qs, many=True)
            return Response(serializer.data)
        except serializers.ValidationError:
            print(traceback.print_exc())
            raise
        except ValidationError as e:
            print(traceback.print_exc())
            raise serializers.ValidationError(repr(e.error_dict))
        except Exception as e:
            print(traceback.print_exc())
            raise serializers.ValidationError(str(e))

    @detail_route(methods=['POST', ])
    @renderer_classes((JSONRenderer,))
    def add_workflow_log(self, request, *args, **kwargs):
        try:
            with transaction.atomic():
                instance = self.get_object()
                request.data['call_email'] = u'{}'.format(instance.id)
                serializer = ComplianceWorkflowLogEntrySerializer(data=request.data, partial=True)
                serializer.is_valid(raise_exception=True)
                workflow_entry = serializer.save()
                # Save the files
                for f in request.FILES:
                    document = workflow_entry.documents.create()
                    document.name = str(request.FILES[f])
                    document._file = request.FILES[f]
                    document.save()
                # End Save Documents

                return Response(serializer.data)
        except serializers.ValidationError:
            print(traceback.print_exc())
            raise
        except ValidationError as e:
            print(traceback.print_exc())
            raise serializers.ValidationError(repr(e.error_dict))
        except Exception as e:
            print(traceback.print_exc())
            raise serializers.ValidationError(str(e))


class ClassificationViewSet(viewsets.ModelViewSet):
    queryset = Classification.objects.all()
    serializer_class = ClassificationSerializer

    def get_queryset(self):
        user = self.request.user
        if is_internal(self.request):
            return Classification.objects.all()
        return Classification.objects.none()


class ReferrerViewSet(viewsets.ModelViewSet):
    queryset = Referrer.objects.all()
    serializer_class = ReferrerSerializer

    def get_queryset(self):
        user = self.request.user
        if is_internal(self.request):
            return Referrer.objects.all()
        return Referrer.objects.none()


class ReportTypeViewSet(viewsets.ModelViewSet):
    queryset = ReportType.objects.all()
    serializer_class = ReportTypeSerializer

    def get_queryset(self):
        user = self.request.user
        if is_internal(self.request):
            return ReportType.objects.all()
        return ReportType.objects.none()

    @list_route(methods=['GET', ])
    @renderer_classes((JSONRenderer,))
    def get_distinct_queryset(self, request, *args, **kwargs):
        user = self.request.user
        return_list = []
        if is_internal(self.request):
            valid_records = ReportType.objects.values('report_type').annotate(Max('version'))
            for record in valid_records:
                qs_record = ReportType.objects \
                    .filter(report_type=record['report_type']) \
                    .filter(version=record['version__max']) \
                    .values('id', 'report_type', 'version')[0]

                return_list.append(qs_record)
        return Response(return_list)

    @detail_route(methods=['GET',])
    @renderer_classes((JSONRenderer,))
    def get_schema(self, request, *args, **kwargs):
        instance = self.get_object()
        try:
            serializer = ReportTypeSchemaSerializer(instance)
            return Response(
                serializer.data,
                status=status.HTTP_201_CREATED,
                )
                
        except serializers.ValidationError:
            print(traceback.print_exc())
            raise
        except ValidationError as e:
            print(traceback.print_exc())
            raise serializers.ValidationError(repr(e.error_dict))
        except Exception as e:
            print(traceback.print_exc())
            raise serializers.ValidationError(str(e))
   


class LocationViewSet(viewsets.ModelViewSet):
    queryset = Location.objects.all()
    serializer_class = LocationSerializer

    def get_queryset(self):
        user = self.request.user
        if is_internal(self.request):
            return Location.objects.all()
        return Location.objects.none()

    @list_route(methods=['GET', ])
    def optimised(self, request, *args, **kwargs):
        queryset = self.get_queryset().exclude(call_location__isnull=True)
        serializer = LocationSerializerOptimized(queryset, many=True)

        return Response(serializer.data)

    def create(self, request, *args, **kwargs):
        try:
            serializer = LocationSerializer(data=request.data, partial=True)
            serializer.is_valid(raise_exception=True)
            if serializer.is_valid():
                serializer.save()
                headers = self.get_success_headers(serializer.data)
                return Response(
                    serializer.data,
                    status=status.HTTP_201_CREATED,
                    headers=headers
                    )
        except serializers.ValidationError:
            print(traceback.print_exc())
            raise
        except ValidationError as e:
            if hasattr(e, 'error_dict'):
                raise serializers.ValidationError(repr(e.error_dict))
            else:
                raise serializers.ValidationError(repr(e[0].encode('utf-8')))
        except Exception as e:
            print(traceback.print_exc())
            raise serializers.ValidationError(str(e))


class EmailUserViewSet(viewsets.ModelViewSet):
    queryset = EmailUser.objects.all()
    serializer_class = EmailUserSerializer
    filter_backends = (filters.SearchFilter,)
    search_fields = ('first_name', 'last_name', 'email', 'phone_number', 'mobile_number', 'organisation')


class MapLayerViewSet(viewsets.ModelViewSet):
    queryset = MapLayer.objects.filter(availability__exact=True)
    serializer_class =  MapLayerSerializer

    def get_queryset(self):
        user = self.request.user
        if is_internal(self.request):
            return MapLayer.objects.filter(availability__exact=True)
        return MapLayer.objects.none()
<|MERGE_RESOLUTION|>--- conflicted
+++ resolved
@@ -63,16 +63,12 @@
     CreateCallEmailSerializer,
     ReportTypeSchemaSerializer,
     ReferrerSerializer,
-<<<<<<< HEAD
-    LocationSerializerMinimum, 
+    LocationSerializerOptimized, 
     CallEmailOptimisedSerializer, 
-    EmailUserSerializer, 
+    EmailUserSerializer,
+    SaveEmailUserSerializer, 
     MapLayerSerializer,
     ComplianceWorkflowLogEntrySerializer)
-=======
-    LocationSerializerOptimized, CallEmailOptimisedSerializer, EmailUserSerializer, MapLayerSerializer,
-    SaveEmailUserSerializer)
->>>>>>> 276b22de
 from utils import SchemaParser
 
 from rest_framework_datatables.pagination import DatatablesPageNumberPagination
