--- conflicted
+++ resolved
@@ -61,16 +61,9 @@
         ('ACT', 'Australian Capital Territory')
     )
 
-<<<<<<< HEAD
     latitude = models.DecimalField(max_digits=10, decimal_places=2, null=True, blank=True)
     longitude = models.DecimalField(max_digits=10, decimal_places=2, null=True, blank=True)
     wkb_geometry = models.PointField(srid=4326, blank=True, null=True)
-=======
-    latitude = models.DecimalField(
-        max_digits=10, decimal_places=2, null=True, blank=True)
-    longitude = models.DecimalField(
-        max_digits=10, decimal_places=2, null=True, blank=True)
->>>>>>> f15c514e
     street = models.CharField(max_length=100)
     town_suburb = models.CharField(max_length=100)
     state = models.CharField(
