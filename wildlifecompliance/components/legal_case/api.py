--- conflicted
+++ resolved
@@ -94,13 +94,10 @@
     CourtProceedingsJournalSerializer,
     BriefOfEvidenceSerializer,
     ProsecutionBriefSerializer,
-<<<<<<< HEAD
-    SaveCourtDateEntrySerializer, CourtSerializer, CourtOutcomeTypeSerializer)
-=======
-    SaveCourtDateEntrySerializer,
+    SaveCourtDateEntrySerializer, 
+    CourtSerializer, 
     LegalCaseNoRunningSheetSerializer,
-    )
->>>>>>> 92d5667f
+    CourtOutcomeTypeSerializer)
 from wildlifecompliance.components.users.models import (
     CompliancePermissionGroup,    
 )
