--- conflicted
+++ resolved
@@ -586,14 +586,13 @@
                 'boe_other_statements_options',
                 'legal_case_boe_other_statements',
 
-<<<<<<< HEAD
+
                 'boe_physical_artifacts_ticked',
                 'boe_physical_artifacts_options',
                 'boe_document_artifacts_ticked',
                 'boe_document_artifacts_options',
-=======
                 'court_proceedings',
->>>>>>> cf43e60d
+
 
                 )
         read_only_fields = (
