import traceback
import os
import datetime
import base64
import geojson
from six.moves.urllib.parse import urlparse
from wsgiref.util import FileWrapper
from django.db.models import Q, Min
from django.db import transaction
from django.http import HttpResponse
from django.core.files.base import ContentFile
from django.core.exceptions import ValidationError
from django.conf import settings
from django.contrib import messages
from django.views.decorators.http import require_http_methods
from django.views.decorators.csrf import csrf_exempt
from django.utils import timezone
from rest_framework import viewsets, serializers, status, generics, views
from rest_framework.decorators import detail_route, list_route, renderer_classes
from rest_framework.response import Response
from rest_framework.renderers import JSONRenderer
from rest_framework.permissions import IsAuthenticated, AllowAny, IsAdminUser, BasePermission
from rest_framework.pagination import PageNumberPagination
from datetime import datetime, timedelta
from collections import OrderedDict
from django.core.cache import cache
from ledger.accounts.models import EmailUser, Address
from ledger.address.models import Country
from datetime import datetime, timedelta, date
from django.urls import reverse
from django.shortcuts import render, redirect, get_object_or_404
from wildlifecompliance.helpers import is_customer, is_internal
from wildlifecompliance.components.licences.models import (
    WildlifeLicence,
    WildlifeLicenceClass
)
from wildlifecompliance.components.licences.serializers import (
    WildlifeLicenceSerializer,
    WildlifeLicenceClassSerializer,
    UserWildlifeLicenceClassSerializer
)


class LicenceViewSet(viewsets.ModelViewSet):
    queryset = WildlifeLicence.objects.all()
    serializer_class = WildlifeLicenceSerializer

    def get_queryset(self):
        user = self.request.user
        if is_internal(self.request):
            return WildlifeLicence.objects.all()
        elif is_customer(self.request):
            user_orgs = [
                org.id for org in user.wildlifecompliance_organisations.all()]
            return WildlifeLicence.objects.filter(
                Q(org_applicant_id__in=user_orgs) | Q(proxy_applicant=user) | Q(submitter=user))
        return WildlifeLicence.objects.none()

    def list(self, request, *args, **kwargs):
        queryset = self.get_queryset()
        # Filter by org
        org_id = request.GET.get('org_id', None)
        if org_id:
            queryset = queryset.filter(org_applicant_id=org_id)
        # Filter by proxy_applicant
        proxy_applicant_id = request.GET.get('proxy_applicant_id', None)
        if proxy_applicant_id:
            queryset = queryset.filter(proxy_applicant_id=proxy_applicant_id)
        # Filter by submitter
        submitter_id = request.GET.get('submitter_id', None)
        if submitter_id:
            queryset = queryset.filter(submitter_id=submitter_id)
        serializer = self.get_serializer(queryset, many=True)
        return Response(serializer.data)

    @list_route(methods=['GET', ])
    def user_list(self, request, *args, **kwargs):
        user_orgs = [
            org.id for org in request.user.wildlifecompliance_organisations.all()]
        qs = []
        #qs.extend(list(self.get_queryset().filter(submitter = request.user).exclude(processing_status='discarded').exclude(processing_status=Application.PROCESSING_STATUS_CHOICES[13][0])))
        qs.extend(list(self.get_queryset().filter(submitter=request.user)))
        qs.extend(
            list(
                self.get_queryset().filter(
                    proxy_applicant=request.user)))
        qs.extend(
            list(
                self.get_queryset().filter(
                    org_applicant_id__in=user_orgs)))
        queryset = list(set(qs))
        serializer = self.get_serializer(queryset, many=True)
        return Response(serializer.data)


class WildlifeLicenceClassViewSet(viewsets.ModelViewSet):
    queryset = WildlifeLicenceClass.objects.all()
    serializer_class = WildlifeLicenceClassSerializer

<<<<<<< HEAD
class UserAvailableWildlifeLicencePurposesViewSet(viewsets.ModelViewSet):
    # Filters to only return purposes that are
    # available for selection when applying for
    # a new application
=======

class UserWildlifeLicenceCurrentPurposesViewSet(viewsets.ModelViewSet):
>>>>>>> 9f25fc02
    queryset = WildlifeLicenceClass.objects.all()
    serializer_class = UserWildlifeLicenceClassSerializer

    def list(self, request, *args, **kwargs):
        print(self.request)
        print(self.request.GET)
        print(self.request.GET.get('org_applicant', None))
        queryset = self.get_queryset()
        serializer = UserWildlifeLicenceClassSerializer(queryset, many=True, context={'request':request})
        return Response(serializer.data)

    def get_serializer_context(self):
        context = super(UserAvailableWildlifeLicencePurposesViewSet, self).get_serializer_context()
        context.update({
            "test": 'test context'
        })
        return context<|MERGE_RESOLUTION|>--- conflicted
+++ resolved
@@ -97,15 +97,11 @@
     queryset = WildlifeLicenceClass.objects.all()
     serializer_class = WildlifeLicenceClassSerializer
 
-<<<<<<< HEAD
+
 class UserAvailableWildlifeLicencePurposesViewSet(viewsets.ModelViewSet):
     # Filters to only return purposes that are
     # available for selection when applying for
     # a new application
-=======
-
-class UserWildlifeLicenceCurrentPurposesViewSet(viewsets.ModelViewSet):
->>>>>>> 9f25fc02
     queryset = WildlifeLicenceClass.objects.all()
     serializer_class = UserWildlifeLicenceClassSerializer
 
