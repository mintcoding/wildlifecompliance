--- conflicted
+++ resolved
@@ -1,24 +1,9 @@
-<<<<<<< HEAD
-=======
-from django.conf import settings
-from ledger.accounts.models import EmailUser, Address
-from ledger.licence.models import LicenceType
->>>>>>> 9f25fc02
 from wildlifecompliance.components.licences.models import (
     WildlifeLicence,
     WildlifeLicenceClass,
     WildlifeLicenceActivityType,
-<<<<<<< HEAD
-    WildlifeLicenceActivity
-)
-from wildlifecompliance.components.applications.serializers import BaseApplicationSerializer
-=======
     WildlifeLicenceActivity)
 from wildlifecompliance.components.applications.serializers import BaseApplicationSerializer
-from wildlifecompliance.components.organisations.models import (
-    Organisation
-)
->>>>>>> 9f25fc02
 from rest_framework import serializers
 
 
@@ -102,10 +87,7 @@
 
 class UserActivitySerializer(serializers.ModelSerializer):
     name = serializers.CharField()
-<<<<<<< HEAD
     purpose_in_current_licence = serializers.SerializerMethodField(read_only=True)
-=======
->>>>>>> 9f25fc02
 
     class Meta:
         # list_serializer_class = UserActivityExcludeSerializer
