import traceback

from django.core.exceptions import ValidationError
from django.db import transaction
from rest_framework import viewsets, filters, serializers, status
from rest_framework.decorators import detail_route, list_route
from rest_framework.response import Response

from ledger.accounts.models import EmailUser, Organisation
from wildlifecompliance.components.call_email.models import Location, CallEmailUserAction
from wildlifecompliance.components.call_email.serializers import LocationSerializer
from wildlifecompliance.components.main.api import save_location
from wildlifecompliance.components.offence.models import Offence, SectionRegulation
from wildlifecompliance.components.offence.serializers import OffenceSerializer, SectionRegulationSerializer, \
    SaveOffenceSerializer, SaveOffenderSerializer, OrganisationSerializer
from wildlifecompliance.helpers import is_internal


class OffenceViewSet(viewsets.ModelViewSet):
    queryset = Offence.objects.all()
    serializer_class = OffenceSerializer

    def get_queryset(self):
        user = self.request.user
        if is_internal(self.request):
            return Offence.objects.all()
        return Offence.objects.none()

    @list_route(methods=['GET', ])
    def filter_by_call_email(self, request, *args, **kwargs):
        call_email_id = self.request.query_params.get('call_email_id', None)
        queryset = self.get_queryset().filter(call_email_id__exact=call_email_id)

        serializer = OffenceSerializer(queryset, many=True)
        return Response(serializer.data)

    @list_route(methods=['POST', ])
    def offence_save(self, request, *args, **kwargs):
        try:
            with transaction.atomic():
                request_data = request.data

                # 1. Save Location
                if (
                    request_data.get('location', {}).get('geometry', {}).get('coordinates', {}) or
                    request_data.get('location', {}).get('properties', {}).get('postcode', {}) or
                    request_data.get('location', {}).get('properties', {}).get('details', {})
                ):
                    location_request_data = request.data.get('location')
                    returned_location = save_location(location_request_data)
                    if returned_location:
                        request_data.update({'location_id': returned_location.get('id')})

                # 2. Save Offence
                serializer = SaveOffenceSerializer(data=request_data)
                serializer.is_valid(raise_exception=True)
                saved_offence_instance = serializer.save()  # Here, relations between this offence and location, and this offence and call_email are created

                # 2a. Log it to the call email
                if saved_offence_instance.call_email:
                    saved_offence_instance.call_email.log_user_action(
<<<<<<< HEAD
                            CallEmailUserAction.ACTION_OFFENCE.format(
                                saved_offence_instance.call_email.number),
                                request)
=======
                        ComplianceUserAction.ACTION_OFFENCE.format(
                            saved_offence_instance.call_email.number),
                            request)
>>>>>>> c7b6838d

                # 3. Create relations between this offence and the alleged 0ffence(s)
                for dict in request_data['alleged_offences']:
                    alleged_offence = SectionRegulation.objects.get(id=dict['id'])
                    saved_offence_instance.alleged_offences.add(alleged_offence)
                saved_offence_instance.save()

                # 4. Create relations between this offence and offender(s)
                for dict in request_data['offenders']:
                    if dict['data_type'] == 'individual':
                        offender = EmailUser.objects.get(id=dict['id'])
                        serializer_offender = SaveOffenderSerializer(data={'offence_id': saved_offence_instance.id, 'person_id': offender.id})
                        serializer_offender.is_valid(raise_exception=True)
                        serializer_offender.save()
                    elif dict['data_type'] == 'organisation':
                        offender = Organisation.objects.get(id=dict['id'])
                        serializer_offender = SaveOffenderSerializer(data={'offence_id': saved_offence_instance.id, 'organisation_id': offender.id})
                        serializer_offender.is_valid(raise_exception=True)
                        serializer_offender.save()

                # 4. Return Json
                headers = self.get_success_headers(serializer.data)
                return_serializer = OffenceSerializer(instance=saved_offence_instance)
                return Response(
                    return_serializer.data,
                    status=status.HTTP_201_CREATED,
                    headers=headers
                )

        except serializers.ValidationError:
            print(traceback.print_exc())
            raise
        except ValidationError as e:
            print(traceback.print_exc())
            raise serializers.ValidationError(repr(e.error_dict))
        except Exception as e:
            print(traceback.print_exc())
            raise serializers.ValidationError(str(e))


class SearchSectionRegulation(viewsets.ModelViewSet):
    queryset = SectionRegulation.objects.all()
    serializer_class = SectionRegulationSerializer
    filter_backends = (filters.SearchFilter,)
    search_fields = ('act', 'name', 'offence_text',)


class SearchOrganisation(viewsets.ModelViewSet):
    queryset = Organisation.objects.all()
    serializer_class = OrganisationSerializer
    filter_backends = (filters.SearchFilter,)
    search_fields = ('abn', 'name',)<|MERGE_RESOLUTION|>--- conflicted
+++ resolved
@@ -59,15 +59,9 @@
                 # 2a. Log it to the call email
                 if saved_offence_instance.call_email:
                     saved_offence_instance.call_email.log_user_action(
-<<<<<<< HEAD
                             CallEmailUserAction.ACTION_OFFENCE.format(
                                 saved_offence_instance.call_email.number),
                                 request)
-=======
-                        ComplianceUserAction.ACTION_OFFENCE.format(
-                            saved_offence_instance.call_email.number),
-                            request)
->>>>>>> c7b6838d
 
                 # 3. Create relations between this offence and the alleged 0ffence(s)
                 for dict in request_data['alleged_offences']:
