--- conflicted
+++ resolved
@@ -21,21 +21,16 @@
 from wildlifecompliance.components.inspection.models import InspectionUserAction, Inspection
 from wildlifecompliance.components.call_email.serializers import LocationSerializer
 from wildlifecompliance.components.main.api import save_location
-<<<<<<< HEAD
-from wildlifecompliance.components.offence.models import Offence, SectionRegulation, Offender
+
+from wildlifecompliance.components.offence.models import Offence, SectionRegulation, Offender, AllegedOffence
 from wildlifecompliance.components.offence.serializers import (
         OffenceSerializer, 
-        SectionRegulationSerializer,
+        SectionRegulationSerializer, 
         SaveOffenceSerializer, 
         SaveOffenderSerializer, 
+        OrganisationSerializer, 
         OffenceDatatableSerializer,
-        OrganisationSerializer,
-        )
-=======
-from wildlifecompliance.components.offence.models import Offence, SectionRegulation, Offender, AllegedOffence
-from wildlifecompliance.components.offence.serializers import OffenceSerializer, SectionRegulationSerializer, \
-    SaveOffenceSerializer, SaveOffenderSerializer, OrganisationSerializer, OffenceDatatableSerializer
->>>>>>> 3643a941
+)
 from wildlifecompliance.helpers import is_internal
 
 
