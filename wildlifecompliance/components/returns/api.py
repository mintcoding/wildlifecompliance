--- conflicted
+++ resolved
@@ -130,7 +130,6 @@
             print(traceback.print_exc())
             raise serializers.ValidationError(str(e))
 
-<<<<<<< HEAD
     @detail_route(methods=['GET',])
     def accept(self, request, *args, **kwargs):
         try:
@@ -138,7 +137,7 @@
             instance.accept(request)
             serializer = self.get_serializer(instance)
             return Response(serializer.data)
-=======
+
     @detail_route(methods=['POST', ])
     def upload_details(self, request, *args, **kwargs):
         try:
@@ -148,7 +147,6 @@
                 if not spreadsheet.is_valid():
                     return Response({'error': 'Enter data in correct format.'}, status=status.HTTP_404_NOT_FOUND)
 
->>>>>>> e26e7067
         except serializers.ValidationError:
             print(traceback.print_exc())
             raise
