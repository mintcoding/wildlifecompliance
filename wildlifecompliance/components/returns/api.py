
import traceback
import os
import datetime
import base64
import geojson
from six.moves.urllib.parse import urlparse
from wsgiref.util import FileWrapper
from django.db.models import Q, Min
from django.db import transaction
from django.http import HttpResponse
from django.core.files.base import ContentFile
from django.core.exceptions import ValidationError
from django.conf import settings
from django.contrib import messages
from django.views.decorators.http import require_http_methods
from django.views.decorators.csrf import csrf_exempt
from django.utils import timezone
from rest_framework import viewsets, serializers, status, generics, views
from rest_framework.decorators import detail_route, list_route, renderer_classes
from rest_framework.response import Response
from rest_framework.renderers import JSONRenderer
from rest_framework.permissions import IsAuthenticated, AllowAny, IsAdminUser, BasePermission
from rest_framework.pagination import PageNumberPagination
from datetime import datetime, timedelta
from collections import OrderedDict
from django.core.cache import cache
from ledger.accounts.models import EmailUser, Address 
from ledger.address.models import Country
from datetime import datetime, timedelta, date
from django.urls import reverse
from django.shortcuts import render, redirect, get_object_or_404
from wildlifecompliance.components.returns.utils import _is_post_data_valid,_get_table_rows_from_post,_create_return_data_from_post_data
from wildlifecompliance.components.returns.models import (
   Return,
   ReturnUserAction,
   ReturnLogEntry
)
from wildlifecompliance.components.returns.serializers import (
    ReturnSerializer,
    ReturnActionSerializer,
    ReturnCommsSerializer
)


class ReturnViewSet(viewsets.ReadOnlyModelViewSet):
    serializer_class = ReturnSerializer
    queryset = Return.objects.all()

    def list(self, request, *args, **kwargs):
        queryset = self.get_queryset()
        # Filter by org
        org_id = request.GET.get('org_id',None)
        if org_id:
<<<<<<< HEAD
            queryset = queryset.filter(application__applicant_id=org_id)
=======
            queryset = queryset.filter(org_applicant_id=org_id)
        # Filter by proxy_applicant
        proxy_applicant_id = request.GET.get('proxy_applicant_id',None)
        if proxy_applicant_id:
            queryset = queryset.filter(proxy_applicant_id=proxy_applicant_id)
        # Filter by submitter
        submitter_id = request.GET.get('submitter_id',None)
        if submitter_id:
            queryset = queryset.filter(submitter_id=submitter_id)
>>>>>>> 72f04c93
        serializer = self.get_serializer(queryset, many=True)
        return Response(serializer.data)

    @list_route(methods=['GET',])
    def user_list(self, request, *args, **kwargs):
        qs = self.get_queryset().exclude(processing_status='future')
        
        serializer = ReturnSerializer(qs, many=True)
        return Response(serializer.data)

    @detail_route(methods=['POST',])
    @renderer_classes((JSONRenderer,))
    def update_details(self, request, *args, **kwargs):
        try:
            instance = self.get_object()
            print("print from api")
            print(self.request.data)
            print("==========posting keys=========")
            print(request.POST.keys())
            print("============printing post data")
            if 'save_continue' in request.POST:
                print('inside save continue ==========')
            print(request.POST)
            for key in request.POST.keys():
                if key=="nilYes":
                    print("nil return")
                    print(self.request.data.get('nilReason'))
                    instance.nil_return= True
                    instance.comments=self.request.data.get('nilReason')
                    instance.save()
                if key == "nilNo":
                    returns_tables=self.request.data.get('table_name')
                    if _is_post_data_valid(instance, returns_tables.encode('utf-8'), request.POST):
                        print('True')
                        _create_return_data_from_post_data(instance, returns_tables.encode('utf-8'), request.POST)
                    else:
                        return Response({'error': 'Enter data in correct format.'}, status=status.HTTP_404_NOT_FOUND)
            instance.set_submitted(request)
            instance.submitter = request.user
            instance.save()

            serializer = self.get_serializer(instance)
            return Response(serializer.data)
        except serializers.ValidationError:
            print(traceback.print_exc())
            raise
        except ValidationError as e:
            if hasattr(e,'error_dict'):
                raise serializers.ValidationError(repr(e.error_dict))
            else:
                print e
                raise serializers.ValidationError(repr(e[0].encode('utf-8')))
        except Exception as e:
            print(traceback.print_exc())
            raise serializers.ValidationError(str(e))



    @detail_route(methods=['GET',])
    def comms_log(self, request, *args, **kwargs):
        try:
            instance = self.get_object()
            qs = instance.comms_logs.all()
            serializer = ReturnCommsSerializer(qs,many=True)
            return Response(serializer.data)
        except serializers.ValidationError:
            print(traceback.print_exc())
            raise
        except ValidationError as e:
            print(traceback.print_exc())
            raise serializers.ValidationError(repr(e.error_dict))
        except Exception as e:
            print(traceback.print_exc())
            raise serializers.ValidationError(str(e))

    @detail_route(methods=['POST',])
    @renderer_classes((JSONRenderer,))
    def add_comms_log(self, request, *args, **kwargs):
        try:
            with transaction.atomic():
                instance = self.get_object()
                request.data['compliance'] = u'{}'.format(instance.id)
                request.data['staff'] = u'{}'.format(request.user.id)
                serializer = ComplianceCommsSerializer(data=request.data)
                serializer.is_valid(raise_exception=True)
                comms = serializer.save()
                # Save the files
                for f in request.FILES:
                    document = comms.documents.create()
                    document.name = str(request.FILES[f])
                    document._file = request.FILES[f]
                    document.save()
                # End Save Documents

                return Response(serializer.data)
        except serializers.ValidationError:
            print(traceback.print_exc())
            raise
        except ValidationError as e:
            print(traceback.print_exc())
            raise serializers.ValidationError(repr(e.error_dict))
        except Exception as e:
            print(traceback.print_exc())
            raise serializers.ValidationError(str(e))


    @detail_route(methods=['GET',])
    def action_log(self, request, *args, **kwargs):
        try:
            instance = self.get_object()
            qs = instance.action_logs.all()
            serializer = ReturnActionSerializer(qs,many=True)
            return Response(serializer.data)
        except serializers.ValidationError:
            print(traceback.print_exc())
            raise
        except ValidationError as e:
            print(traceback.print_exc())
            raise serializers.ValidationError(repr(e.error_dict))
        except Exception as e:
            print(traceback.print_exc())
            raise serializers.ValidationError(str(e))
<|MERGE_RESOLUTION|>--- conflicted
+++ resolved
@@ -52,9 +52,6 @@
         # Filter by org
         org_id = request.GET.get('org_id',None)
         if org_id:
-<<<<<<< HEAD
-            queryset = queryset.filter(application__applicant_id=org_id)
-=======
             queryset = queryset.filter(org_applicant_id=org_id)
         # Filter by proxy_applicant
         proxy_applicant_id = request.GET.get('proxy_applicant_id',None)
@@ -64,7 +61,6 @@
         submitter_id = request.GET.get('submitter_id',None)
         if submitter_id:
             queryset = queryset.filter(submitter_id=submitter_id)
->>>>>>> 72f04c93
         serializer = self.get_serializer(queryset, many=True)
         return Response(serializer.data)
 
