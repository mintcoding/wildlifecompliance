import json
import traceback

from django.contrib.auth.models import Permission
from django.contrib.contenttypes.models import ContentType
from django.core.exceptions import ValidationError
from django.db import transaction
from django.http import HttpResponse

from rest_framework import viewsets, serializers
from rest_framework.decorators import list_route, detail_route, renderer_classes
from rest_framework.renderers import JSONRenderer
from rest_framework.response import Response
from rest_framework_datatables.filters import DatatablesFilterBackend
from rest_framework_datatables.pagination import DatatablesPageNumberPagination

from wildlifecompliance.components.main.api import process_generic_document

from wildlifecompliance.components.call_email.models import CallEmail, CallEmailUserAction
from wildlifecompliance.components.inspection.models import Inspection, InspectionUserAction
from wildlifecompliance.components.sanction_outcome.models import SanctionOutcome, RemediationAction
from wildlifecompliance.components.sanction_outcome.serializers import SanctionOutcomeSerializer, \
    SaveSanctionOutcomeSerializer, SaveRemediationActionSerializer, SanctionOutcomeDatatableSerializer
from wildlifecompliance.components.users.models import CompliancePermissionGroup, RegionDistrict
from wildlifecompliance.helpers import is_internal


class SanctionOutcomeFilterBackend(DatatablesFilterBackend):

    def filter_queryset(self, request, queryset, view):
        total_count = queryset.count()

        getter = request.query_params.get
        fields = self.get_fields(getter)
        ordering = self.get_ordering(getter, fields)
        if len(ordering):
            for num, item in enumerate(ordering):
                # offender is the foreign key of the sanction outcome
                if item == 'offender':
                    # offender can be a person or an organisation
                    ordering[num] = 'offender__person'
                    ordering.insert(num + 1, 'offender__organisation')
                elif item == '-offender':
                    ordering[num] = '-offender__person'
                    ordering.insert(num + 1, '-offender__organisation')
                elif item == 'status__name':
                    ordering[num] = 'status'
                elif item == '-status__name':
                    ordering[num] = '-status'
                elif item == 'user_action':
                    pass

            queryset = queryset.order_by(*ordering)

        setattr(view, '_datatables_total_count', total_count)
        return queryset


class SanctionOutcomePaginatedViewSet(viewsets.ModelViewSet):
    filter_backends = (SanctionOutcomeFilterBackend,)
    # filter_backends = (DatatablesFilterBackend,)
    pagination_class = DatatablesPageNumberPagination
    # renderer_classes = (InspectionRenderer,)
    queryset = SanctionOutcome.objects.none()
    serializer_class = SanctionOutcomeDatatableSerializer
    page_size = 10

    def get_queryset(self):
        # user = self.request.user
        if is_internal(self.request):
            return SanctionOutcome.objects.all()
        return SanctionOutcome.objects.none()

    @list_route(methods=['GET', ])
    def get_paginated_datatable(self, request, *args, **kwargs):
        queryset = self.get_queryset()

        queryset = self.filter_queryset(queryset)
        self.paginator.page_size = queryset.count()
        result_page = self.paginator.paginate_queryset(queryset, request)
        serializer = SanctionOutcomeDatatableSerializer(result_page, many=True, context={'request': request})
        ret = self.paginator.get_paginated_response(serializer.data)
        return ret


class SanctionOutcomeViewSet(viewsets.ModelViewSet):
    queryset = SanctionOutcome.objects.all()
    serializer_class = SanctionOutcomeSerializer

    def get_queryset(self):
        # user = self.request.user
        if is_internal(self.request):
            return SanctionOutcome.objects.all()
        return SanctionOutcome.objects.none()

    @list_route(methods=['GET', ])
    def types(self, request, *args, **kwargs):
        res_obj = []
        for choice in SanctionOutcome.TYPE_CHOICES:
            res_obj.append({'id': choice[0], 'display': choice[1]});
        res_json = json.dumps(res_obj)
        return HttpResponse(res_json, content_type='application/json')

    def create(self, request, *args, **kwargs):
        serializer = SaveSanctionOutcomeSerializer(data=request.data, partial=True)

        serializer.is_valid(raise_exception=True)
        if serializer.is_valid():
            serializer.save()

            return Response(serializer.data)

    @list_route(methods=['POST',])
    def sanction_outcome_save(self, request, *args, **kwargs):

        try:
            with transaction.atomic():
                res_json = {}

                request_data = request.data

                # offence and offender
                request_data['offence_id'] = request_data.get('current_offence', {}).get('id', None);
                request_data['offender_id'] = request_data.get('current_offender', {}).get('id', None);

                # Retrieve group
                regionDistrictId = request_data['district_id'] if request_data['district_id'] else request_data['region_id']
                region_district = RegionDistrict.objects.get(id=regionDistrictId)
                compliance_content_type = ContentType.objects.get(model="compliancepermissiongroup")
                permission = Permission.objects.filter(codename='manager').filter(content_type_id=compliance_content_type.id).first()
                group = CompliancePermissionGroup.objects.filter(region_district=region_district).filter(permissions=permission).first()
                request_data['allocated_group_id'] = group.id

                # Save sanction outcome (offence, offender, alleged_offences)
                if hasattr(request_data, 'id') and request_data['id']:
                    instance = SanctionOutcome.objects.get(id=request_data['id'])
                    serializer = SaveSanctionOutcomeSerializer(instance, data=request_data, partial=True)
                else:
                    serializer = SaveSanctionOutcomeSerializer(data=request_data, partial=True)
                serializer.is_valid(raise_exception=True)
                saved_obj = serializer.save()

                # if request_data.get('set_sequence'):
                #     # Only when requested, we generate a new lodgement number
                #     saved_obj.set_sequence()
                #     saved_obj.save()

                # Save remediation action, and link to the sanction outcome
                for dict in request_data['remediation_actions']:
                    dict['sanction_outcome_id'] = saved_obj.id
                    remediation_action = SaveRemediationActionSerializer(data=dict)
                    if remediation_action.is_valid(raise_exception=True):
                        remediation_action.save()

                # Log CallEmail action
                if request_data.get('call_email_id'):
                    call_email = CallEmail.objects.get(id=request_data.get('call_email_id'))
                    call_email.log_user_action(CallEmailUserAction.ACTION_SANCTION_OUTCOME.format(call_email.number), request)

                # Log Inspection action
                if request_data.get('inspection_id'):
                    inspection = Inspection.objects.get(id=request_data.get('inspection_id'))
                    inspection.log_user_action(InspectionUserAction.ACTION_SANCTION_OUTCOME.format(inspection.number), request)
                # Return
                return HttpResponse(res_json, content_type='application/json')

        except serializers.ValidationError:
            print(traceback.print_exc())
            raise
        except ValidationError as e:
            print(traceback.print_exc())
            raise serializers.ValidationError(repr(e.error_dict))
        except Exception as e:
            print(traceback.print_exc())
            raise serializers.ValidationError(str(e))

    @detail_route(methods=['POST'])
    @renderer_classes((JSONRenderer,))
    def process_default_document(self, request, *args, **kwargs):
        """
        Request sent from the immediate file uploader comes here for both saving and canceling.
        :param request:
        :param args:
        :param kwargs:
        :return:
        """
        print("process_default_document")
        print(request.data)
        try:
            instance = self.get_object()
            # process docs
            returned_data = process_generic_document(request, instance)
            # delete Sanction Outcome if user cancels modal
            action = request.data.get('action')
            if action == 'cancel' and returned_data:
<<<<<<< HEAD
                instance.status = 'discarded'
                instance.save()

=======
                instance.status = 'discarded'  # We don't want to delete the instance for audit purpose.
                returned_data = instance.save()
>>>>>>> 3b560399
            # return response
            if returned_data:
                return Response(returned_data)
            else:
                return Response()

        except serializers.ValidationError:
            print(traceback.print_exc())
            raise
        except ValidationError as e:
            if hasattr(e, 'error_dict'):
                raise serializers.ValidationError(repr(e.error_dict))
            else:
                raise serializers.ValidationError(repr(e[0].encode('utf-8')))
        except Exception as e:
            print(traceback.print_exc())
            raise serializers.ValidationError(str(e))

    @list_route(methods=['GET', ])
    def datatable_list(self, request, *args, **kwargs):
        try:
            qs = self.get_queryset()
            serializer = SanctionOutcomeSerializer(qs, many=True, context={'request': request})
            return Response({ 'tableData': serializer.data })
        except serializers.ValidationError:
            print(traceback.print_exc())
            raise
        except ValidationError as e:
            print(traceback.print_exc())
            raise serializers.ValidationError(repr(e.error_dict))
        except Exception as e:
            print(traceback.print_exc())
            raise serializers.ValidationError(str(e))

<|MERGE_RESOLUTION|>--- conflicted
+++ resolved
@@ -193,14 +193,9 @@
             # delete Sanction Outcome if user cancels modal
             action = request.data.get('action')
             if action == 'cancel' and returned_data:
-<<<<<<< HEAD
                 instance.status = 'discarded'
                 instance.save()
 
-=======
-                instance.status = 'discarded'  # We don't want to delete the instance for audit purpose.
-                returned_data = instance.save()
->>>>>>> 3b560399
             # return response
             if returned_data:
                 return Response(returned_data)
