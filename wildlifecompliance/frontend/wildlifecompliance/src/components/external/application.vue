<template lang="html">
    <div class="container" >
        <form :action="application_form_url" method="post" name="new_application" enctype="multipart/form-data">
          <div v-if="!application_readonly">
          <div v-if="hasAmendmentRequest" class="row" style="color:red;">
                <div class="col-lg-12 pull-right">
                  <div class="panel panel-default">
                    <div class="panel-heading">
                        <h3 class="panel-title" style="color:red;">An amendment has been requested for this Application
                          <a class="panelClicker" :href="'#'+pBody" data-toggle="collapse"  data-parent="#userInfo" expanded="true" :aria-controls="pBody">
                                <span class="glyphicon glyphicon-chevron-down pull-right "></span>
                          </a>
                        </h3>
                      </div>
                      <div class="panel-body collapse in" :id="pBody">
                        <div v-for="a in amendment_request">
                          <p>Activity Type:{{a.licence_activity_type.name}}</p>
                          <p>Reason: {{a.reason}}</p>
                          <p>Details: <p v-for="t in splitText(a.text)">{{t}}</p></p>  
                      </div>
                    </div>
                  </div>
                </div>
              </div>
            </div>
            
            <div id="error" v-if="missing_fields.length > 0" style="margin: 10px; padding: 5px; color: red; border:1px solid red;">
                <b>Please answer the following mandatory question(s):</b>
                <ul>
                    <li v-for="error in missing_fields">
                        {{ error.label }}
                    </li>
                </ul>
            </div>

              <Application v-if="application" :application="application">
            
            
                <input type="hidden" name="csrfmiddlewaretoken" :value="csrf_token"/>
                <input type='hidden' name="schema" :value="JSON.stringify(application)" />
                <input type='hidden' name="application_id" :value="1" />
                <div v-if="!application.readonly" class="row" style="margin-bottom:50px;">
                    <div class="navbar navbar-fixed-bottom" style="background-color: #f5f5f5 ">
                        <div class="navbar-inner">
                            <div class="container">
                                <p class="pull-right" style="margin-top:5px;">
                                    <span v-if="requiresCheckout && wc_version != 1.0"style="margin-right: 5px; font-size: 18px;">
                                        <strong>Estimated application fee: {{application.application_fee | toCurrency}}</strong>
                                        <strong>Estimated licence fee: {{application.licence_fee | toCurrency}}</strong>
                                    </span>
                                    <input type="submit" class="btn btn-primary" value="Save and Exit"/>
                                    <input type="button" @click.prevent="save" class="btn btn-primary" value="Save and Continue"/>
                                    <input v-if="!requiresCheckout || wc_version == 1.0" type="submit" @click.prevent="submit" class="btn btn-primary" value="Submit"/>
                                    <input v-if="requiresCheckout && wc_version != 1.0" type="button" @click.prevent="submit" class="btn btn-primary" value="Submit and Checkout"/>
                                </p>
                            </div>
                        </div>
                    </div>
                </div>

                <div v-else class="row" style="margin-bottom:50px;">
                    <div class="navbar navbar-fixed-bottom" style="background-color: #f5f5f5 ">
                        <div class="navbar-inner">
                            <div class="container">
                                <p class="pull-right" style="margin-top:5px;">
                                    <router-link class="btn btn-primary" :to="{name: 'external-applications-dash'}">Back to Dashboard</router-link>
                                </p>
                            </div>
                        </div>
                    </div>
                </div>
            </Application>
        </form>
    </div>
</template>
<script>
import Application from '../form.vue'
import Vue from 'vue'
import {
  api_endpoints,
  helpers
}
from '@/utils/hooks'
export default {
  data: function() {
    return {
      "application": null,
      "loading": [],
      form: null,
      hasAmendmentRequest: false,
      amendment_request: [],
      amendment_request_id:[],
      application_readonly: true,
      pBody: 'pBody',
      application_customer_status_onload: '',
 	  missing_fields: [],
      //current_tab_id: null,
      //current_tab: '',
      //previous_tab: '',
    }
  },
  components: {
    Application
  },
  /*
  watch: {
    // whenever current_tab changes, this function will run
    currentTab: function () {
        // The on tab shown event
        $('.nav-tabs a').on('shown.bs.tab', function (e) {
            alert('Tab has changed');
            //vm.current_tab = e.target;
            //vm.previous_tab = e.relatedTarget;
            vm.current_tab_id = parseInt(e.target.href.split('#')[1]);
        });        
    }
  },
  */
    watch: {
        // whenever current_tab changes, this function will run
        //tabID: function () {
        //current_tab: function () {
        tab_changed: function () {
            let vm = this;
            // The on tab shown event
            $('.nav-tabs a').on('shown.bs.tab', function (e) {
                console.log('Tab has changed: ***' );
                vm.currentTab = $("ul#tabs-section li.active")[0].textContent;
                console.log('Tab has changed: ' + vm.currentTab + ' - ' + vm.tabID);
            });
        }    
    },

  created: function () {
    this.debouncedTabChange = _.debounce(this.get_current_tab, 500)
  },
  computed: {
    isLoading: function() {
      return this.loading.length > 0
    },
    csrf_token: function() {
      return helpers.getCookie('csrftoken')
    },
    application_form_url: function() {
      return (this.application) ? `/api/application/${this.application.id}/draft.json` : '';
    },
    requiresCheckout: function() {
        return this.application.application_fee > 0 && this.application_customer_status_onload == 'Draft'
    },
    wc_version: function (){
        return this.$root.wc_version;
    },
    tab_changed: function() {
      return this.current_tab;
    },
  },
  methods: {
    getSelectedTab: function(obj) {
        alert('Selected Tab Event');
    },
    get_current_tab: function() {
        /*
        vm.previous_tab = vm.current_tab
        vm.current_tab = $("ul#tabs-section li.active")[0].textContent
        return vm.current_tab;
        */
        return $("ul#tabs-section li.active")[0].textContent
    },
    save: function(e) {
      let vm = this;
      let formData = new FormData(vm.form);
      console.log(formData)
      vm.$http.post(vm.application_form_url,formData).then(res=>{
          swal(
            'Saved',
            'Your application has been saved',
            'success'
          )
      },err=>{

      });
    },
    setAmendmentData: function(amendment_request){
      let vm= this;
      vm.amendment_request = amendment_request;
      for(var i=0,_len=vm.amendment_request.length;i<_len;i++){
        vm.amendment_request_id.push(vm.amendment_request[i].licence_activity_type.id)
      }

      if (amendment_request.length > 0){
        vm.hasAmendmentRequest = true;
      }
        
    },
    setdata: function(readonly){
      console.log('from setdata')
      this.application_readonly = readonly;
    },
    splitText: function(aText){
      let newText = '';
      newText = aText.split("\n");
      return newText;
    },


    highlight_missing_fields: function(){
        let vm = this;
        for (var missing_field of vm.missing_fields) {
            $("#" + missing_field.id).css("color", 'red');
        }
    },

    validate: function(){
        let vm = this;
        var required_fields = [];
        var tab_dict = {};

        // reset default colour
        for (var field of vm.missing_fields) {
            $("#" + field.id).css("color", '#515151');
        }
        vm.missing_fields = [];

        /*
        $("#tabs").each(function() {
            $(this).find(".nav-tabs li").each(function(index, element) {
                required_fields.concat(
                    $('input[type=text]:required, textarea:required, input[type=checkbox]:required, input[type=radio]:required, input[type=file]:required, select:required').not(':hidden')
                );
            });
        });
        */

        //$("#tabs-section").find("li").each(function(index, element) {
        //$('ul.nav-tabs>li').each(function() {
        /*
        for (var i of $('ul.nav-tabs>li')) {
            // get all required fields, that are not hidden in the DOM
            //var required_fields = $('input[type=text]:required, textarea:required, input[type=checkbox]:required, input[type=radio]:required, input[type=file]:required, select:required').not(':hidden');
            i.tab('show')
            required_fields.concat(
                $('input[type=text]:required, textarea:required, input[type=checkbox]:required, input[type=radio]:required, input[type=file]:required, select:required').not(':hidden')
            );
        }
        */


        /*
        for (var tab of $('ul.nav-tabs>li>a')) {
            // get all required fields, that are not hidden in the DOM
            tab
                .click()
                .on('shown.bs.tab', function(event){
                    alert('tab shown');
                    var required_fields = $('input[type=text]:required, textarea:required, input[type=checkbox]:required, input[type=radio]:required, input[type=file]:required, select:required').not(':hidden');
                    tab_dict[tab.textContent] = required_fields;
                });
        }
        */

        var tab_dict = {};
        for (var tab of $('ul.nav-tabs>li>a')) {
            // get all required fields, that are not hidden in the DOM
            var required_fields = $('input[type=text]:required, textarea:required, input[type=checkbox]:required, input[type=radio]:required, input[type=file]:required, select:required').not(':hidden');
            tab_dict[tab.textContent] = required_fields;
        }

        // loop through all (non-hidden) required fields, and check data has been entered
        //required_fields.each(function() {
        for (var key in tab_dict){
            var required_fields = tab_dict[key];
            required_fields.each(function() {
                //console.log('type: ' + this.type + ' ' + this.name)
                var id = 'id_' + this.name
                if (this.type == 'radio') {
                    //if (this.type == 'radio' && !$("input[name="+this.name+"]").is(':checked')) {
                    if (!$("input[name="+this.name+"]").is(':checked')) {
                        var text = $('#'+id).text()
                        console.log('radio not checked: ' + this.type + ' ' + text)
                        vm.missing_fields.push({id: id, label: text});
                    }
                }

                if (this.type == 'checkbox') {
                    //if (this.type == 'radio' && !$("input[name="+this.name+"]").is(':checked')) {
                    var id = 'id_' + this.classList['value']
                    if ($("[class="+this.classList['value']+"]:checked").length == 0) {
                        var text = $('#'+id).text()
                        console.log('checkbox not checked: ' + this.type + ' ' + text)
                        vm.missing_fields.push({id: id, label: text});
                    }
                }

                if (this.type == 'select-one') {
                    if ($(this).val() == '') {
                        var text = $('#'+id).text()  // this is the (question) label
                        var id = 'id_' + $(this).prop('name'); // the label id
                        console.log('selector not selected: ' + this.type + ' ' + text)
                        vm.missing_fields.push({id: id, label: text});
                    }
                }

                if (this.type == 'file') {
                    var num_files = $('#'+id).attr('num_files')
                    if (num_files == "0") {
                        var text = $('#'+id).text()
                        console.log('file not uploaded: ' + this.type + ' ' + this.name)
                        vm.missing_fields.push({id: id, label: text});
                    }
                }

                if (this.type == 'text') {
                    if (this.value == '') {
                        var text = $('#'+id).text()
                        console.log('text not provided: ' + this.type + ' ' + this.name)
                        vm.missing_fields.push({id: id, label: text});
                    }
                }

                if (this.type == 'textarea') {
                    if (this.value == '') {
                        var text = $('#'+id).text()
                        console.log('textarea not provided: ' + this.type + ' ' + this.name)
                        vm.missing_fields.push({id: id, label: text});
                    }
                }

            });
        }
        return vm.missing_fields.length
    },



    submit: function(){
        let vm = this;
        console.log('SUBMIT VM FORM and CHECKOUT');
        let formData = new FormData(vm.form);
<<<<<<< HEAD

        /*
        var num_missing_fields = vm.validate()
        if (num_missing_fields > 0) {
            vm.highlight_missing_fields()
            var top = ($('#error').offset() || { "top": NaN }).top;
            $('html, body').animate({
                scrollTop: top
            }, 1);
            return false;
        }
        */

=======
        console.log("===========from application submt=========")
        console.log(vm.form)
        console.log(formData)
        console.log(formData.keys())
>>>>>>> 95b019ed
        let swal_title = 'Submit Application'
        let swal_html = 'Are you sure you want to submit this application?'
        if (vm.requiresCheckout && vm.wc_version != "1.0") {
            swal_title = 'Submit Application and Checkout'
            swal_html = 'Are you sure you want to submit this application and proceed to checkout?<br><br>' +
                'Upon proceeding, you agree that the system will charge the same credit card used to ' +
                'pay the application fee when your licence is issued.'
        }
        swal({
            title: swal_title,
            html: swal_html,
            type: "question",
            showCancelButton: true,
            confirmButtonText: 'Submit'
        }).then((result) => {
            if (result.value) {
                let formData = new FormData(vm.form);
                vm.$http.post(helpers.add_endpoint_json(api_endpoints.applications,vm.application.id+'/submit'),formData).then(res=>{
                    vm.application = res.body;
                    
                    if (vm.requiresCheckout && vm.wc_version != "1.0") {
                        vm.$http.post(helpers.add_endpoint_join(api_endpoints.applications,vm.application.id+'/application_fee_checkout/'), formData).then(res=>{
                            window.location.href = "/ledger/checkout/checkout/payment-details/";
                        },err=>{
                            swal(
                                'Submit Error',
                                helpers.apiVueResourceError(err),
                                'error'
                            )
                        });
                    } else {
                        vm.$router.push({
                            name: 'submit_application',
                            params: { application: vm.application}
                        });
                    }
                },err=>{
                    swal(
                        'Submit Error',
                        helpers.apiVueResourceError(err),
                        'error'
                    )
                });
            }
        },(error) => {
        });
    },
    fetchAmendmentRequest: function(){
      let vm= this
      console.log("before fetch")
      Vue.http.get(helpers.add_endpoint_json(api_endpoints.applications,vm.application.id+'/amendment_request')).then((res) => {
                // console.log("AMENDMENT REQUEST")
                  console.log("inside fetch amendment request")
                  vm.setAmendmentData(res.body);
              },err=>{
                      
                  });

    },

  },
  
  mounted: function() {
    let vm = this;
    //vm.current_tab = vm.get_current_tab();
    vm.form = document.forms.new_application;

  },

  beforeRouteEnter: function(to, from, next) {
    if (to.params.application_id) {
      let vm= this;
         

         console.log("before fetch application")
      Vue.http.get(`/api/application/${to.params.application_id}.json`).then(res => {
          next(vm => {
            vm.loading.push('fetching application')
            vm.application = res.body;
            vm.loading.splice('fetching application', 1);
            vm.setdata(vm.application.readonly);

            vm.fetchAmendmentRequest();
            vm.application_customer_status_onload = vm.application.customer_status;
          });
        },
        err => {
          console.log(err);
        });
      
    }
    else {
      Vue.http.post('/api/application.json').then(res => {
          next(vm => {
            vm.loading.push('fetching application')
            vm.application = res.body;
            vm.loading.splice('fetching application', 1);
          });
        },
        err => {
          console.log(err);
        });
    }
  }
}
</script>

<style lang="css">
</style><|MERGE_RESOLUTION|>--- conflicted
+++ resolved
@@ -336,7 +336,6 @@
         let vm = this;
         console.log('SUBMIT VM FORM and CHECKOUT');
         let formData = new FormData(vm.form);
-<<<<<<< HEAD
 
         /*
         var num_missing_fields = vm.validate()
@@ -350,12 +349,6 @@
         }
         */
 
-=======
-        console.log("===========from application submt=========")
-        console.log(vm.form)
-        console.log(formData)
-        console.log(formData.keys())
->>>>>>> 95b019ed
         let swal_title = 'Submit Application'
         let swal_html = 'Are you sure you want to submit this application?'
         if (vm.requiresCheckout && vm.wc_version != "1.0") {
