--- conflicted
+++ resolved
@@ -126,11 +126,7 @@
             confirmButtonText: 'Accept'
         }).then((result) => {
             if (result.value) {
-<<<<<<< HEAD
-                vm.createApplication();
-=======
                vm.createApplication();
->>>>>>> ff26b432
             }
         },(error) => {
         });
