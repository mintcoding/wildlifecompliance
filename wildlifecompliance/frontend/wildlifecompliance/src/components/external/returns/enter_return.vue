<template>
  <form method="POST" name="enter_return" enctype="multipart/form-data">
  <div class="container" id="externalCompliance">
    <div class="row">
      <div class="col-md-3">
        <h3>Return: {{ returns.id }}</h3>
      </div>
      <div class="col-md-1">
      </div>
      <div class="col-md-8">
        <div class="row">
          <template>
            <div >
              <ul class="nav nav-tabs">
                <li ><a data-toggle="tab" :href="returnTab">Return</a></li>
              </ul>
            </div>
            <div  class="tab-content">
              <div :id="returnTab" class="tab-pane fade active in">
                <div class="panel panel-default">
                  <div class="panel-heading">
                    <h3 class="panel-title">Return
                      <a class="panelClicker" :href="'#'+pdBody" data-toggle="collapse"  data-parent="#userInfo" expanded="true" :aria-controls="pdBody">
                         <span class="glyphicon glyphicon-chevron-up pull-right "></span>
                      </a>
                    </h3>
                  </div>
                  <div class="panel-body panel-collapse in" :id="pdBody">
                    <div class="col-sm-12">
                      <div class="row">
                        <label class="col-sm-4">Do you want to Lodge a nil Return?</label>
                        <input type="radio" id="nilYes" name="nilYes" value="yes" v-model='returns.nil'>
                        <label style="width:10%;" for="nilYes">Yes</label>
                        <input type="radio" id="nilNo" name="nilNo" value="no" v-model='returns.nil'>
                        <label style="width:10%;" for="nilNo">No</label>
                      </div>
                      <div v-if="returns.nil =='no'" class="row">
                        <label class="col-sm-4">Do you want to add to existing data or replace existing data?</label>
                        <input type="radio" name="ReplaceYes" value="replace" v-model='returns.replace'>
                        <label style="width:10%;" for="ReplaceYes">Replace</label>
                        <input type="radio" name="ReplaceNo" value="add" v-model='returns.replace'>
                        <label style="width:10%;" for="ReplaceNo">Add to</label>
                      </div>
                      <div v-if="returns.nil == 'no'" class="row">
                        <label class="col-sm-4">Do you want to upload spreadsheet with Return data?</label>
                        <input type="radio" name="SpreadsheetYes" value="yes" v-model='returns.spreadsheet'>
                        <label style="width:10%;" for="SpreadsheetYes">Yes</label>
                        <input type="radio" name="SpreadsheetNo" value="no" v-model='returns.spreadsheet'>
                        <label style="width:10%;" for="SpreadsheetNo">No</label>
                      </div>
                      <div v-if="returns.nil == 'yes'" class="row">
                        <label class="col-sm-4">Reason for providing a Nil return.</label>
                        <input type="textarea" name="nilReason" v-model="returns.nilReason">
                      </div>
                      <div v-if="returns.spreadsheet =='no'" class="row">
                        <table class="return-table table table-striped table-bordered dataTable">
                        <thead>
                        <tr>
                          <div v-for="(item,index) in returns.table">
                            <th v-f="item.headers" v-for="header in item.headers">{{header.title}}</th>
                          </div>
                        </tr>
                        </thead>
                        <tbody>
                        <tr>
                          <div v-for="(item,index) in returns.table">
                            <td v-if="item.headers" v-for="header in item.headers">
                              <div v-for ="item1 in item.data">
                                <input v-for="(title,key) in item1" v-if="key == header.title" class="form-control returns" :name="`${item.name}::${header.title}`" :data-species="`${header.species}`" v-model="title.value">
                              </div>
                            </td>
                          </div>
                        </tr>
                        </tbody>
                        </table>
                      </div>
                      <div v-if="returns.nil === 'no' && returns.spreadsheet === 'yes'" class="row">
                        <a v-bind:href="url" class="pull-right">Download (XLSX)</a>
                        <span class="btn btn-primary btn-file pull-left">Upload File
                          <input type="file" ref="spreadsheet" @change="uploadFile()"/>
                        </span>
                        <span class="pull-left" style="margin-left:10px;margin-top:10px;">{{uploadedFileName}}</span>
                      </div>
                      <div class="margin-left-20"></div>
                    </div>
<<<<<<< HEAD
                    <input type='hidden' name="table_name" :value="returns.table[0].name" />
                    <button type="submit" class="btn btn-primary pull-right" name="lodge">Save and Exit</button>
                    <input type="button" @click.prevent="save" class="btn btn-primary" name="save_continue"/>Save and Continue
                    <button type="submit" class="btn btn-info pull-right" style="margin-right: 20px;" name="draft">Submit</button>
                    
                </template>
=======
                  </div>
                </div>
              </div>
            </div>
            <input type='hidden' name="table_name" :value="returns.table[0].name" />
            <!-- button type="submit" class="btn btn-primary pull-right" name="lodge">Save and Exit</button -->
            <!-- input type="button" @click.prevent="save" class="btn btn-primary" name="save_continue" Save and Continue -->
            <!-- button type="submit" class="btn btn-info pull-right" style="margin-right: 20px;" name="draft">Submit button -->
          </template>
          <!-- End template for Return Tab -->
          <div class="row" style="margin-bottom:50px;">
            <div v-if="wc_version != 1.0" class="navbar navbar-fixed-bottom" style="background-color: #f5f5f5 ">
              <div class="navbar-inner">
                <div class="container">
                  <p class="pull-right" style="margin-top:5px;">
                    <button class="btn btn-primary" name="save_exit">Save and Exit</button>
                    <button class="btn btn-primary" @click.prevent="save()" name="save_continue">Save and Continue</button>
                    <button class="btn btn-primary" name="draft">Submit</button>
                  </p>
                </div>
              </div>
>>>>>>> e26e7067
            </div>
          </div>
        </div>
      </div>
    </div>
  </div>
  </form>
</template>

<script>
import $ from 'jquery'
import Vue from 'vue'
import CommsLogs from '@common-utils/comms_logs.vue'
import {
  api_endpoints,
  helpers
}
from '@/utils/hooks'
export default {
  name: 'externalReturn',
  data() {
    let vm = this;
    return {
        returns: {
            table: [{
                data: null
            }],
        },
        returnTab: 'returnTab'+vm._uid,
        form: null,
        spreadsheet: null,
    }
    returns: null
  },
  methods: {
    save: function(e) {
      console.log('SAVE func()')
      let vm = this;
      vm.form=document.forms.enter_return
      let data = new FormData(vm.form);
      console.log(data)
      console.log(JSON.stringify(data))
      // console.log('printing table name')
      // console.log(vm.returns.table[0].name)
      // data.returns_name=vm.returns.table[0].name
      // data.id=vm.returns.id
      // data.application=vm.returns.application
      // data.table=vm.returns.table

      // $('.returns').each((i,d) => {
      //   console.log( $(d).data('species'))

      // })

       // vm.$http.post('/api/returns.json',JSON.stringify(returns),{
      console.log('TEST')
      console.log(vm.returns.spreadsheet)
      if (vm.returns.spreadsheet == 'no') {
        console.log('not entered spreadsheet')
        vm.$http.post(helpers.add_endpoint_json(api_endpoints.returns,vm.returns.id+'/update_details'),data,{
<<<<<<< HEAD
                        emulateJSON:true,
                    }).then((response)=>{
                        swal(
                             'Sent',
                             'successful returns',
                             'success'
                        );

                    },(error)=>{
                        console.log(error);
                        swal(
                             'error',
                             'Enter data in correct format',
                             'error'
                        );
                    });
=======
                       emulateJSON:true,
        }).then((response)=>{
                swal(
                  'Sent',
                  'successful returns',
                  'success'
                );
        },(error)=>{
                console.log(error);
                swal(
                  'Sent',
                  'Enter data in correct format',
                  'success'
                );
        });
      }
      if (vm.returns.spreadsheet == 'yes') {
        data.append('spreadsheet', vm.spreadsheet)
        vm.$http.post(helpers.add_endpoint_json(api_endpoints.returns,vm.returns.id+'/upload_details'),data,{
                    emulateJSON:true,
        }).then((res)=>{
                swal(
                  'Saved',
                  'Return details have been updated',
                 'success'
                )
        },err=>{
                console.log(err)
        });
      }
    },
    uploadFile: function(e) {
      console.log('uploadFile')
      let vm = this;
      let _file = null;
      var input = $(vm.$refs.spreadsheet)[0];
      console.log(input)
      if (input.files && input.files[0]) {
        var reader = new FileReader();
        reader.readAsDataURL(input.files[0]);
          reader.onload = function(e) {
            _file = e.target.result;
          };
          _file = input.files[0];
        }
        vm.spreadsheet = _file;
        console.log(vm.spreadsheet)
>>>>>>> e26e7067
    },
    submit: function(e) {
      console.log('SUBMIT func()')
      let vm = this;
      vm.form=document.forms.enter_return
      let data = new FormData(vm.form);
      // console.log('printing table name')
      // console.log(vm.returns.table[0].name)
      // data.returns_name=vm.returns.table[0].name
      // data.id=vm.returns.id
      // data.application=vm.returns.application
      // data.table=vm.returns.table

      // $('.returns').each((i,d) => {
      //   console.log( $(d).data('species'))

      // })

      

       // vm.$http.post('/api/returns.json',JSON.stringify(returns),{
        vm.$http.post(helpers.add_endpoint_json(api_endpoints.returns,vm.returns.id+'/update_details'),data,{
                        emulateJSON:true,
                    }).then((response)=>{
                        swal(
                             'Sent',
                             'successful returns',
                             'success'
                        );
                    },(error)=>{
                        console.log(error);
                    });
    },
    
  },
  computed: {
    uploadedFileName: function() {
      return this.spreadsheet != null ? this.spreadsheet.name: '';
    },
  },
  beforeRouteEnter: function(to, from, next) {
    console.log('BEFORE-ROUTE func()')
    console.log(to.params)
     Vue.http.get(`/api/returns/${to.params.return_id}.json`).then(res => {
          next(vm => {
            console.log('fetching returns')
            vm.returns = res.body;
            console.log(vm.returns)
            // vm.loading.splice('fetching application', 1);
            // vm.setdata(vm.application.readonly);
          });
        },
        err => {
          console.log(err);
        });
   },
   mounted: function(){
       console.log('MOUNTED func()')
        let vm = this;

        vm.form = document.forms.enter_return;
        console.log("from mounted")
        console.log(vm.form)
            
    },

}
</script><|MERGE_RESOLUTION|>--- conflicted
+++ resolved
@@ -83,14 +83,6 @@
                       </div>
                       <div class="margin-left-20"></div>
                     </div>
-<<<<<<< HEAD
-                    <input type='hidden' name="table_name" :value="returns.table[0].name" />
-                    <button type="submit" class="btn btn-primary pull-right" name="lodge">Save and Exit</button>
-                    <input type="button" @click.prevent="save" class="btn btn-primary" name="save_continue"/>Save and Continue
-                    <button type="submit" class="btn btn-info pull-right" style="margin-right: 20px;" name="draft">Submit</button>
-                    
-                </template>
-=======
                   </div>
                 </div>
               </div>
@@ -112,7 +104,6 @@
                   </p>
                 </div>
               </div>
->>>>>>> e26e7067
             </div>
           </div>
         </div>
@@ -173,39 +164,22 @@
       if (vm.returns.spreadsheet == 'no') {
         console.log('not entered spreadsheet')
         vm.$http.post(helpers.add_endpoint_json(api_endpoints.returns,vm.returns.id+'/update_details'),data,{
-<<<<<<< HEAD
-                        emulateJSON:true,
-                    }).then((response)=>{
-                        swal(
-                             'Sent',
-                             'successful returns',
-                             'success'
-                        );
-
-                    },(error)=>{
-                        console.log(error);
-                        swal(
-                             'error',
-                             'Enter data in correct format',
-                             'error'
-                        );
-                    });
-=======
-                       emulateJSON:true,
-        }).then((response)=>{
-                swal(
-                  'Sent',
-                  'successful returns',
-                  'success'
-                );
-        },(error)=>{
-                console.log(error);
-                swal(
-                  'Sent',
-                  'Enter data in correct format',
-                  'success'
-                );
-        });
+		emulateJSON:true,
+	    }).then((response)=>{
+		swal(
+		     'Sent',
+		     'successful returns',
+		     'success'
+		);
+
+	    },(error)=>{
+		console.log(error);
+		swal(
+		     'error',
+		     'Enter data in correct format',
+		     'error'
+		);
+	    });
       }
       if (vm.returns.spreadsheet == 'yes') {
         data.append('spreadsheet', vm.spreadsheet)
@@ -238,7 +212,6 @@
         }
         vm.spreadsheet = _file;
         console.log(vm.spreadsheet)
->>>>>>> e26e7067
     },
     submit: function(e) {
       console.log('SUBMIT func()')
