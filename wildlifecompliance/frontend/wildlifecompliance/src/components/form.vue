<style lang="css" scoped>
    .section{
        text-transform: capitalize;
    }
    .list-group{
        margin-bottom: 0;
    }
    .fixed-top{
        position: fixed;
        top:56px;
    }
</style>

<script>
    import Vue from 'vue'
    import {
  api_endpoints,
  helpers
}
from '@/utils/hooks'
    import Renderer from '@/utils/renderer'
    import bs from 'bootstrap'
    require('../../node_modules/bootstrap/dist/css/bootstrap.css');
    require('../../node_modules/eonasdan-bootstrap-datetimepicker/build/css/bootstrap-datetimepicker.min.css')
    require('../../node_modules/font-awesome/css/font-awesome.min.css')
    const easing = require('easing');
    export default {
        props:{
            application:{
                type: Object,
                required:true
            },
            withSectionsSelector:{
                type: Boolean,
                default: true
            },
            form_width: {
                type: String,
                default: 'col-md-9'
            }
        },
        data:function () {
            return{
                values:null,
                amendment_request_id:[]
            }
        },
        methods:{
            mapDataToApplication:function () {
                if (this.application.data) {
                    this.values = this.application.data[0]
                }

            },

        },
        created:function () {
           
            this.mapDataToApplication();
        },
        mounted:function () {

            this.amendment_request_id=this.application.amendment_requests
            
            var tabs=Renderer.tabs_list
            // tabs.map(tsec => {
            //         $('#tabs-section').append(`<li><a data-toggle="tab" href='#${tsec.id}'>${tsec.label}</a></li>`);
            //     });
            // console.log(tabs)
            if(this.application.has_amendment){
                console.log("from inside if")

                tabs.map(tsec => {
                    if(this.amendment_request_id.indexOf(tsec.id) < 0){
                        // $('#tabs-section').append(`<li><a class="nav-link disabled" data-toggle="tab" href='#'>${tsec.label}</a></li>`);
                    }
                    else{
                        $('#tabs-section').append(`<li><a class="nav-link" data-toggle="tab" href='#${tsec.id}'>${tsec.label}</a></li>`);
                    }
                    
                });

            }
            else{
                tabs.map(tsec => {
                    $('#tabs-section').append(`<li><a onclick="vue.setSelectedTabId(this)" data-toggle="tab" href='#${tsec.id}'>${tsec.label}</a></li>`);
                });

            }
            
            if (this.withSectionsSelector){

                Renderer.sections.map(sec => {
                    $('#scrollspy-section').append(`<li class="list-group-item" ><a class='page-scroll section' href='#${sec.name}'>${sec.label}</a></li>`);
                });

                $('a.page-scroll').bind('click', function(event) {
                   var $anchor = $(this);
                   $('html, body').stop().animate({
                       scrollTop: ($($anchor.attr('href')).offset().top)
                   }, 1000, 'easeInOutExpo');
                   event.preventDefault();
               });
               $(window).scroll(function () {
                    var wScroll = $(this).scrollTop();
                    if (wScroll >= $('#scrollspy-heading').offset().top-56) {
                        var width = $('.fixed').width();
                        $('.fixed').addClass('fixed-top');
                        $('.fixed-top').width(width);
                    }else{
                        $('.fixed').removeClass('fixed-top');
                        $('.fixed').width('100%');
                    }
                });

            }

            // Initialise by setting all first tabs.
            $('#tabs-section li:first-child a').click();
            $('#tabs-main li:first-child a').click();
        },
        render(h) {
            let vm =this;
<<<<<<< HEAD
            Renderer.tabs_list = [];
            Renderer.store_status_data(vm.application.readonly,vm.application.assessor_data,vm.application.comment_data,vm.application.current_assessor,vm.application.assessor_mode,vm.application.can_user_edit,vm.application.documents_url);
=======
            Renderer.store_status_data(vm.application.readonly,vm.application.assessor_data,vm.application.comment_data,vm.application.current_assessor,vm.application.assessor_mode,vm.application.can_user_edit,vm.application.documents_url,vm.application.id);
>>>>>>> ea0da49c
            if (vm.withSectionsSelector){
                return (
                    <div>
                        <div id="scrollspy-heading" class="col-lg-12" >
                            <h3>Application {vm.application.id}: {vm.application.licence_type_short_name}</h3>
                        </div>
                        <div class="col-md-3" >
                            <div class="panel panel-default fixed">
                              <div class="panel-heading">
                                <h5>Sections</h5>
                              </div>
                              <div class="panel-body" style="padding:0">
                                  <ul class="list-group" id="scrollspy-section" style="margin-bottom:0">

                                  </ul>
                              </div>
                            </div>
                        </div>
                        <div class="col-md-9">
                            <ul class="nav nav-tabs" id="tabs-section">

                            </ul>
                            <div class="tab-content">
                                {vm.application.schema.map(d =>{
                                    return Renderer.renderChildren(h,d,vm.values,vm.application.assessor_data,vm.application.readonly,vm.application.assessor_mode,vm.application.assessor)
                                })}
                                { this.$slots.default }
                            </div>
                        </div>
                    </div>
                )
            }
            else{
                if (vm.form_width == 'inherit'){
                    return (
                        <div>
                            <ul class="nav nav-tabs" id="tabs-section">

                            </ul>
                            <div class="tab-content">
                                {vm.application.schema.map(d =>{
                                    return Renderer.renderChildren(h,d,vm.values,vm.application.assessor_data,vm.application.readonly,vm.application.assessor_mode,vm.application.assessor)
                                })}
                                { this.$slots.default }
                            </div>
                        
                        </div>
                    )
                }
                else {
                    return (
                        <div class={vm.form_width}>
                            <ul class="nav nav-tabs">
                              <li class="nav-item">
                                <a class="nav-link active" href="#">Active</a>
                              </li>
                            </ul>
                                {vm.application.schema.map(d =>{
                                    return Renderer.renderChildren(h,d,vm.values,vm.application.assessor_data,vm.application.readonly,vm.application.assessor_mode,vm.application.assessor)
                                })}
                                { this.$slots.default }
                        </div>
                    )
                }

            }
        }
    }
</script><|MERGE_RESOLUTION|>--- conflicted
+++ resolved
@@ -121,12 +121,8 @@
         },
         render(h) {
             let vm =this;
-<<<<<<< HEAD
             Renderer.tabs_list = [];
-            Renderer.store_status_data(vm.application.readonly,vm.application.assessor_data,vm.application.comment_data,vm.application.current_assessor,vm.application.assessor_mode,vm.application.can_user_edit,vm.application.documents_url);
-=======
             Renderer.store_status_data(vm.application.readonly,vm.application.assessor_data,vm.application.comment_data,vm.application.current_assessor,vm.application.assessor_mode,vm.application.can_user_edit,vm.application.documents_url,vm.application.id);
->>>>>>> ea0da49c
             if (vm.withSectionsSelector){
                 return (
                     <div>
