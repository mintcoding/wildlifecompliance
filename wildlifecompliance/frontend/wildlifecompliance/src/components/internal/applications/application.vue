<template lang="html">
    <div v-if="application" class="container" id="internalApplication">
            <div class="row">
        <h3>Application: {{ application.lodgement_number }}</h3>
        <div class="col-md-3">
            <CommsLogs :comms_url="comms_url" :logs_url="logs_url" :comms_add_url="comms_add_url" :disable_add_entry="false"/>
            <div class="row" v-if="canSeeSubmission">
                <div class="panel panel-default">
                    <div class="panel-heading">
                       Submission 
                    </div>
                    <div class="panel-body panel-collapse">
                        <div class="row">
                            <div class="col-sm-12">
                                <strong>Submitted by</strong><br/>
                                {{ application.submitter.first_name }} {{ application.submitter.last_name }}
                            </div>
                            <div class="col-sm-12 top-buffer-s">
                                <strong>Lodged on</strong><br/>
                                {{ application.lodgement_date | formatDate}}
                            </div>
                            <div class="col-sm-12 top-buffer-s">
                                <table class="table small-table">
                                    <tr>
                                        <th>Lodgement</th>
                                        <th>Date</th>
                                        <th>Action</th>
                                    </tr>
                                </table>
                            </div>
                        </div>
                    </div>
                </div>
            </div>
            <div class="row">
                <div class="panel panel-default">
                    <div class="panel-heading">
                        Workflow 
                    </div>
                    <div class="panel-body panel-collapse">
                        <div class="row">
                            <div class="col-sm-12">
                                <strong>Status</strong><br/>
                                {{ application.processing_status }}<br/>
                                <div class ="col-sm-12" v-for="item in application.licence_type_data">
                                    
                                    <div v-for="item1 in item">
                                        <div v-if="item1.name">
                                            {{item1.name}}:{{item1.processing_status}}
                                        </div>
                                    </div>
                                </div>
                            </div>
                             <div v-if="!isFinalised" class="col-sm-12 top-buffer-s">
                                <strong>Currently assigned to</strong><br/>
                                <div class="form-group">
                                    <template v-if="application.processing_status == 'With Approver'">
                                        <select ref="assigned_officer" :disabled="!canAction" class="form-control" v-model="application.assigned_approver">
                                            <option v-for="member in application.allowed_assessors" :value="member.id">{{member.first_name}} {{member.last_name}}</option>
                                        </select>
                                        <a @click.prevent="assignRequestUser()" class="actionBtn pull-right">Assign to me</a>
                                    </template>
                                    <template v-else>
                                        <select ref="assigned_officer" :disabled="!canAction" class="form-control" v-model="application.assigned_officer">
                                            <option v-for="member in application.allowed_assessors" :value="member.id">{{member.first_name}} {{member.last_name}}</option>
                                        </select>
                                        <a @click.prevent="assignRequestUser()" class="actionBtn pull-right">Assign to me</a>
                                    </template>
                                </div>
                            </div>

                            <template v-if="application.processing_status == 'With Assessor (Conditions)' || application.processing_status == 'With Approver' || isFinalised">
                                <div class="col-sm-12">
                                    <strong>Application</strong><br/>
                                    <a class="actionBtn" v-if="!showingApplication" @click.prevent="toggleApplication()">Show Application</a>
                                    <a class="actionBtn" v-else @click.prevent="toggleApplication()">Hide Application</a>
                                </div>
                                <div class="col-sm-12">
                                    <div class="separator"></div>
                                </div>
                            </template>
                            <template v-if="application.processing_status == 'With Approver' || isFinalised">
                                <div class="col-sm-12">
                                    <strong>Conditions</strong><br/>
                                    <a class="actionBtn" v-if="!showingConditions" @click.prevent="toggleConditions()">Show Conditions</a>
                                    <a class="actionBtn" v-else @click.prevent="toggleConditions()">Hide Conditions</a>
                                </div>
                                <div class="col-sm-12">
                                    <div class="separator"></div>
                                </div>
                            </template>
                              <div class="col-sm-12 top-buffer-s" >
                                        <template v-if="showingApplication">
                                            <div class="row">
                                                <div class="col-sm-12">
                                                    <strong>Action</strong><br/>
                                                </div>
                                            </div>
                                            <div class="row">
                                                <div class="col-sm-12">
                                                    <button style="width:80%;" class="btn btn-primary top-buffer-s" @click.prevent="togglesendtoAssessor()">Send to Assessor</button><br/>
                                                </div>
                                            </div>
                                            <div class="row">
                                                <div class="col-sm-12">
                                                    <button style="width:80%;" class="btn btn-primary top-buffer-s" @click.prevent="ammendmentRequest()">Request Amendment</button><br/>
                                                </div>
                                            </div>
                                            <div class="row">
                                                <div class="col-sm-12">
                                                    <button style="width:80%;" class="btn btn-warning top-buffer-s" @click.prevent="toggleOfficerConditions()">Back to Officer Review</button>
                                                </div>
                                            </div>
                                            <div class="row">
                                                <div class="col-sm-12">
                                                    <button style="width:80%;" class="btn btn-warning top-buffer-s" @click.prevent="proposedDecline()">Propose Decline</button>
                                                </div>
                                            </div>
                                            <div class="row">
                                                <div class="col-sm-12">
                                                    <button style="width:80%;" class="btn btn-warning top-buffer-s" @click.prevent="proposedLicence()">Propose Issue</button>
                                                </div>
                                            </div>
                                            <div class="row">
                                                <div class="col-sm-12">
                                                    <button style="width:80%;" class="btn btn-info top-buffer-s" @click.prevent="assessmentSelect()">Propose Conditions</button>
                                                </div>
                                            </div>
                                        </template>

                                        <template v-if="isSendingToAssessor">
                                            <div class="row">
                                                <div class="col-sm-12">
                                                    <strong>Action</strong><br/>
                                                </div>
                                            </div>
                                            <div class="row">
                                                <div class="col-sm-12">
                                                    <button style="width:80%;" class="btn btn-primary top-buffer-s" @click.prevent="toggleApplication()">Back To Application</button><br/>
                                                </div>
                                            </div>
                                            
                                        </template>
                                       <!--  <template v-if="assessmentComplete">
                                            <div class="row">
                                                <div class="col-sm-12">
                                                    <strong>Action</strong><br/>
                                                </div>
                                            </div>
                                            <div class="row">
                                                <div class="col-sm-12">
                                                    <button style="width:80%;" class="btn btn-primary top-buffer-s" @click.prevent="toggleApplication()">Resend To Assessor</button><br/>
                                                </div>
                                            </div>
                                            <div class="row">
                                                <div class="col-sm-12">
                                                    <button style="width:80%;" class="btn btn-primary top-buffer-s" @click.prevent="proposedDecline()">Propose Decline</button><br/>
                                                </div>
                                            </div>
                                            <div class="row">
                                                <div class="col-sm-12">
                                                    <button style="width:80%;" class="btn btn-primary top-buffer-s" @click.prevent="proposedLicence()">Propose Issue</button>
                                                </div>
                                            </div>
                                        </template> -->
                                        <template v-if="showingConditions">
                                            <div class="row">
                                                <div class="col-sm-12">
                                                    <strong>Action</strong><br/>
                                                </div>
                                            </div>
                                            <div class="row">
                                                <div class="col-sm-12">
                                                    <button style="width:80%;" class="btn btn-primary top-buffer-s" @click.prevent="toggleApplication()">Back To Application</button><br/>
                                                </div>
                                            </div>
                                            <div class="row">
                                                <div class="col-sm-12">
                                                    <button style="width:80%;" class="btn btn-primary top-buffer-s" @click.prevent="completeAssessment()">Complete Assessment</button><br/>
                                                </div>
                                            </div>
                                            
                                        </template>
                            </div>
                        </div>
                    </div>
                </div>
            </div>
        </div>
        <div class="col-md-1"></div>
        <div class="col-md-8">
            <div class="row">
                <template v-if="application.processing_status == 'With Approver' || isFinalised">
                    <LicenceScreen :application="application"/>
                </template>
                <template v-if="showingConditions">
                    <div v-for="item in application.licence_type_data">
                        <ul class="nav nav-tabs" id="conditiontabs">
                            <li v-for="(item1,index) in item"><a v-if="item1.name && item1.processing_status=='With Assessor' && item1.id == selected_assessment_tab" data-toggle="tab" :href="`#${item1.id}`+_uid">{{item1.name}}</a></li>
                        </ul>
            
                    </div>   
                    <div  class="tab-content">
                        <div v-for="item in application.licence_type_data">
                            <div v-for="(item1,index) in item" v-if="item1.name && item1.processing_status=='With Assessor' && item1.id == selected_assessment_tab" :id="`${item1.id}`+_uid" class="tab-pane fade active in"> 
                                <Conditions :application="application" :licence_activity_type_tab="selected_assessment_tab"/>
                            </div>
                        </div>
                    </div>
                </template>
                <template v-if="isOfficerConditions">
                    <div v-for="item in application.licence_type_data">
                        <ul class="nav nav-tabs" id="conditiontabs">
                            <li v-for="(item1,index) in item"><a v-if="item1.name && item1.processing_status=='With Officer-Finalisation'" data-toggle="tab" :href="`#${item1.id}`+_uid">{{item1.name}}</a></li>
                        </ul>
            
                    </div>   
                    <div  class="tab-content">
                        <div v-for="item in application.licence_type_data">
                            <div v-for="(item1,index) in item" v-if="item1.name && item1.processing_status=='With Officer-Finalisation'" :id="`${item1.id}`+_uid" class="tab-pane fade active in"> 
                                <OfficerConditions :application="application"/>
                            </div>
                        </div>
                    </div>
                </template>
                <template v-if="isSendingToAssessor && !showingConditions">
                    <div>
                        <ul class="nav nav-tabs" id="assessortabs">
                            <li v-for="(item1,index) in application.licence_type_data.activity_type"><a v-if="item1.name && item1.processing_status!='Draft'" data-toggle="tab" :href="`#${item1.id}`+_uid">{{item1.name}}</a></li>
                        </ul>
                    </div>
                        
                    <div class="tab-content">
                            <div v-for="(item1,index) in application.licence_type_data.activity_type" v-if="item1.name && item1.processing_status!='Draft'" :id="`${item1.id}`+_uid" class="tab-pane fade">
                                <div>
                                        <div class="panel panel-default">
                                            <div class="panel-heading">
                                                <h3 class="panel-title">Send to Assessor
                                                    <a class="panelClicker" :href="`#${item1.id}`+assessorsBody" data-toggle="collapse"  data-parent="#userInfo" expanded="true" :aria-controls="assessorsBody">
                                                        <span class="glyphicon glyphicon-chevron-down pull-right "></span>
                                                    </a>
                                                </h3>
                                            </div>
                                            <div class="panel-body panel-collapse collapse in" :id="`${item1.id}`+assessorsBody">
                                                        <div class="row">
                                                           <div class="col-sm-10" style="margin-bottom: 10px">
                                                                    <label class="control-label pull-left"  for="Name">Assessor Group</label>
                                                                    <select class="form-control" v-model="selectedAssessor">
                                                                        <option v-for="assessor in assessorGroup" :id="assessor.id" 
                                                                        :value="assessor" v-if="application.licence_type_data.id == assessor.licence_class && item1.id == assessor.licence_activity_type">{{assessor.display_name}}</option>
                                                                    </select>
                                                            </div> 
                                                            <div class="col-sm-2">
                                                                <a class="btn btn-primary" style="cursor:pointer;text-decoration:none;" @click.prevent="sendtoAssessor(item1.id)">Send</a>
                                                            </div>
                                                        </div>
                                                        <div class="row">
                                                            <datatable ref="assessorDatatable" :data-index="index" :id="`${item1.id}`+_uid+'assessor_datatable'" :dtOptions="assessors_options[`${item1.id}`]" :dtHeaders="assessors_headers" />
                                                        </div>
                                            </div>
                                        </div>
                                </div>
                            </div>
                    </div>
                </template>
                <template v-if="!isSendingToAssessor && !showingConditions">
                    <div>
                    <ul class="nav nav-tabs">
                        <li class="active"><a data-toggle="tab" :href="'#'+applicantTab">Applicant</a></li>
                        <li><a data-toggle="tab" :href="'#'+applicationTab">Application</a></li>
                    </ul>
                    <div class="tab-content">
                    <div :id="applicantTab" class="tab-pane fade in active">

                    <div class="col-md-12">
                        <div class="row">
                            <div class="panel panel-default">
                                <div class="panel-heading">
                                    <h3 class="panel-title">Applicant
                                        <a class="panelClicker" :href="'#'+detailsBody" data-toggle="collapse"  data-parent="#userInfo" expanded="true" :aria-controls="detailsBody">
                                            <span class="glyphicon glyphicon-chevron-up pull-right "></span>
                                        </a>
                                    </h3> 
                                </div>
                                <div v-if="applicantType == 'org'" class="panel-body panel-collapse collapse in" :id="detailsBody">
                                      <form class="form-horizontal">
                                          <div class="form-group">
                                            <label for="" class="col-sm-3 control-label">Name</label>
                                            <div class="col-sm-6">
                                                <input disabled type="text" class="form-control" name="applicantName" placeholder="" v-model="application.org_applicant.name">
                                            </div>
                                          </div>
                                          <div class="form-group">
                                            <label for="" class="col-sm-3 control-label" >ABN/ACN</label>
                                            <div class="col-sm-6">
                                                <input disabled type="text" class="form-control" name="applicantABN" placeholder="" v-model="application.org_applicant.abn">
                                            </div>
                                          </div>
                                      </form>
                                </div>
                                <div v-if="applicantType == 'submitter'" class="panel-body panel-collapse collapse in" :id="detailsBody">
                                      <form class="form-horizontal">
                                          <div class="form-group">
                                            <label for="" class="col-sm-3 control-label">Given Name(s)</label>
                                            <div class="col-sm-6">
                                                <input disabled type="text" class="form-control" name="applicantName" placeholder="" v-model="application.submitter.first_name">
                                            </div>
                                          </div>
                                          <div class="form-group">
                                            <label for="" class="col-sm-3 control-label">Surname</label>
                                            <div class="col-sm-6">
                                                <input disabled type="text" class="form-control" name="applicantName" placeholder="" v-model="application.submitter.last_name">
                                            </div>
                                          </div>
                                          <div class="form-group">
                                            <label for="" class="col-sm-3 control-label" >Date of Birth</label>
                                            <div class="col-sm-6">
                                                <input disabled type="text" class="form-control" name="applicantABN" placeholder="" v-model="application.submitter.dob">
                                            </div>
                                          </div>
                                      </form>
                                </div>
                            </div>
                        </div>
                    </div>
                    <div class="col-md-12">
                        <div class="row">
                            <div class="panel panel-default">
                                <div class="panel-heading">
                                    <h3 class="panel-title">Identification
                                        <a class="panelClicker" :href="'#'+identificationBody" data-toggle="collapse"  data-parent="#userInfo" expanded="true" :aria-controls="identificationBody">
                                            <span class="glyphicon glyphicon-chevron-down pull-right "></span>
                                        </a>
                                    </h3>
                                </div>
                                <div v-if="applicantType == 'org'" class="panel-body panel-collapse collapse" :id="identificationBody">
                                      <form class="form-horizontal">
                                          <div class="form-group">
                                            <label for="" class="col-sm-3 control-label">Identification</label>
                                            <div class="col-sm-8">
                                                <img width="100%" name="applicantIdentification" v-bind:src="application.org_applicant.organisation.identification" />
                                            </div>
                                          </div>
                                      </form>
                                </div>
                                <div v-if="applicantType == 'submitter'" class="panel-body panel-collapse collapse" :id="identificationBody">
                                      <form class="form-horizontal">
                                          <div class="form-group">
                                            <label for="" class="col-sm-3 control-label">Identification</label>
                                            <div class="col-sm-8">
                                                <img width="100%" name="applicantIdentification" v-bind:src="application.submitter.identification.file" />
                                            </div>
                                          </div>
                                      </form>
                                </div>
                            </div>
                        </div>
                    </div>
                    <div class="col-md-12">
                        <div class="row">
                            <div class="panel panel-default">
                                <div class="panel-heading">
                                    <h3 class="panel-title">Address Details
                                        <a class="panelClicker" :href="'#'+addressBody" data-toggle="collapse"  data-parent="#userInfo" expanded="false" :aria-controls="addressBody">
                                            <span class="glyphicon glyphicon-chevron-down pull-right "></span>
                                        </a>
                                    </h3> 
                                </div>
                                <div v-if="applicantType == 'org'" class="panel-body panel-collapse collapse" :id="addressBody">
                                      <form class="form-horizontal">
                                          <div class="form-group">
                                            <label for="" class="col-sm-3 control-label">Street</label>
                                            <div class="col-sm-6">
                                                <input disabled type="text" class="form-control" name="street" placeholder="" v-model="application.org_applicant.address.line1">
                                            </div>
                                          </div>
                                          <div class="form-group">
                                            <label for="" class="col-sm-3 control-label" >Town/Suburb</label>
                                            <div class="col-sm-6">
                                                <input disabled type="text" class="form-control" name="surburb" placeholder="" v-model="application.org_applicant.address.locality">
                                            </div>
                                          </div>
                                          <div class="form-group">
                                            <label for="" class="col-sm-3 control-label">State</label>
                                            <div class="col-sm-2">
                                                <input disabled type="text" class="form-control" name="country" placeholder="" v-model="application.org_applicant.address.state">
                                            </div>
                                            <label for="" class="col-sm-2 control-label">Postcode</label>
                                            <div class="col-sm-2">
                                                <input disabled type="text" class="form-control" name="postcode" placeholder="" v-model="application.org_applicant.address.postcode">
                                            </div>
                                          </div>
                                          <div class="form-group">
                                            <label for="" class="col-sm-3 control-label" >Country</label>
                                            <div class="col-sm-4">
                                                <input disabled type="text" class="form-control" name="country" v-model="application.org_applicant.address.country"/>
                                            </div>
                                          </div>
                                       </form>
                                </div>
                                <div v-if="applicantType == 'submitter'" class="panel-body panel-collapse collapse" :id="addressBody">
                                      <form class="form-horizontal">
                                          <div class="form-group">
                                            <label for="" class="col-sm-3 control-label">Street</label>
                                            <div class="col-sm-6">
                                                <input disabled type="text" class="form-control" name="street" placeholder="" v-model="application.submitter.residential_address.line1">
                                            </div>
                                          </div>
                                          <div class="form-group">
                                            <label for="" class="col-sm-3 control-label" >Town/Suburb</label>
                                            <div class="col-sm-6">
                                                <input disabled type="text" class="form-control" name="surburb" placeholder="" v-model="application.submitter.residential_address.locality">
                                            </div>
                                          </div>
                                          <div class="form-group">
                                            <label for="" class="col-sm-3 control-label">State</label>
                                            <div class="col-sm-2">
                                                <input disabled type="text" class="form-control" name="country" placeholder="" v-model="application.submitter.residential_address.state">
                                            </div>
                                            <label for="" class="col-sm-2 control-label">Postcode</label>
                                            <div class="col-sm-2">
                                                <input disabled type="text" class="form-control" name="postcode" placeholder="" v-model="application.submitter.residential_address.postcode">
                                            </div>
                                          </div>
                                          <div class="form-group">
                                            <label for="" class="col-sm-3 control-label" >Country</label>
                                            <div class="col-sm-4">
                                                <input disabled type="text" class="form-control" name="country" v-model="application.submitter.residential_address.country"/>
                                            </div>
                                          </div>
                                       </form>
                                </div>
                            </div>
                        </div>
                    </div>
                    <div class="col-md-12">
                        <div class="row">
                            <div class="panel panel-default">
                                <div class="panel-heading">
                                    <h3 class="panel-title">Contact Details
                                        <a class="panelClicker" :href="'#'+contactsBody" data-toggle="collapse"  data-parent="#userInfo" expanded="false" :aria-controls="contactsBody">
                                            <span class="glyphicon glyphicon-chevron-down pull-right "></span>
                                        </a>
                                    </h3>
                                </div>
                                <div v-if="applicantType == 'org'" class="panel-body panel-collapse collapse" :id="contactsBody">
                                    <table ref="contacts_datatable" :id="contacts_table_id" class="hover table table-striped table-bordered dt-responsive" cellspacing="0" width="100%">
                                    </table>
                                </div>
                                <div v-if="applicantType == 'submitter'" class="panel-body panel-collapse collapse" :id="contactsBody">
                                  <form class="form-horizontal">
                                      <div class="form-group">
                                        <label for="" class="col-sm-3 control-label">Phone (work)</label>
                                        <div class="col-sm-6">
                                            <input disabled type="text" class="form-control" name="applicantPhoneNumber" placeholder="" v-model="application.submitter.phone_number">
                                        </div>
                                      </div>
                                      <div class="form-group">
                                        <label for="" class="col-sm-3 control-label">Mobile</label>
                                        <div class="col-sm-6">
                                            <input disabled type="text" class="form-control" name="applicantMobileNumber" placeholder="" v-model="application.submitter.mobile_number">
                                        </div>
                                      </div>
                                      <div class="form-group">
                                        <label for="" class="col-sm-3 control-label" >Email</label>
                                        <div class="col-sm-6">
                                            <input disabled type="text" class="form-control" name="applicantEmail" placeholder="" v-model="application.submitter.email">
                                        </div>
                                      </div>
                                  </form>
                                </div>

                            </div>
                        </div>
                    </div>
                    <div class="col-md-12">
                        <div class ="row">
                        <div class="panel panel-default">
                            <div class="panel-heading">
                                <h3 class="panel-title">Check List
                                    <a class="panelClicker" :href="'#'+checksBody" data-toggle="collapse"  data-parent="#userInfo" expanded="false" :aria-controls="checksBody">
                                            <span class="glyphicon glyphicon-chevron-down pull-right "></span>
                                    </a>
                                </h3>

                            </div>
                            <div class="panel-body panel-collapse collapse" :id="checksBody">
                                <div class="row">
                                    <div class="col-sm-4">ID Check</div>
                                    <div class="col-sm-4">
                                        <button v-if="isIdNotChecked || isIdCheckUpdated" class="btn btn-primary" @click.prevent="acceptIdRequest()">Accept</button>
                                        <button v-if="isIdCheckAccepted" disabled class="btn btn-light">Accepted</button>
                                        <button v-if="isIdCheckRequested" disabled class="btn btn-light">Awaiting Update</button>
                                    </div>
                                    <div class="col-sm-4">
                                        <button v-if="isIdNotChecked" class="btn btn-primary" @click.prevent="updateIdRequest()">Request Update</button>
                                        <button v-if="isIdCheckUpdated" disabled class="btn btn-light">Request updated</button>
                                        <button v-if="isIdCheckAccepted || isIdCheckRequested"  class="btn btn-primary" @click.prevent="resetIdRequest()">Reset</button>
                                    </div>
                                </div>
                                <div class="row">
                                    <div class="col-sm-4">Character Check</div>
                                    <div class="col-sm-4">
                                        <button v-if="!isCharacterCheckAccepted" class="btn btn-primary" @click.prevent="acceptCharacterRequest()">Accept</button>
                                        <button v-if="isCharacterCheckAccepted" disabled class="btn btn-light">Accepted</button>
                                    </div>
                                    <div class="col-sm-4">
                                        <button v-if="isCharacterCheckAccepted"  class="btn btn-primary">Reset</button>
                                    </div>
                                </div>
                                <div class="row">
                                    <div class="col-sm-4">Returns Check</div>
                                    <div class="col-sm-4">
                                        <button v-if="isCharacterCheckAccepted" class="btn btn-primary">Request Completion</button>
                                    </div>
                                </div>
                            </div>


                        </div>
                    </div>


                    </div>
                </div>
                <div :id="applicationTab" class="tab-pane fade">
                    <div class="col-md-12">
                        <div class="row">
                            <form :action="application_form_url" method="post" name="new_application" enctype="multipart/form-data">
                                <Application form_width="inherit" :withSectionsSelector="false" v-if="application" :application="application">
                                    <input type="hidden" name="csrfmiddlewaretoken" :value="csrf_token"/>
                                    <input type='hidden' name="schema" :value="JSON.stringify(application)" />
                                    <input type='hidden' name="application_id" :value="1" />
                                    <div v-if="hasAssessorMode" class="row" style="margin-bottom:50px;">
                                        <div class="navbar navbar-fixed-bottom" style="background-color: #f5f5f5 ">
                                            <div class="navbar-inner">
                                                <div class="container">
                                                    <p class="pull-right" style="margin-top:5px;">
                                                        <button class="btn btn-primary pull-right" @click.prevent="save()">Save Changes</button>
                                                    </p>
                                                </div>
                                            </div>
                                        </div>
                                    </div>
                                </Application>
                            </form>
                        </div>
                    </div>
                    

                </div>
                
        </div>

    </template>
        </div>
        </div>
        </div>
        <ProposedDecline ref="proposed_decline" :processing_status="application.processing_status" :application_id="application.id" :application_licence_type="application.licence_type_data" @refreshFromResponse="refreshFromResponse"></ProposedDecline>
        <AmmendmentRequest ref="ammendment_request" :application_id="application.id" :application_licence_type="application.licence_type_data"></AmmendmentRequest>
        <AssessmentSelect ref="assessment_select" :application_id="application.id" ></AssessmentSelect>
        <SendToAssessor ref="send_to_assessor" :application_id="application.id" ></SendToAssessor>
        <ProposedLicence ref="proposed_licence" :processing_status="application.processing_status" :application_id="application.id" :application_licence_type="application.licence_type_data" @refreshFromResponse="refreshFromResponse"/>
    </div>
</template>
<script>
import Application from '../../form.vue'
import Vue from 'vue'
import ProposedDecline from './application_proposed_decline.vue'
import AmmendmentRequest from './ammendment_request.vue'
import AssessmentSelect from './assessment_select.vue'
import SendToAssessor from './application_send_assessor.vue'
import datatable from '@vue-utils/datatable.vue'
import Conditions from './application_conditions.vue'
import OfficerConditions from './application_officer_conditions.vue'
import ProposedLicence from './proposed_issuance.vue'
import LicenceScreen from './application_licence.vue'
import CommsLogs from '@common-utils/comms_logs.vue'
import MoreReferrals from '@common-utils/more_referrals.vue'
import ResponsiveDatatablesHelper from "@/utils/responsive_datatable_helper.js"
import {
    api_endpoints,
    helpers
}
from '@/utils/hooks'
export default {
    name: 'InternalApplication',
    data: function() {
        let vm = this;
        return {
            applicantTab: 'applicantTab'+vm._uid,
            applicationTab: 'applicationTab'+vm._uid,
            taking_fauna: 'taking_fauna'+vm._uid,
            detailsBody: 'detailsBody'+vm._uid,
            identificationBody: 'identificationBody'+vm._uid,
            addressBody: 'addressBody'+vm._uid,
            contactsBody: 'contactsBody'+vm._uid,
            checksBody: 'checksBody'+vm._uid,
            assessorsBody:'assessorsBody'+vm._uid,
            isSendingToAssessor: false,
            assessorGroup:{},
            "selectedAssessor":{},
            "application": null,
            "original_application": null,
            "loading": [],
            selected_referral: '',
            selected_assessment_tab:null,
            selected_assessment_id:null,
            form: null,
            members: [],
            department_users : [],
            // activity_type_data:[],
            contacts_table_initialised: false,
            initialisedSelects: false,
            showingApplication:true,
            showingConditions:false,
            assessmentComplete:false,
            isOfficerConditions:false,
            state_options: ['conditions','processing'],
            contacts_table_id: vm._uid+'contacts-table',
            application_assessor_datatable:vm._uid+'assessment-table',
            selected_assesment_index:0,
            contacts_options:{
                language: {
                    processing: "<i class='fa fa-4x fa-spinner fa-spin'></i>"
                },
                responsive: true,
                ajax: {
                    "url": vm.contactsURL,
                    "dataSrc": ''
                },
                columns: [
                    {
                        title: 'Name',
                        mRender:function (data,type,full) {
                            return full.first_name + " " + full.last_name;
                        }
                    },
                    {
                        title: 'Phone',
                        data:'phone_number'
                    },
                    {
                        title: 'Mobile',
                        data:'mobile_number'
                    },
                    {
                        title: 'Fax',
                        data:'fax_number'
                    },
                    {
                        title: 'Email',
                        data:'email'
                    },
                  ],
                  processing: true
            },
            contacts_table: null,
            assessors_headers:["Assessor Group","Date Sent","Status","Action"],
            assessors_options:{},
            DATE_TIME_FORMAT: 'DD/MM/YYYY HH:mm:ss',
            comms_url: helpers.add_endpoint_json(api_endpoints.applications,vm.$route.params.application_id+'/comms_log'),
            comms_add_url: helpers.add_endpoint_json(api_endpoints.applications,vm.$route.params.application_id+'/add_comms_log'),
            logs_url: helpers.add_endpoint_json(api_endpoints.applications,vm.$route.params.application_id+'/action_log'),
            panelClickersInitialised: false,
            sendingReferral: false,
        }
    },
    components: {
        Application,
        datatable,
        ProposedDecline,
        AmmendmentRequest,
        AssessmentSelect,
        SendToAssessor,
        Conditions,
        OfficerConditions,
        ProposedLicence,
        LicenceScreen,
        CommsLogs,
        MoreReferrals
    },
    filters: {
        formatDate: function(data){
            return data ? moment(data).format('DD/MM/YYYY HH:mm:ss'): '';
        }
    },
    watch: {
    },
    computed: {
        contactsURL: function(){
            return this.application!= null ? helpers.add_endpoint_json(api_endpoints.organisations,this.application.org_applicant.id+'/contacts') : '';
        },
        applicantType: function(){
            if (this.application.org_applicant){
                return 'org';
            } else if (this.application.proxy_applicant){
                return 'proxy';
            } else {
                return 'submitter';
            }
        },
        isLoading: function() {
          return this.loading.length > 0
        },
        csrf_token: function() {
          return helpers.getCookie('csrftoken')
        },
        application_form_url: function() {
          return (this.application) ? `/api/application/${this.application.id}/assessor_save.json` : '';
        },
        isFinalised: function(){
            return this.application.processing_status == 'Declined' || this.application.processing_status == 'Approved';
        },
        canAssess: function(){
            return this.application && this.application.assessor_mode.assessor_can_assess ? true : false;
        },
        hasAssessorMode:function(){
            return this.application && this.application.assessor_mode.has_assessor_mode ? true : false;
        },
        isIdCheckAccepted: function(){
            console.log(this.application.id_check_status)
            return this.application.id_check_status == 'Accepted';
        },
        isIdNotChecked: function(){
            console.log(this.application.id_check_status)
            return this.application.id_check_status == 'Not Checked';
        },
        isIdCheckRequested: function(){
            console.log(this.application.id_check_status)
            return this.application.id_check_status == 'Awaiting Update';
        },
        isIdCheckUpdated: function(){
            console.log(this.application.id_check_status)
            return this.application.id_check_status == 'Updated';
        },
        isCharacterCheckAccepted: function(){
            console.log(this.application.id_check_status)
            return this.application.character_check_status == 'Accepted';
        },
        canAction: function(){
            if (this.application.processing_status == 'With Approver'){
                return this.application && (this.application.processing_status == 'With Approver' || this.application.processing_status == 'With Assessor' || this.application.processing_status == 'With Assessor (Conditions)') && !this.isFinalised && !this.application.can_user_edit && (this.application.current_assessor.id == this.application.assigned_approver || this.application.assigned_approver == null ) && this.application.assessor_mode.assessor_can_assess? true : false;
            }
            else{
                return this.application && (this.application.processing_status == 'With Approver' || this.application.processing_status == 'With Assessor' || this.application.processing_status == 'With Assessor (Conditions)') && !this.isFinalised && !this.application.can_user_edit && (this.application.current_assessor.id == this.application.assigned_officer || this.application.assigned_officer == null ) && this.application.assessor_mode.assessor_can_assess? true : false;
            }
        },
        canLimitedAction: function(){
            if (this.application.processing_status == 'With Approver'){
                return this.application && (this.application.processing_status == 'With Assessor' || this.application.processing_status == 'With Referral' || this.application.processing_status == 'With Assessor (Conditions)') && !this.isFinalised && !this.application.can_user_edit && (this.application.current_assessor.id == this.application.assigned_approver || this.application.assigned_approver == null ) && this.application.assessor_mode.assessor_can_assess? true : false;
            }
            else{
                return this.application && (this.application.processing_status == 'With Assessor' || this.application.processing_status == 'With Referral' || this.application.processing_status == 'With Assessor (Conditions)') && !this.isFinalised && !this.application.can_user_edit && (this.application.current_assessor.id == this.application.assigned_officer || this.application.assigned_officer == null ) && this.application.assessor_mode.assessor_can_assess? true : false;
            }
        },
        canSeeSubmission: function(){
            return this.application && (this.application.processing_status != 'With Assessor (Conditions)' && this.application.processing_status != 'With Approver' && !this.isFinalised)
        }
    },
    methods: {
        
        eventListeners: function(){
            let vm = this;

            // Listeners for Send to Assessor datatable actions
            if (vm.$refs.assessorDatatable) {
                for (var i=0; i < vm.$refs.assessorDatatable.length; i++) {
                    console.log('printing datatable in loop');
                    console.log(datatable);
                    vm.$refs.assessorDatatable[i].vmDataTable.on('click','.assessment_remind',(e) => {
                    console.log("inside assessment remind")
                    e.preventDefault();

                    let assessment_id = $(e.target).data('assessmentid');
                    vm.$http.post(helpers.add_endpoint_json(api_endpoints.assessment,(assessment_id+'/remind_assessment'))).then((response)=>{
                    console.log(e.target.parentElement);
                        console.log('successful')
                            //vm.$parent.loading.splice('processing contact',1);
                            swal(
                                 'Sent',
                                 'An email has been sent to assessor with the request to assess this Application',
                                 'success'
                            )
                            vm.refreshAssessorDatatables();
                        },(error)=>{
                            console.log(error);
                            vm.errors = true;
                            vm.errorString = helpers.apiVueResourceError(error);


                        });
                    });

                    vm.$refs.assessorDatatable[i].vmDataTable.on('click','.assessment_resend',(e) => {
                    e.preventDefault();

                    let assessment_id = $(e.target).data('assessmentid');
                    vm.$http.post(helpers.add_endpoint_json(api_endpoints.assessment,(assessment_id+'/resend_assessment'))).then((response)=>{
                        console.log('successful')
                            //vm.$parent.loading.splice('processing contact',1);
                            swal(
                                 'Sent',
                                 'An email has been sent to assessor with the request to re-assess this Application',
                                 'success'
                            )
                            vm.refreshAssessorDatatables();
                        },(error)=>{
                            console.log(error);
                            vm.errors = true;
                            vm.errorString = helpers.apiVueResourceError(error);


                        });
                    });

                    vm.$refs.assessorDatatable[i].vmDataTable.on('click','.assessment_recall',(e) => {
                    console.log("inside assessment remind")
                    e.preventDefault();

                    let assessment_id = $(e.target).data('assessmentid');
                    vm.$http.post(helpers.add_endpoint_json(api_endpoints.assessment,(assessment_id+'/recall_assessment'))).then((response)=>{
                        console.log('successful')
                            //vm.$parent.loading.splice('processing contact',1);
                            swal(
                                 'Success',
                                 'An assessment for this Application has been recalled',
                                 'success'
                            )
                            vm.refreshAssessorDatatables();
                        },(error)=>{
                            console.log(error);
                            vm.errors = true;
                            vm.errorString = helpers.apiVueResourceError(error);


                        });
                    });
                }
            }
        },
        initialiseOrgContactTable: function(){
            let vm = this;
            if (vm.application && !vm.contacts_table_initialised){
                vm.contacts_options.ajax.url = helpers.add_endpoint_json(api_endpoints.organisations,vm.application.org_applicant.id+'/contacts');
                vm.contacts_table = $('#'+vm.contacts_table_id).DataTable(vm.contacts_options);
                vm.contacts_table_initialised = true;
            }
        },
        commaToNewline(s){
            return s.replace(/[,;]/g, '\n');
        },
        proposedDecline: function(){
            this.$refs.proposed_decline.decline = this.application.applicationdeclineddetails != null ? helpers.copyObject(this.application.applicationdeclineddetails): {};
            this.$refs.proposed_decline.isModalOpen = true;
        },
        sendtoAssessor: function(item1){
            let vm=this;
            // var selectedTabTitle = $("#tabs-section li.active");
            // console.log($(selectedTabTitle))
            // console.log($(selectedTabTitle).text())
            // console.log($(item1))
            this.$refs.send_to_assessor.assessment.licence_activity_type=item1;
            this.$refs.send_to_assessor.assessment.assessor_group=this.selectedAssessor.id;
            this.$refs.send_to_assessor.assessment.assessor_group_name=this.selectedAssessor.display_name;
            this.$refs.send_to_assessor.assessment.text='';
            this.$refs.send_to_assessor.isModalOpen=true;
        },
        proposedLicence: function(){
            var activity_type_name=[]
            var selectedTabTitle = $("#tabs-section li.active");
            // var tab_id=selectedTabTitle.children().attr('href').split(/(\d)/)[1]
            var tab_id=selectedTabTitle.children().attr('href').split('#')[1]
            
            this.$refs.proposed_licence.propose_issue.licence_activity_type_id=tab_id
            this.$refs.proposed_licence.propose_issue.licence_activity_type_name=selectedTabTitle.text();
            console.log(tab_id)
            console.log(this.$refs.proposed_licence.propose_issue.licence_activity_type_name)
            // this.$refs.proposed_licence.licence = this.application.proposed_issuance_licence != null ? helpers.copyObject(this.application.proposed_issuance_licence) : {};
            this.$refs.proposed_licence.isModalOpen = true;
        },
        issueApplication:function(){
            this.$refs.proposed_licence.licence = helpers.copyObject(this.application.proposed_issuance_licence);
            this.$refs.proposed_licence.state = 'final_licence';
            this.$refs.proposed_licence.isModalOpen = true;
        },
        declineApplication:function(){
            this.$refs.proposed_decline.decline = helpers.copyObject(this.application.applicationdeclineddetails);
            this.$refs.proposed_decline.isModalOpen = true;
        },
        acceptIdRequest: function() {
            let vm = this;
            swal({
                title: "Accept ID Check",
                text: "Are you sure you want to accept this ID Check?",
                type: "question",
                showCancelButton: true,
                confirmButtonText: 'Accept'
            }).then((result) => {
                if (result.value) {
                    vm.$http.post(helpers.add_endpoint_json(api_endpoints.applications,(vm.application.id+'/accept_id_check')))
                    .then((response) => {
                        console.log(response);
                        vm.application = response.body;
                    }, (error) => {
                        console.log(error);
                    });
                }
            },(error) => {
            });
        },
        resetIdRequest: function() {
            let vm = this;
            swal({
                title: "Reset ID Check",
                text: "Are you sure you want to reset this ID Check?",
                type: "question",
                showCancelButton: true,
                confirmButtonText: 'Accept'
            }).then((result) => {
                if (result.value) {
                    vm.$http.post(helpers.add_endpoint_json(api_endpoints.applications,(vm.application.id+'/reset_id_check')))
                    .then((response) => {
                        console.log(response);
                        vm.application = response.body;
                    }, (error) => {
                        console.log(error);
                    });
                }
            },(error) => {
            });
        },
        updateIdRequest: function() {
            let vm = this;
            console.log(vm.application.schema[0].name)
            console.log(vm.application.schema[0].status)
            swal({
                title: "Request Update ID Check",
                text: "Are you sure you want to request this ID Check update?",
                type: "question",
                showCancelButton: true,
                confirmButtonText: 'Accept'
            }).then((result) => {
                if (result.value) {
                    vm.$http.post(helpers.add_endpoint_json(api_endpoints.applications,(vm.application.id+'/request_id_check')))
                    .then((response) => {
                        console.log(response);
                        vm.application = response.body;
                    }, (error) => {
                        console.log(error);
                    });
                }
            },(error) => {
            });
        },
        acceptCharacterRequest: function() {
            let vm = this;
            swal({
                title: "Accept Character Check",
                text: "Are you sure you want to accept this Character Check?",
                type: "question",
                showCancelButton: true,
                confirmButtonText: 'Accept'
            }).then((result) => {
                if (result.value) {
                    vm.$http.post(helpers.add_endpoint_json(api_endpoints.applications,(vm.application.id+'/accept_character_check')))
                    .then((response) => {
                        console.log(response);
                        vm.application = response.body;
                    }, (error) => {
                        console.log(error);
                    });
                }
            },(error) => {
            });
        },
        assessmentSelect: function(){
            var selectedTabTitle = $("#tabs-section li.active");
            // var tab_id=selectedTabTitle.children().attr('href').split(/(\d)/)[1]
            var tab_id=selectedTabTitle.children().attr('href').split('#')[1]
            
            this.$refs.assessment_select.licence_activity_type=tab_id
            this.$refs.assessment_select.licence_activity_type_name=selectedTabTitle.text();
            this.selected_assessment_tab=tab_id
            console.log(tab_id)
            console.log(selectedTabTitle)
            console.log(this.$refs)
            this.$refs.assessment_select.isModalOpen = true;
            
        },
        refreshAssessorDatatables: function(){
            var vm = this;
            console.log(vm.$refs.assessorDatatable);
            for (var i=0;i<vm.$refs.assessorDatatable.length;i++){
                vm.$refs.assessorDatatable[i].vmDataTable.ajax.reload();
            }
        },
        ammendmentRequest: function(){
            let values = '';
            let tab_name='';
            var activity_type_name=[];
            var activity_type_id=[];
            var selectedTabTitle
            // var selected = $("#tabs-section").tabs( "option", "selected" );
            // var selectedTabTitle = $("#tabs-section li.active");
            // console.log($(selectedTabTitle))
            // console.log($(selectedTabTitle).text())
            $('.deficiency').each((i,d) => {
                values +=  $(d).val() != '' ? `Question - ${$(d).data('question')}\nDeficiency - ${$(d).val()}\n`: '';
                
                tab_name = $(d).data('tabname')
                if ($(d).val() != '' && (activity_type_name.indexOf(tab_name) < 0) ){
                    activity_type_name.push(tab_name)
                    
                    activity_type_id.push($(d).data('tabid'))
                }
                // console.log('from inside internal application')
                // console.log(activity_type_name)
                // console.log(activity_type_id)
                // console.log($(d).data('tabname'))
            }); 
            
            this.$refs.ammendment_request.amendment.text = values;
            this.$refs.ammendment_request.amendment.activity_type_name = activity_type_name;
            this.$refs.ammendment_request.amendment.activity_type_id = activity_type_id;
            console.log(this.$refs.ammendment_request.amendment.activity_type_name)
            this.$refs.ammendment_request.isModalOpen = true;
        },
        togglesendtoAssessor:function(){
            let vm=this;
            vm.isSendingToAssessor = !vm.isSendingToAssessor;
            vm.showingApplication = false;
            vm.showingConditions=false;
        },
        
        save: function(e) {
          let vm = this;
          let formData = new FormData(vm.form);
          vm.$http.post(vm.application_form_url,formData).then(res=>{
              swal(
                'Saved',
                'Your application has been saved',
                'success'
              )
          },err=>{
          });
        },
        toggleApplication:function(){
            this.showingApplication = !this.showingApplication;
            if(this.isSendingToAssessor){
                this.isSendingToAssessor=!this.isSendingToAssessor
            }
            if(this.showingConditions){
                this.showingConditions=!this.showingConditions
            }
        },
        toggleConditions:function(){
            this.showingConditions = !this.showingConditions;
            this.showingApplication = false;
            this.isSendingToAssessor=false;
        },
        toggleOfficerConditions:function(){
            this.showingApplication = false;
            this.isSendingToAssessor=false;
            this.showingConditions=false;
            this.isOfficerConditions=true;
            this.assessmentComplete=false;

        },
        updateAssignedOfficerSelect:function(){
            let vm = this;
            if (vm.application.processing_status == 'With Approver'){
                $(vm.$refs.assigned_officer).val(vm.application.assigned_approver);
                $(vm.$refs.assigned_officer).trigger('change');
            }
            else{
                $(vm.$refs.assigned_officer).val(vm.application.assigned_officer);
                $(vm.$refs.assigned_officer).trigger('change');
            }
        },
        completeAssessment:function(){
            let vm = this;
            let data = new FormData();
            console.log(data);
            data.selected_assessment_id=vm.selected_assessment_id;
            data.selected_assessment_tab=vm.selected_assessment_tab
            
            vm.$http.post(helpers.add_endpoint_json(api_endpoints.applications,(vm.application.id+'/complete_assessment')),JSON.stringify(data),{emulateJSON:true})
            .then((response) => {
                swal(
                             'Complete Assessment',
                             'This assessment is successfully marked as complete.',
                             'success'
                        );
                vm.application = response.body;
                vm.refreshFromResponse(response)
                vm.showingApplication = true;
                vm.isSendingToAssessor=false;
                vm.showingConditions=false;
                vm.assessmentComplete=true;
<<<<<<< HEAD
                swal(
                     'Complete Assessment',
                     'The assessment has been successfully completed',
                     'success'
                )
=======
>>>>>>> de0e1869

                
            }, (error) => {
                vm.application = helpers.copyObject(vm.original_application)
                vm.application.org_applicant.address = vm.application.org_applicant.address != null ? vm.application.org_applicant.address : {};
                vm.updateAssignedOfficerSelect();
                swal(
                    'Application Error',
                    helpers.apiVueResourceError(error),
                    'error'
                )
            });
        },
        assignRequestUser: function(){
            let vm = this;
            vm.$http.get(helpers.add_endpoint_json(api_endpoints.applications,(vm.application.id+'/assign_request_user')))
            .then((response) => {
                vm.application = response.body;
                vm.original_application = helpers.copyObject(response.body);
                vm.application.org_applicant.address = vm.application.org_applicant.address != null ? vm.application.org_applicant.address : {};
                vm.updateAssignedOfficerSelect();
            }, (error) => {
                vm.application = helpers.copyObject(vm.original_application)
                vm.application.org_applicant.address = vm.application.org_applicant.address != null ? vm.application.org_applicant.address : {};
                vm.updateAssignedOfficerSelect();
                swal(
                    'Application Error',
                    helpers.apiVueResourceError(error),
                    'error'
                )
            });
        },
        refreshFromResponse:function(response){
            let vm = this;
            vm.original_application = helpers.copyObject(response.body);
            vm.application = helpers.copyObject(response.body);
            vm.application.org_applicant.address = vm.application.org_applicant.address != null ? vm.application.org_applicant.address : {};
            vm.$nextTick(() => {
                vm.initialiseAssignedOfficerSelect(true);
                vm.updateAssignedOfficerSelect();
            });
        },
        assignTo: function(){
            let vm = this;
            let unassign = true;
            let data = {};
            if (vm.processing_status == 'With Approver'){
                unassign = vm.application.assigned_approver != null && vm.application.assigned_approver != 'undefined' ? false: true;
                data = {'assessor_id': vm.application.assigned_approver};
            }
            else{
                unassign = vm.application.assigned_officer != null && vm.application.assigned_officer != 'undefined' ? false: true;
                data = {'assessor_id': vm.application.assigned_officer};
            }
            if (!unassign){
                vm.$http.post(helpers.add_endpoint_json(api_endpoints.applications,(vm.application.id+'/assign_to')),JSON.stringify(data),{
                    emulateJSON:true
                }).then((response) => {
                    vm.application = response.body;
                    vm.original_application = helpers.copyObject(response.body);
                    vm.application.org_applicant.address = vm.application.org_applicant.address != null ? vm.application.org_applicant.address : {};
                    vm.updateAssignedOfficerSelect();
                }, (error) => {
                    vm.application = helpers.copyObject(vm.original_application)
                    vm.application.org_applicant.address = vm.application.org_applicant.address != null ? vm.application.org_applicant.address : {};
                    vm.updateAssignedOfficerSelect();
                    swal(
                        'Application Error',
                        helpers.apiVueResourceError(error),
                        'error'
                    )
                });
            }
            else{
                vm.$http.get(helpers.add_endpoint_json(api_endpoints.applications,(vm.application.id+'/unassign')))
                .then((response) => {
                    vm.application = response.body;
                    vm.original_application = helpers.copyObject(response.body);
                    vm.application.org_applicant.address = vm.application.org_applicant.address != null ? vm.application.org_applicant.address : {};
                    vm.updateAssignedOfficerSelect();
                }, (error) => {
                    vm.application = helpers.copyObject(vm.original_application)
                    vm.application.org_applicant.address = vm.application.org_applicant.address != null ? vm.application.org_applicant.address : {};
                    vm.updateAssignedOfficerSelect();
                    swal(
                        'Application Error',
                        helpers.apiVueResourceError(error),
                        'error'
                    )
                });
            }
        },
        switchStatus: function(status){
            let vm = this;
            vm.isSendingToAssessor = !vm.isSendingToAssessor;
            let data = {'status': status}
            vm.$http.post(helpers.add_endpoint_json(api_endpoints.applications,(vm.application.id+'/switch_status')),JSON.stringify(data),{
                emulateJSON:true,
            })
            .then((response) => {
                vm.application = response.body;
                vm.original_application = helpers.copyObject(response.body);
                vm.application.org_applicant.address = vm.application.org_applicant.address != null ? vm.application.org_applicant.address : {};
                vm.$nextTick(() => {
                    vm.initialiseAssignedOfficerSelect(true);
                    vm.updateAssignedOfficerSelect();
                });
            }, (error) => {
                vm.application = helpers.copyObject(vm.original_application)
                vm.application.org_applicant.address = vm.application.org_applicant.address != null ? vm.application.org_applicant.address : {};
                swal(
                    'Application Error',
                    helpers.apiVueResourceError(error),
                    'error'
                )
            });
        },
        fetchDeparmentUsers: function(){
            let vm = this;
            vm.loading.push('Loading Department Users');
            vm.$http.get(api_endpoints.department_users).then((response) => {
                vm.department_users = response.body
                vm.loading.splice('Loading Department Users',1);
            },(error) => {
                console.log(error);
                vm.loading.splice('Loading Department Users',1);
            })
        },
        fetchAssessorGroup: function(){
            let vm = this;
            vm.loading.push('Fetching assessor group');
            vm.$http.get(api_endpoints.assessor_group).then((response) => {
                vm.assessorGroup = response.body
                console.log('this is assessor group')
                console.log(vm.assessorGroup)
            },(error) => {
                console.log(error);
                // console.log(response.body)
            })
        },
        // fetchActivityType: function(){
        //     let vm = this;
        //     console.log('fetching activity type data')
        //     console.log(vm.application.licence_type_data.activity_type)
        //     vm.activity_type_data=vm.application.licence_type_data.activity_type
        //     console.log(vm.activity_type_data)
        // },
        initialiseAssignedOfficerSelect:function(reinit=false){
            let vm = this;
            if (reinit){
                $(vm.$refs.assigned_officer).data('select2') ? $(vm.$refs.assigned_officer).select2('destroy'): '';
            }
            // Assigned officer select
            $(vm.$refs.assigned_officer).select2({
                "theme": "bootstrap",
                allowClear: true,
                placeholder:"Select Officer"
            }).
            on("select2:select",function (e) {
                var selected = $(e.currentTarget);
                if (vm.application.processing_status == 'With Approver'){
                    vm.application.assigned_approver = selected.val();
                }
                else{
                    vm.application.assigned_officer = selected.val();
                }
                vm.assignTo();
            }).on("select2:unselecting", function(e) {
                var self = $(this);
                setTimeout(() => {
                    self.select2('close');
                }, 0);
            }).on("select2:unselect",function (e) {
                var selected = $(e.currentTarget);
                if (vm.application.processing_status == 'With Approver'){
                    vm.application.assigned_approver = null;
                }
                else{
                    vm.application.assigned_officer = null;
                }
                vm.assignTo();
            });
        },
        initialiseSelects: function(){
            let vm = this;
            if (!vm.initialisedSelects){
                $(vm.$refs.department_users).select2({
                    "theme": "bootstrap",
                    allowClear: true,
                    placeholder:"Select Referral"
                }).
                on("select2:select",function (e) {
                    var selected = $(e.currentTarget);
                    vm.selected_referral = selected.val();
                }).
                on("select2:unselect",function (e) {
                    var selected = $(e.currentTarget);
                    vm.selected_referral = '' 
                });
                vm.initialiseAssignedOfficerSelect();
                vm.initialisedSelects = true;
            }
        },
        sendReferral: function(){
            let vm = this;
            let data = {'email':vm.selected_referral};
            vm.sendingReferral = true;
            vm.$http.post(helpers.add_endpoint_json(api_endpoints.applications,(vm.application.id+'/assesor_send_referral')),JSON.stringify(data),{
                emulateJSON:true
            }).then((response) => {
                vm.sendingReferral = false;
                vm.original_application = helpers.copyObject(response.body);
                vm.application = response.body;
                vm.application.org_applicant.address = vm.application.org_applicant.address != null ? vm.application.org_applicant.address : {};
                swal(
                    'Referral Sent',
                    'The referral has been sent to '+vm.department_users.find(d => d.email == vm.selected_referral).name,
                    'success'
                )
                $(vm.$refs.department_users).val(null).trigger("change");
                vm.selected_referral = '';
            }, (error) => {
                console.log(error);
                swal(
                    'Referral Error',
                    helpers.apiVueResourceError(error),
                    'error'
                )
                vm.sendingReferral = false;
            });
        },
        remindReferral:function(r){
            let vm = this;
            
            vm.$http.get(helpers.add_endpoint_json(api_endpoints.referrals,r.id+'/remind')).then(response => {
                vm.original_application = helpers.copyObject(response.body);
                vm.application = response.body;
                vm.application.org_applicant.address = vm.application.org_applicant.address != null ? vm.application.org_applicant.address : {};
                swal(
                    'Referral Reminder',
                    'A reminder has been sent to '+r.referral,
                    'success'
                )
            },
            error => {
                swal(
                    'Application Error',
                    helpers.apiVueResourceError(error),
                    'error'
                )
            });
        },
        resendReferral:function(r){
            let vm = this;
            
            vm.$http.get(helpers.add_endpoint_json(api_endpoints.referrals,r.id+'/resend')).then(response => {
                vm.original_application = helpers.copyObject(response.body);
                vm.application = response.body;
                vm.application.org_applicant.address = vm.application.org_applicant.address != null ? vm.application.org_applicant.address : {};
                swal(
                    'Referral Resent',
                    'The referral has been resent to '+r.referral,
                    'success'
                )
            },
            error => {
                swal(
                    'Application Error',
                    helpers.apiVueResourceError(error),
                    'error'
                )
            });
        },
        recallReferral:function(r){
            let vm = this;
            
            vm.$http.get(helpers.add_endpoint_json(api_endpoints.referrals,r.id+'/recall')).then(response => {
                vm.original_application = helpers.copyObject(response.body);
                vm.application = response.body;
                vm.application.org_applicant.address = vm.application.org_applicant.address != null ? vm.application.org_applicant.address : {};
                swal(
                    'Referral Recall',
                    'The referall has been recalled from '+r.referral,
                    'success'
                )
            },
            error => {
                swal(
                    'Application Error',
                    helpers.apiVueResourceError(error),
                    'error'
                )
            });
        }        
    },
    mounted: function() {
        let vm = this;
        vm.fetchDeparmentUsers();
        vm.fetchAssessorGroup();
        vm.$nextTick(function () {
            console.log('application licence_type_data');
            console.log(vm.application.licence_type_data);
            for (var i=0;i<vm.application.licence_type_data.activity_type.length;i++) {
                var activity_type_id = vm.application.licence_type_data.activity_type[i].id
                console.log(activity_type_id);
                vm.assessors_options[activity_type_id] = {
                     language: {
                        processing: "<i class='fa fa-4x fa-spinner fa-spin'></i>"
                    },
                    responsive: true,
                    ajax: {
                        "url": helpers.add_endpoint_join(api_endpoints.applications,vm.$route.params.application_id+'/assessment_details/?licence_activity_type='+activity_type_id),
                        "dataSrc": ''
                    },
                    columns: [
                        {data:'assessor_group.display_name'},
                        {data:'date_last_reminded'},
                        {data:'status'},
                        {
                            mRender:function (data,type,full) {
                                let links = '';
                                    if(full.status == 'Completed'){
                                        links +=  `<a data-assessmentid='${full.id}' class="assessment_resend">Resend</a>&nbsp;`;

                                    } else if(full.status == 'Awaiting Assessment'){
                                        links +=  `<a data-assessmentid='${full.id}' class="assessment_remind">Remind</a>&nbsp;`;
                                        links +=  `<a data-assessmentid='${full.id}' class="assessment_recall">Recall</a>&nbsp;`;
                                        // links +=  `<a data-email='${full.email}' data-firstname='${full.first_name}' data-lastname='${full.last_name}' data-id='${full.id}' data-mobile='${full.mobile_number}' data-phone='${full.phone_number}' class="unlink_contact">Recall</a><br/>`;
                                    }
                                return links;
                            }}
                    ],
                    processing: true
                }
            }

        })
    },
    updated: function(){
        let vm = this;
        if (!vm.panelClickersInitialised){
            $('.panelClicker[data-toggle="collapse"]').on('click', function () {
                var chev = $(this).children()[0];
                window.setTimeout(function () {
                    $(chev).toggleClass("glyphicon-chevron-down glyphicon-chevron-up");
                },100);
            }); 
            vm.panelClickersInitialised = true;
        }
        this.$nextTick(() => {
            vm.initialiseOrgContactTable();
            vm.initialiseSelects();
            
            vm.form = document.forms.new_application;
            vm.eventListeners();
        });
    },
    beforeRouteEnter: function(to, from, next) {
          Vue.http.get(`/api/application/${to.params.application_id}/internal_application.json`).then(res => {
              next(vm => {
                vm.application = res.body;
                vm.original_application = helpers.copyObject(res.body);
                vm.application.org_applicant.address = vm.application.org_applicant.address != null ? vm.application.org_applicant.address : {};
                // vm.fetchActivityType();
                // var tabs=vm.activity_type_data
                // console.log('printing tabs')
                // console.log(tabs.length)
                // for(i=0;i<tabs.length;i++){
                //     $('#assessor-section').append(`<li><a data-toggle="tab" href='#${tabs[i].id}+_uid'>${tabs[i].name}</a></li>`);
                // }
                // // tabs.map(tsec => {
                // //     $('#assessor-section').append(`<li><a data-toggle="tab" href='#${tsec.id}'>${tsec.label}</a></li>`);
                // // });
              });
            },
            err => {
              console.log(err);
            });
    },
    beforeRouteUpdate: function(to, from, next) {
          Vue.http.get(`/api/application/${to.params.application_id}.json`).then(res => {
              next(vm => {
                vm.application = res.body;
                vm.original_application = helpers.copyObject(res.body);
                vm.application.org_applicant.address = vm.application.org_applicant.address != null ? vm.application.org_applicant.address : {};
              });
            },
            err => {
              console.log(err);
            });
    }
}
</script>
<style scoped>
.top-buffer-s {
    margin-top: 10px;
}
.actionBtn {
    cursor: pointer;
}
.hidePopover {
    display: none;
}
.separator {
    border: 1px solid;
    margin-top: 15px;
    margin-bottom: 10px;
    width: 100%;
}
</style><|MERGE_RESOLUTION|>--- conflicted
+++ resolved
@@ -1098,16 +1098,11 @@
                 vm.isSendingToAssessor=false;
                 vm.showingConditions=false;
                 vm.assessmentComplete=true;
-<<<<<<< HEAD
                 swal(
                      'Complete Assessment',
                      'The assessment has been successfully completed',
                      'success'
                 )
-=======
->>>>>>> de0e1869
-
-                
             }, (error) => {
                 vm.application = helpers.copyObject(vm.original_application)
                 vm.application.org_applicant.address = vm.application.org_applicant.address != null ? vm.application.org_applicant.address : {};
