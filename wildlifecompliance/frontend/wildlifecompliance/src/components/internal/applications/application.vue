--- conflicted
+++ resolved
@@ -101,11 +101,7 @@
                                             <button style="width:80%;" class="btn btn-primary top-buffer-s" @click.prevent="togglesendtoAssessor()">Send to Assessor</button><br/>
                                         </div>
                                     </div>
-<<<<<<< HEAD
                                     <div v-if="!applicationIsDraft && canRequestAmendment" class="row">
-=======
-                                    <div v-if="!applicationIsDraft" class="row">
->>>>>>> 718a5424
                                         <div class="col-sm-12">
                                             <button style="width:80%;" class="btn btn-primary top-buffer-s" @click.prevent="ammendmentRequest()">Request Amendment</button><br/>
                                         </div>
@@ -117,16 +113,7 @@
                                     </div>
                                 </template>
                                 <template v-else>
-<<<<<<< HEAD
                                     <div v-if="isSendingToAssessor || isOfficerConditions || showingConditions"class="row">
-=======
-                                    <div v-if="isSendingToAssessor"class="row">
-                                        <div class="col-sm-12">
-                                            <button style="width:80%;" class="btn btn-primary top-buffer-s" @click.prevent="toggleApplication()">Back To Application</button><br/>
-                                        </div>
-                                    </div>
-                                    <div v-if="showingConditions"class="row">
->>>>>>> 718a5424
                                         <div class="col-sm-12">
                                             <button style="width:80%;" class="btn btn-primary top-buffer-s" @click.prevent="toggleApplication()">Back To Application</button><br/>
                                         </div>
@@ -180,20 +167,12 @@
                 <template v-if="isSendingToAssessor && !showingConditions">
                     <div>
                         <ul id="tabs-assessor" class="nav nav-tabs">
-<<<<<<< HEAD
-                            <li v-for="(item1,index) in application.licence_type_data.activity_type"><a v-if="item1.name && item1.processing_status!='Draft'" data-toggle="tab" :href="`#${item1.id}`+_uid">{{item1.name}}</a></li>
-=======
                             <li v-for="(item1,index) in application.licence_type_data.activity_type" :class="setAssessorTab(index)"><a v-if="item1.name && item1.processing_status!='Draft'" data-toggle="tab" :href="`#${item1.id}`+_uid">{{item1.name}}</a></li>
->>>>>>> 718a5424
                         </ul>
                     </div>
                         
                     <div class="tab-content">
-<<<<<<< HEAD
-                            <div v-for="(item1,index) in application.licence_type_data.activity_type" v-if="item1.name && item1.processing_status!='Draft'" :id="`${item1.id}`+_uid" class="tab-pane fade in">
-=======
                             <div v-for="(item1,index) in application.licence_type_data.activity_type" v-if="item1.name && item1.processing_status!='Draft'" :id="`${item1.id}`+_uid" :class="setAssessorTabContent(index)">
->>>>>>> 718a5424
                                 <div>
                                     <div class="panel panel-default">
                                         <div class="panel-heading">
@@ -503,11 +482,6 @@
                                                         <button v-if="canProposeIssue" class="btn btn-success" @click.prevent="proposedLicence()">Propose Issue</button>
                                                         <button v-if="canProposeDecline" class="btn btn-danger" @click.prevent="proposedDecline()">Propose Decline</button>
                                                         <button v-if="canOfficerReviewConditions" class="btn btn-warning" @click.prevent="toggleOfficerConditions()">Review Conditions</button>
-<<<<<<< HEAD
-=======
-                                                        <button v-if="canProposeDecline" class="btn btn-warning" @click.prevent="proposedDecline()">Propose Decline</button>
-                                                        <button v-if="canProposeIssue" class="btn btn-warning" @click.prevent="proposedLicence()">Propose Issue</button>
->>>>>>> 718a5424
                                                         <button v-if="canCompleteAssessment" class="btn btn-info" @click.prevent="toggleConditions()">Assess</button>
                                                         <button v-if="!applicationIsDraft" class="btn btn-primary" @click.prevent="save()">Save Changes</button>
                                                     </p>
@@ -1036,16 +1010,8 @@
                     activity_type_name.push(tab_name);
                     activity_type_id.push($(d).data('tabid'));
                 }
-<<<<<<< HEAD
             }); 
-            
-=======
-                // console.log('from inside internal application')
-                // console.log(activity_type_name)
-                // console.log(activity_type_id)
-                // console.log($(d).data('tabname'))
-            });
->>>>>>> 718a5424
+
             this.$refs.ammendment_request.amendment.text = values;
             this.$refs.ammendment_request.amendment.activity_type_name = activity_type_name;
             this.$refs.ammendment_request.amendment.activity_type_id = activity_type_id;
@@ -1067,13 +1033,10 @@
             vm.isSendingToAssessor = !vm.isSendingToAssessor;
             vm.showingApplication = false;
             vm.showingConditions = false;
-<<<<<<< HEAD
             setTimeout(function(){
                 console.log($('#tabs-assessor li:first-child a'));
                 $('#tabs-assessor li:first-child a')[0].click();
             }, 50);
-=======
->>>>>>> 718a5424
         },
         save: function(e) {
           let vm = this;
