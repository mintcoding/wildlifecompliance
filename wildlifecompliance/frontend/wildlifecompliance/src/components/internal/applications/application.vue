--- conflicted
+++ resolved
@@ -851,10 +851,6 @@
         }
     },
     methods: {
-<<<<<<< HEAD
-
-=======
->>>>>>> 97839e6e
         eventListeners: function(){
             let vm = this;
             $("[data-activity-tab-id!=''][data-activity-tab-id]").off("click").on("click", function (e) {
