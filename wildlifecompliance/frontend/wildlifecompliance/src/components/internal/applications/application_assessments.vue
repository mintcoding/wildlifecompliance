<template lang="html">
    <div class="row">
        <template v-if="isApplicationLoaded && initialiseAssessmentOptions()">

            <modal
                transition="modal fade"
                :showOk="false"
                @cancel="close()"
                title="Assessment Record" large>
                <div class="container-fluid">
                    <div class="row">
                        <div class="panel panel-default">
                            <div class="panel-heading">
                                <h3 class="panel-title">Assessment Details
                                    <a class="panelClicker" :href="'#'+panelBody" data-toggle="collapse"  data-parent="#userInfo" expanded="false" :aria-controls="panelBody">
                                        <span class="glyphicon glyphicon-chevron-down pull-right "></span>
                                    </a>
                                </h3>
                            </div>
                            <div class="panel-body panel-collapse collapse in" :id="panelBody">
                                <form class="form-horizontal" name="assessment_form" method="put">
                                    <div class="col-sm-12">
                                        <div class="form-group" v-if="assessment.is_inspection_required">
                                            <div class="row">
                                                <div class="col-xs-3">
                                                    <label class="control-label pull-left">Inspection Date</label>
                                                </div>
                                                <div class="col-xs-9">
                                                    <div class="input-group date" ref="inspection_date">
                                                        <input type="text" class="form-control" name="inspection_date" placeholder="DD/MM/YYYY" v-model="assessment.inspection_date">
                                                        <span class="input-group-addon">
                                                            <span class="glyphicon glyphicon-calendar"></span>
                                                        </span>
                                                    </div>
                                                </div>
                                            </div>
                                            <div class="row">
                                                <div class="col-sm-3">
                                                    <label class="control-label pull-left">Inspection Report</label>
                                                </div>
                                                <div class="col-sm-9" style="margin-bottom:10px; margin-top:10px;">
                                                    <div v-if="assessment.inspection_report && !inspection_report_file_name" style="margin-bottom: 10px;"><a :href="assessment.inspection_report" target="_blank">Download</a></div>
                                                    <div v-if="inspection_report_file_name" style="margin-bottom: 10px;">{{ inspection_report_file_name }}</div>
                                                    <span v-if="canCompleteAssessment" class="btn btn-primary btn-file"> Select Inspection Report to Upload <input type="file" ref="inspection_report" @change="readFileInspectionReport()"/></span>
                                                </div>
                                            </div>
                                            <div class="row">
                                                <div class="col-sm-3">
                                                    <label class="control-label pull-left">Inspection Comments</label>
                                                </div>
                                                <div class="col-sm-9">
                                                    <textarea class="form-control" v-model="assessment.inspection_comment" :readonly="!canCompleteAssessment" style="width: 100%; max-width: 100%;" />
                                                </div>
                                            </div>
                                        </div>
                                        <div class="form-group">
                                            <div class="row">
                                                <div class="col-sm-3">
                                                    <label class="control-label pull-left">Final Comments</label>
                                                </div>
                                                <div class="col-sm-9">
                                                    <textarea class="form-control" v-model="assessment.final_comment" :readonly="!canCompleteAssessment" style="width: 100%; max-width: 100%;" />
                                                </div>
                                            </div>
                                        </div>
                                        <div class="row" v-if="canCompleteAssessment">
                                            <div class="col-sm-12">
                                                <button v-if="!savingAssessment" @click.prevent="saveAssessment()" class="btn btn-primary pull-right assessment-button">Save Assessment</button>
                                                <button v-if="!savingAssessment" @click.prevent="completeAssessment()" class="btn btn-primary pull-right assessment-button">Mark Complete</button>
                                                <button v-else disabled class="btn btn-primary pull-right"><i class="fa fa-spin fa-spinner"></i>&nbsp;Saving</button>
                                            </div>
                                        </div>
                                    </div>
                                    
                                </form>
                            </div>
                        </div>
                    </div>
                </div>
            </modal>

            <div>
                <ul id="tabs-assessor" class="nav nav-pills mb-3">
                    <li class="nav-item" v-for="(item1,index) in applicationActivities" :class="setAssessorTab(index)" @click.prevent="clearSendToAssessorForm()">
                        <a class="nav-link" v-if="isActivityVisible(item1.id)" data-toggle="pill" :data-target="`#${item1.id}`">{{item1.name}}</a>
                    </li>
                </ul>
            </div>
                
            <div class="tab-content">
                <div v-if="selectedActivity" :id="`${selectedActivity.id}`">
                    <div>
                        <div class="panel panel-default">
                            <div class="panel-heading">
                                <h3 class="panel-title">{{canSendToAssessor ? 'Send to Assessor' : 'Assessments'}}
                                    <a class="panelClicker" :href="`#${selectedActivity.id}`+assessorsBody" data-toggle="collapse"  data-parent="#userInfo" expanded="true" :aria-controls="assessorsBody">
                                        <span class="glyphicon glyphicon-chevron-down pull-right "></span>
                                    </a>
                                </h3>
                            </div>
                            <div class="panel-body panel-collapse collapse in" :id="`${selectedActivity.id}`+assessorsBody">
                                <div v-if="canSendToAssessor" class="row">
                                    <div class="col-sm-10" style="margin-bottom: 10px">
                                            <label class="control-label pull-left"  for="Name">Assessor Group</label>
                                            <select class="form-control" v-model="selectedAssessor">
                                                <option 
                                                    v-for="(assessor, idx) in assessorGroup"
                                                    v-if="isAssessorRelevant(assessor)"
                                                    :id="assessor.id"
                                                    :value="assessor"
                                                    :selected="!selectedAssessor"
                                                >{{assessor.display_name}}</option>
                                            </select>
                                    </div>
                                    <div class="col-sm-2">
                                        <a class="btn btn-primary" v-show="showSendToAssessorButton" style="cursor:pointer;text-decoration:none;" @click.prevent="sendtoAssessor(selectedActivity.id)">Send</a>
                                    </div>
                                </div>
                                <div class="row" v-if="optionsLoadedForActivity(selectedActivity)" v-bind:key="`assessor_datatable_${selectedActivity.id}`">
                                    <datatable ref="assessorDatatable"
                                        :data-index="selectedActivity.id"
                                        :id="`${selectedActivity.id}_${_uid}assessor_datatable`"
                                        :dtOptions="assessors_options[selectedActivity.id]"
                                        :dtHeaders="assessors_headers"
                                        :onMount="eventListeners"/>
                                </div>
                            </div>
                        </div>
                        <div :id="`${selectedActivity.id}`" class="tab-pane fade in">
                            <Conditions
                                :key="`assessor_condition_${selected_activity_tab_id}`"
                                :final_view_conditions="final_view_conditions"
                                :activity="selectedActivity"/>
                        </div>
                    </div>
                </div>
            </div>
        </template>
        <SendToAssessor ref="send_to_assessor" @refreshFromResponse="refreshFromResponse"></SendToAssessor>
    </div>
</template>
<script>
import Application from '../../form.vue';
import Vue from 'vue';
import modal from '@vue-utils/bootstrap-modal.vue'
import datatable from '@vue-utils/datatable.vue';
import { mapActions, mapGetters } from 'vuex'
import Conditions from './application_conditions.vue';
import SendToAssessor from './application_send_assessor.vue';
import ResponsiveDatatablesHelper from "@/utils/responsive_datatable_helper.js";
import {
    api_endpoints,
    helpers
}
from '@/utils/hooks';
export default {
    name: 'ApplicationAssessments',
    data: function() {
        let vm = this.$parent;
        return {
            assessment: {
                id: "",
                comment: "",
                inspection_date: "",
                inspection_report: null,
            },
            datepickerInitialised: false,
            isModalOpen: false,
            assessorsBody: `assessorsBody${vm._uid}`,
            assessorGroup: [],
            panelBody: `assessment-details-${vm._uid}`,
            "selectedAssessor": {},
            application_assessor_datatable: `${vm._uid}assessment-table`,
            assessors_headers: ["Assessor Group","Date Sent","Status","Final Comments","Action"],
            assessors_options: {},
            DATE_TIME_FORMAT: 'DD/MM/YYYY HH:mm:ss',
            viewingAssessmentId: null,
            savingAssessment: false,
            showSendToAssessorButton: true,
        }
    },
    components: {
        datatable,
        modal,
        Application,
        Conditions,
        SendToAssessor,
    },
    props:{
        final_view_conditions: {
            type: Boolean,
            default: false,
        },
    },
    filters: {
        formatDate: function(data){
            return data ? moment(data).format('DD/MM/YYYY HH:mm:ss'): '';
        }
    },
    watch: {
    },
    computed: {
        ...mapGetters([
            'application',
            'original_application',
            'licence_type_data',
            'selected_activity_tab_id',
            'selected_activity_tab_name',
            'hasRole',
            'visibleConditionsFor',
            'licenceActivities',
            'checkActivityStatus',
            'isPartiallyFinalised',
            'isFinalised',
            'isApplicationLoaded',
            'isApplicationActivityVisible',
            'unfinishedActivities',
            'current_user',
            'sendToAssessorActivities',
            'canAssignOfficerFor',
            'allCurrentActivities',
            'allCurrentActivitiesWithAssessor',
        ]),
        inspection_report_file_name: function() {
            return this.assessment.inspection_report != null ? this.assessment.inspection_report.name: '';
        },
        isCompleteAssessmentAction: function() {
            return this.$router.currentRoute.name==='complete-assessment'
        },
        applicationActivities: function() {
<<<<<<< HEAD
            if (this.isCompleteAssessmentAction){
=======
            if (this.$router.currentRoute.name=='complete-assessment'){
>>>>>>> 35acc280
                // filtered activity list for application when completing assessments.
                return this.allCurrentActivitiesWithAssessor
            }
            return this.licenceActivities()
        },
        selectedActivity: function(){
            const activities_list = this.licence_type_data.activity;
            for(let activity of activities_list){
                if(activity.id == this.selected_activity_tab_id){
                    return activity;
                }
            }
            return null;
        },
        isLicensingOfficer: function() {
            return this.userHasRole('licensing_officer', this.selected_activity_tab_id);
        },
        canCompleteAssessment: function() {
            if(!this.userHasRole('assessor', this.selected_activity_tab_id)) {
                return false;
            }
            if(this.assessment.status && this.assessment.status.id != 'awaiting_assessment'){
                return false;
            }
            return this.selected_activity_tab_id && this.selectedActivity.processing_status.id == 'with_assessor' ? true : false;
        },
        canSendToAssessor: function() {
            this.showSendToAssessorButton = false;
            if (this.$router.currentRoute.name=='complete-assessment'){
                // complete assessment route is only for assessors.
                return null;
            }            
            if (!this.canAssignOfficerFor(this.selected_activity_tab_id)) {
                // officer has no permissions for licence activity.
                return null;
            }
            return this.sendToAssessorActivities.filter(visible_activity => {
                if(visible_activity.id != this.selected_activity_tab_id) {
                    return false;
                }
                for(const assessor of this.assessorGroup) {
                   if(assessor.licence_activities && assessor.licence_activities.filter(
                           activity => {
                                if(activity.id === visible_activity.id) {

                                    return true; // this assessor is for activity.
                                }
                                return false;
                            }
                    ).length) { // can send to this assessor
                        if (!this.isAssessorAssigned(assessor, visible_activity.id)) {

                            if(this.selectedAssessor.id == null || !this.assessorInGroup(this.selectedAssessor.id)) {
                                // Pre-select default Assessor Group drop-down option for the current tab
                                this.selectedAssessor = assessor;
                            }
                            this.showSendToAssessorButton = true;
                            return true;
                        };
                    }
                }
                return false; // no assessors in group.
            }).length;
        },
    },
    methods: {
        ...mapActions({
            load: 'loadApplication',
            revert: 'revertApplication',
        }),
        ...mapActions([
            'setApplication',
            'setActivityTab',
        ]),
        close: function () {
            this.isModalOpen = false;
        },
        eventListeners: function(){
            let vm = this;
            this.initFirstTab();
            // Listeners for Send to Assessor datatable actions
            if (!this.$refs.assessorDatatable) {
                return false;
            }

            this.$refs.assessorDatatable.vmDataTable.on('click','.assessment_remind',(e) => {
                e.preventDefault();

                let assessment_id = $(e.target).data('assessmentid');
                vm.$http.post(helpers.add_endpoint_json(api_endpoints.assessment,(assessment_id+'/remind_assessment'))).then((response)=>{
                    swal(
                            'Sent',
                            'An email has been sent to assessor with the request to assess this Application',
                            'success'
                    )
                    vm.refreshAssessorDatatables();
                },(error)=>{
                    console.log(error);
                    vm.errors = true;
                    vm.errorString = helpers.apiVueResourceError(error);


                });
            });

            this.$refs.assessorDatatable.vmDataTable.on('click','.assessment_resend',(e) => {
                e.preventDefault();

                let assessment_id = $(e.target).data('assessmentid');
                vm.$http.post(helpers.add_endpoint_json(api_endpoints.assessment,(assessment_id+'/resend_assessment'))).then((response)=>{
                    swal(
                            'Sent',
                            'An email has been sent to assessor with the request to re-assess this Application',
                            'success'
                    )
                    vm.refreshAssessorDatatables();
                    vm.$http.get(helpers.add_endpoint_json(api_endpoints.applications,vm.application.id+'/internal_application')).then((res) => {
                        vm.refreshFromResponse(res);
                    });

                },(error)=>{
                    console.log(error);
                    vm.errors = true;
                    vm.errorString = helpers.apiVueResourceError(error);


                });
            });

            this.$refs.assessorDatatable.vmDataTable.on('click','.assessment_recall',(e) => {
                e.preventDefault();

                let assessment_id = $(e.target).data('assessmentid');
                vm.$http.post(helpers.add_endpoint_json(api_endpoints.assessment,(assessment_id+'/recall_assessment'))).then((response)=>{
                    //vm.$parent.loading.splice('processing contact',1);
                    swal(
                            'Success',
                            'An assessment for this Application has been recalled',
                            'success'
                    )
                    vm.refreshAssessorDatatables();
                    vm.$http.get(helpers.add_endpoint_json(api_endpoints.applications,vm.application.id+'/internal_application')).then((res) => {
                        vm.refreshFromResponse(res);
                    });
                },(error)=>{
                    console.log(error);
                    vm.errors = true;
                    vm.errorString = helpers.apiVueResourceError(error);


                });
            });

            this.$refs.assessorDatatable.vmDataTable.on('click','.assessment_view',(e) => {
                const assessment_id = $(e.target).data('assessmentid');
                this.openAssessmentModal(assessment_id);
                e.preventDefault();
            });
        },
        openAssessmentModal: function(assessment_id) {
            this.isModalOpen = true;
            this.viewingAssessmentId = assessment_id;
            this.$http.get(`${api_endpoints.assessment}${this.viewingAssessmentId}`).then((response) => {
                    this.assessment = response.body;
            },(error) => {
                console.log(error);
            })
        },
        saveAssessmentData: function(e) {
            return new Promise((resolve, reject) => {
                let formData = new FormData(this.form);
                if(this.assessment.is_inspection_required) {
                    formData.append('inspection_comment', this.assessment.inspection_comment);
                    formData.append('inspection_date', this.assessment.inspection_date);
                }
                formData.append('final_comment', this.assessment.final_comment);
                if (this.assessment.inspection_report) {
                    formData.append('inspection_report', this.assessment.inspection_report);
                }
                this.$http.put(helpers.add_endpoint_json(api_endpoints.assessment,this.assessment.id+'/update_assessment'),formData,{
                    emulateJSON:true
                }).then(res=>{
                    resolve(res);
                },err=>{
                    reject(err);
                });
            })
        },
        saveAssessment: function(e) {
            this.savingAssessment = true;
            this.saveAssessmentData().then(() => {
                swal(
                    'Save Assessment',
                    'Your assessment has been saved.',
                    'success'
                ).then((result) => {
                    this.savingAssessment = false;
                });
            }, error => {
                swal(
                    'Error',
                    'There was an error saving your assessment',
                    'error'
                ).then((result) => {
                    this.savingAssessment = false;
                })
            });
        },
        canEditAssessment: function(assessment) {
            // Check current user is assigned assessor.
            return assessment.assigned_assessor && assessment.assigned_assessor.id===this.current_user.id
        },  
        userHasRole: function(role, activity_id) {
            return this.hasRole(role, activity_id);
        },
        getVisibleConditionsFor: function(for_role, processing_status, tab_id) {
            return this.visibleConditionsFor(for_role, processing_status, tab_id);
        },
        initFirstTab: function(force){
            if(this.selected_activity_tab_id && !force) {
                return;
            }
            //const tab = $('#tabs-assessor li:first-child a')[0];
            const tab = null
            var first_tab = null
            if (this.$router.currentRoute.name=='complete-assessment'){
                // an activity is set for completing assessment.
                first_tab = this.selected_activity_tab_id
            } else {
                first_tab = this.applicationActivities[0].id
            }

            if(tab) {
                tab.click();
            }
            else { // force first tab selection attributes.

                this.licenceActivities().filter(activity => {
                    if (activity.id==first_tab) {

                        this.setActivityTab({ id: activity.id, name: activity.name });
                    }
                })
            }
        },
        assessorInGroup: function(assessor_id) {
            return this.assessorGroup.filter(assessor => assessor.id == assessor_id).length;
        },
        isActivityVisible: function(activity_id) {
            //return this.isApplicationActivityVisible({ activity_id: activity_id });
            return 1
        },
        isAssessorRelevant(assessor, activity_id) {
            if(!activity_id) {
                activity_id = this.selected_activity_tab_id;
            }
            if(!assessor.licence_activities) {
                return false;
            }
            var isForActivity = assessor.licence_activities.find(activity => {

                return activity.id === activity_id; 
            });

            return isForActivity && !this.isAssessorAssigned(assessor, activity_id)
        },
        isAssessorAssigned(assessor, activity_id) {
            return this.application.assessments.find(assessment => {
 
                return assessment.assessor_group.id === assessor.id
                    && assessment.licence_activity === activity_id;               
            });
        },
        sendtoAssessor: function(item1){
            let vm=this;
            this.$refs.send_to_assessor.assessment.licence_activity=item1;
            this.$refs.send_to_assessor.assessment.assessor_group=this.selectedAssessor.id;
            this.$refs.send_to_assessor.assessment.assessor_group_name=this.selectedAssessor.display_name;
            this.$refs.send_to_assessor.assessment.licence_activity=this.selected_activity_tab_id;
            this.$refs.send_to_assessor.assessment.text='';
            if (this.selectedAssessor.id == null || this.selectedAssessor.display_name == null){
              swal(
                'Error',
                'Please select an Assessor Group to send the request to.',
                'error'
              )
            } else {
                this.$refs.send_to_assessor.isModalOpen=true;
            }
        },
        clearSendToAssessorForm(){
            this.$refs.send_to_assessor.assessment.text='';
            this.selectedAssessor={};
        },
        hasActivityStatus: function(status_list, status_count=1, required_role=null) {
            return this.checkActivityStatus(status_list, status_count, required_role);
        },
        setAssessorTab(_index){
            return _index === 0 ? 'active' : '';
        },
        refreshAssessorDatatables: function(){
            this.$refs.assessorDatatable.vmDataTable.ajax.reload();
        },
        completeAssessment: function(){
            this.saveAssessmentData().then(() => {
                let data = new FormData();

                data.selected_assessment_tab=this.selected_activity_tab_id;
                data.application_id=this.application.id;
                
                this.$http.post(helpers.add_endpoint_json(api_endpoints.applications,(this.application.id+'/complete_assessment')),
                {
                    "selected_assessment_tab": this.selected_activity_tab_id,
                    "application_id": this.application_id,
                    "assessment_id": this.viewingAssessmentId,
                })
                .then((response) => {
                    // FIXME: $parent causing local flags to loose settings
                    // and therefore not closing. Should be ok as assessor
                    // does not update applications.
                    // this.$parent.refreshFromResponse(response);
                    this.refreshAssessorDatatables();
                    this.close();
                    swal(
                        'Complete Assessment',
                        'The assessment has been successfully completed',
                        'success'
                    )
                }, (error) => {
                    this.revert();
                    swal(
                        'Error',
                        helpers.apiVueResourceError(error),
                        'error'
                    )
                });
            }, error => {
                swal(
                    'Error',
                    helpers.apiVueResourceError(error),
                    'error'
                );
            });
        },
        refreshFromResponse: function(response){
            this.$parent.refreshFromResponse(response);
            this.fetchAssessorGroup();
            this.refreshAssessorDatatables();
        },
        fetchAssessorGroup: function(){
            let data = {'application_id' : this.application.id };
            this.$http.post(helpers.add_endpoint_json(api_endpoints.assessor_group,'user_list'),JSON.stringify(data),{
                emulateJSON:true,
            }).then((response) => {
                this.assessorGroup = response.body;
            },(error) => {
                console.log(error);
            });
        },
        initialiseAssessmentOptions: function() {
            if(!this.isApplicationLoaded) {
                return false;
            }
            const vm = this;
            for (let activity of this.licence_type_data.activity) {
                //Check for permissions
                if(this.assessors_options[activity.id] != null) {
                    continue;
                }
                this.assessors_options[activity.id] = {
                     language: {
                        processing: "<i class='fa fa-4x fa-spinner fa-spin'></i>"
                    },
                    responsive: true,
                    ajax: {
                        "url": helpers.add_endpoint_join(api_endpoints.applications,this.application.id+'/assessment_details/?licence_activity='+activity.id),
                        "dataSrc": ''
                    },
                    columns: [
                        {data:'assessor_group.display_name'},
                        {data:'date_last_reminded'},
                        {data:'status.name'},
                        {data:'final_comment'},
                        {
                            mRender:function (data,type,full) {
                                let links = '';
                                const pending = full.status.id === 'awaiting_assessment';
                                if(full.status.id == 'completed' && vm.canAssignOfficerFor(activity.id)){
                                    links +=  `
                                        <a data-assessmentid='${full.id}' class="assessment-action assessment_resend">Resend</a>
                                    `;
                                } else if(pending && vm.canAssignOfficerFor(activity.id)){
                                    links +=  `
                                        <a data-assessmentid='${full.id}' class="assessment-action assessment_remind">Remind</a>
                                        <a data-assessmentid='${full.id}' class="assessment-action assessment_recall">Recall</a>
                                    `;
                                }
                                if (!vm.isCompleteAssessmentAction) {
                                    links +=  `
                                        <a data-assessmentid='${full.id}' class="assessment-action assessment_view">${pending && vm.canEditAssessment(full)? 'Edit' : 'View'}</a>
                                    `;
                                }

                                return links;
                            }}
                    ],
                    processing: true
                }
            }

            return true;
        },
        optionsLoadedForActivity(activity) {
            return this.assessors_options[activity.id] != null;
        },
        readFileInspectionReport: function() {
            let _file = null;
            var input = $(this.$refs.inspection_report)[0];
            if (input.files && input.files[0]) {
                var reader = new FileReader();
                reader.readAsDataURL(input.files[0]);
                reader.onload = function(e) {
                    _file = e.target.result;
                };
                _file = input.files[0];
            }
            this.assessment.inspection_report = _file;
        },
        //Initialise Date Picker
        initDatePicker: function() {
            if(this.datepickerInitialised || this.$refs === undefined || !this.assessment.is_inspection_required) {
                return;
            }
            const inspection_date_element = this.$refs.inspection_date;
            const inspection_date_object = new Date(this.assessment.inspection_date);

            $(inspection_date_element).datetimepicker(this.datepickerOptions);
            $(inspection_date_element).data('DateTimePicker').date(inspection_date_object);
            $(inspection_date_element).off('dp.change').on('dp.change', (e) => {
                const selected_inspection_date = $(inspection_date_element).data('DateTimePicker').date().format('YYYY-MM-DD');
                if (selected_inspection_date && selected_inspection_date != this.assessment.inspection_date) {
                    this.assessment.inspection_date = selected_inspection_date;
                }
            });
            this.datepickerInitialised = true;
        },
    },
    mounted: function() {
        this.fetchAssessorGroup();
        this.initFirstTab(true);
    },
    updated: function(){
        this.$nextTick(() => {
            this.eventListeners();
            this.initDatePicker();
        });
    },
}

</script>
<style scoped>

</style><|MERGE_RESOLUTION|>--- conflicted
+++ resolved
@@ -228,11 +228,9 @@
             return this.$router.currentRoute.name==='complete-assessment'
         },
         applicationActivities: function() {
-<<<<<<< HEAD
+
             if (this.isCompleteAssessmentAction){
-=======
-            if (this.$router.currentRoute.name=='complete-assessment'){
->>>>>>> 35acc280
+
                 // filtered activity list for application when completing assessments.
                 return this.allCurrentActivitiesWithAssessor
             }
