<template lang="html">
    <div class="container">
      <div class="row">
        <div class="col-md-3">
          <h3>Call/Email: {{ call_email.number }}</h3>
        </div>
        <div class="col-md-3 pull-right">
          <input type="button" @click.prevent="duplicate" class="pull-right btn btn-primary" value="Create Duplicate Call/Email"/>  
        </div>
      </div>
          <div class="col-md-3">
            <CommsLogs :comms_url="comms_url" :logs_url="logs_url" :comms_add_url="comms_add_url" :disable_add_entry="false"/>
            
            <div class="row">
                <div class="panel panel-default">
                    <div class="panel-heading">
                        Workflow 
                    </div>
                    <div class="panel-body panel-collapse">
                        <div class="row">
                            <div class="col-sm-12">
                                <strong>Status</strong><br/>
                                {{ statusDisplay }}<br/>
                            </div>
                        </div>

                        <div v-if="allocateToVisibility" class="form-group">
                          <div class="row">
                            <div class="col-sm-12 top-buffer-s">
                              <strong>Currently assigned to</strong><br/>
                            </div>
                          </div>
                          <div class="row">
                            <div class="col-sm-12">
                              <select class="form-control" v-model="call_email.assigned_to_id" >
                                <option  v-for="option in call_email.allocated_group.members" :value="option.id" v-bind:key="option.id">
                                  {{ option.full_name }} 
                                </option>
                              </select>
                            </div>
                          </div>
                        </div>
                    </div>
                </div>
            </div>

            <div class="row">
                <div class="panel panel-default">
                    <div class="panel-heading">
                        Action 
                    </div>
                    <div class="panel-body panel-collapse">
                        <div v-if="statusId ==='draft'" class="row">
                          <div class="col-sm-12">
                                <a ref="forwardToWildlifeProtectionBranch" @click="addWorkflow('forward_to_wildlife_protection_branch')" class=" btn btn-primary">
                                  Forward to Wildlife Protection Branch
                                </a>
                          </div>
                        </div>
                        <!-- <div class="row">
                          <div class="col-sm-12"/>
                        </div> -->
                        <div v-if="statusId ==='draft'" class="row action-button">
                          <div class="col-sm-12">
                                <a ref="forwardToRegions" @click="addWorkflow('forward_to_regions')" class=" btn btn-primary">
                                  Forward to Regions
                                </a>
                          </div>
                        </div>

<<<<<<< HEAD
                        <div v-if="statusId !=='draft'" class="row">
=======
                        <div v-if="statusId ==='open'" class="row action-button">
>>>>>>> 9af4defe
                          <div class="col-sm-12">
                                <a ref="save" @click="save()" class=" btn btn-primary">
                                  Save
                                </a>
                          </div>
                        </div>
                        <!-- <div class="row">
                          <div class="col-sm-12"/>
                        </div> -->
                        <div class="row action-button">
                          <div class="col-sm-12">
                                <a @click="offence()" class=" btn btn-primary">
                                  Offence
                                </a>
                          </div>
                        </div>
                        <!-- <div class="row">
                          <div class="col-sm-12"/>
                        </div> -->
                        <div v-if="statusId ==='open'" class="row action-button">
                          <div class="col-sm-12">
                                <a ref="allocateForFollowUp" @click="addWorkflow('allocate_for_follow_up')" class=" btn btn-primary">
                                  Allocate for Follow Up
                                </a>
                          </div>
                        </div>
                        <!-- <div class="row">
                          <div class="col-sm-12"/>
                        </div> -->
                        <div v-if="statusId ==='open'" class="row action-button">
                          <div class="col-sm-12">
                                <a ref="allocateForInspection" @click="addWorkflow('allocate_for_inspection')" class=" btn btn-primary">
                                  Allocate for Inspection
                                </a>
                          </div>
                        </div>
                        <!-- <div class="row">
                          <div class="col-sm-12"/>
                        </div> -->

                        <div v-if="statusId ==='open'" class="row action-button">
                          <div class="col-sm-12">
                                <a ref="allocateForCase" @click="addWorkflow('allocate_for_case')" class=" btn btn-primary">
                                  Allocate for Case
                                </a>
                          </div>
                        </div>
                        <!-- <div class="row">
                          <div class="col-sm-12"/>
<<<<<<< HEAD
                        </div>
                        <div v-if="statusId ==='open_followup'" class="row">
                          <div class="col-sm-12">
                                <a ref="createOffence" @click="addWorkflow('create_offence')" class=" btn btn-primary">
                                  Offence
                                </a>
                          </div>
                        </div>
                        <div class="row">
                          <div class="col-sm-12"/>
                        </div>

                        <div v-if="statusId ==='open_followup'" class="row">
                          <div class="col-sm-12">
                                <a ref="sanctionOutcome" @click="addWorkflow('sanction_outcome')" class=" btn btn-primary">
                                  Sanction Outcome
                                </a>
                          </div>
                        </div>
                        <div class="row">
                          <div class="col-sm-12"/>
                        </div>

                        <div v-if="statusId !=='draft'" class="row">
=======
                        </div> -->
                        <div v-if="statusId ==='open'" class="row action-button">
>>>>>>> 9af4defe
                          <div class="col-sm-12">
                                <a ref="close" @click="addWorkflow('close')" class=" btn btn-primary">
                                  Close
                                </a>
                          </div>
                        </div>

                    </div>
                </div>
            </div>

          </div>
          <div class="col-md-1"/>        
          <div class="col-md-8">  
            <div class="row">

              <FormSection :formCollapse="false" label="Caller" Index="0">
                
                <div class="row"><div class="col-sm-8 form-group">
                  <label class="col-sm-12">Caller name</label>
                  <input :readonly="isReadonly" class="form-control" v-model="call_email.caller"/>
                </div></div>
                <div class="col-sm-4 form-group"><div class="row">
                  <label class="col-sm-12">Caller contact number</label>
                <input :readonly="isReadonly" class="form-control" v-model="call_email.caller_phone_number"/>
                </div></div>
                
                <div class="col-sm-12 form-group"><div class="row">
                  <label class="col-sm-4">Anonymous call?</label>
                    <input :disabled="isReadonly" class="col-sm-1" id="yes" type="radio" v-model="call_email.anonymous_call" v-bind:value="true">
                    <label class="col-sm-1" for="yes">Yes</label>
                    <input :disabled="isReadonly" class="col-sm-1" id="no" type="radio" v-model="call_email.anonymous_call" v-bind:value="false">
                    <label class="col-sm-1" for="no">No</label>
                </div></div>

                <div class="col-sm-12 form-group"><div class="row">
                  <label class="col-sm-4">Caller wishes to remain anonymous?</label>
                    <input :disabled="isReadonly" class="col-sm-1" type="radio" v-model="call_email.caller_wishes_to_remain_anonymous" v-bind:value="true">
                    <label class="col-sm-1">Yes</label>
                    <input :disabled="isReadonly" class="col-sm-1" type="radio" v-model="call_email.caller_wishes_to_remain_anonymous" v-bind:value="false">
                    <label class="col-sm-1">No</label>
                </div></div>

                <div v-if="personSearchVisible">
                    <SearchPerson />
                </div>
              </FormSection>

              <FormSection :formCollapse="false" label="Location" Index="1">
                  <div v-if="call_email.location">
                    <MapLocation v-bind:key="call_email.location.id"/>
                  </div>
              </FormSection>

              <FormSection :formCollapse="true" label="Details" Index="2">

                <div class="col-sm-12 form-group"><div class="row">
                  <label class="col-sm-4">Use occurrence from/to</label>
                    <input :disabled="isReadonly" class="col-sm-1" type="radio" v-model="call_email.occurrence_from_to" v-bind:value="true">
                    <label class="col-sm-1">Yes</label>
                    <input :disabled="isReadonly" class="col-sm-1" type="radio" v-model="call_email.occurrence_from_to" v-bind:value="false">
                    <label class="col-sm-1">No</label>
                </div></div>

                <div class="col-sm-12 form-group"><div class="row">
                    <label class="col-sm-3">{{ occurrenceDateLabel }}</label>
                    <div class="col-sm-3">
                      <datepicker :disabled="isReadonly" :disabledDates="disabledDates" input-class="form-control col-sm-3" placeholder="DD/MM/YYYY" v-model="call_email.occurrence_date_from" name="datefrom"/>
                    </div>
                    <div v-if="call_email.occurrence_from_to">
                      <label class="col-sm-3">Occurrence date to</label>
                      <div class="col-sm-3">
                        <datepicker :disabled="isReadonly" :disabledDates="disabledDates" input-class="form-control" placeholder="DD/MM/YYYY" v-model="call_email.occurrence_date_to" name="dateto"/>
                      </div>
                    </div>
                </div></div>

                <div class="col-sm-12 form-group"><div class="row">
                  <label class="col-sm-3">{{ occurrenceTimeLabel }}</label>
                  <div class="col-sm-3">
                    <input :readonly="isReadonly" type="time" class="form-control" v-model="call_email.occurrence_time_from"/>
                  </div>
                  <div v-if="call_email.occurrence_from_to">
                      <label class="col-sm-3">Occurrence time to</label>
                      <div class="col-sm-3">
                        <input :readonly="isReadonly" type="time" class="form-control" v-model="call_email.occurrence_time_to"/>
                      </div>
                  </div>
                </div></div>
  
                <div class="col-sm-12 form-group"><div class="row">
                  <label class="col-sm-4">Classification</label>
                  <select :disabled="isReadonly" class="form-control" v-model="call_email.classification_id">
                        <option v-for="option in classification_types" :value="option.id" v-bind:key="option.id">
                          {{ option.name }} 
                        </option>
                    </select>
                </div></div>

                <div class="col-sm-12 form-group"><div class="row">
                  <label class="col-sm-4">Report Type</label>
                  <select :disabled="isReadonly" @change.prevent="loadSchema" class="form-control" v-model="call_email.report_type_id">
                          <option v-for="option in report_types" :value="option.id" v-bind:key="option.id">
                            {{ option.report_type }} 
                          </option>
                  </select>
                </div></div>
                
                <div v-for="(item, index) in current_schema">
                  <compliance-renderer-block
                    :component="item"
                    v-bind:key="`compliance_renderer_block_${index}`"
                    />
                </div>
              </FormSection>

              <FormSection :formCollapse="true" label="Outcome" Index="3">
                <div class="col-sm-12 form-group"><div class="row">
                  <label class="col-sm-4">Referrer</label>
                  <select :disabled="isReadonly" class="form-control" v-model="call_email.referrer_id">
                          <option  v-for="option in referrers" :value="option.id" v-bind:key="option.id">
                            {{ option.name }} 
                          </option>
                  </select>
                </div></div>
                <div class="col-sm-12 form-group"><div class="row">
                  <label class="col-sm-4">Advice given</label>
                    <input :disabled="isReadonly" class="col-sm-1" type="radio" v-model="call_email.advice_given" v-bind:value="true">
                    <label class="col-sm-1">Yes</label>
                    <input :disabled="isReadonly" class="col-sm-1" type="radio" v-model="call_email.advice_given" v-bind:value="false">
                    <label class="col-sm-1">No</label>
                </div></div>
                <div v-if="call_email.advice_given" class="col-sm-12 form-group"><div class="row">
                  <label class="col-sm-4">Advice details</label>
                  <textarea :readonly="isReadonly" class="form-control" rows="5" v-model="call_email.advice_details"/>
                </div></div>
              </FormSection>
              
              <div class="col-sm-12 form-group"><div class="row">
              <h3></h3>
              </div></div>
            
            </div>          
          </div>

        <div v-if="statusId ==='draft'" class="navbar navbar-fixed-bottom" style="background-color: #f5f5f5 ">
                        <div class="navbar-inner">
                            <div class="container">
                                <p class="pull-right" style="margin-top:5px;">
                                    
                                    <input type="button" @click.prevent="saveExit" class="btn btn-primary" value="Save and Exit"/>
                                    <input type="button" @click.prevent="save" class="btn btn-primary" value="Save and Continue"/>
                                </p>
                            </div>
                        </div>
        </div>          
<<<<<<< HEAD
        <div v-if="workflow_type">
          <CallWorkflow ref="add_workflow" :workflow_type="workflow_type" v-bind:key="workflow_type" />
        </div>
=======
        <CallWorkflow ref="add_workflow" :workflow_type="workflow_type" />
        <Offence ref="offence" />
>>>>>>> 9af4defe
    </div>
</template>
<script>
import Vue from "vue";
import FormSection from "@/components/forms/section_toggle.vue";

import CommsLogs from "@common-components/comms_logs.vue";
import MapLocation from "./map_location.vue";
import { api_endpoints, helpers, cache_helper } from "@/utils/hooks";
import SearchPerson from "./search_person.vue";
import utils from "@/components/external/utils";
import { mapState, mapGetters, mapActions, mapMutations } from "vuex";
import Datepicker from 'vuejs-datepicker';
import moment from 'moment';
import CallWorkflow from './call_email_workflow';
import Offence from '../offence/offence';

export default {
  name: "ViewCallEmail",
  data: function() {
    return {
      disabledDates: {
        from: new Date(),
      },
      // isReadonly: true,
      workflow_type: '',
      classification_types: [],
      report_types: [],
      referrers: [],
      // regionDistricts: [],
      // compliance_permission_groups: [],
      // officers: [],
      allocated_group: [],
      current_schema: [],
      sectionLabel: "Details",
      sectionIndex: 1,
      pBody: "pBody" + this._uid,
      loading: [],
      renderer_form: null,
      callemailTab: "callemailTab" + this._uid,
      comms_url: helpers.add_endpoint_json(
        api_endpoints.call_email,
        this.$route.params.call_email_id + "/comms_log"
      ),
      comms_add_url: helpers.add_endpoint_json(
        api_endpoints.call_email,
        this.$route.params.call_email_id + "/add_comms_log"
      ),
      logs_url: helpers.add_endpoint_json(
        api_endpoints.call_email,
        this.$route.params.call_email_id + "/action_log"
      ),
    };
  },
  components: {
    CommsLogs,
    FormSection,
    MapLocation,
    SearchPerson,
    Datepicker,
    CallWorkflow,
    Offence,
  },
  computed: {
    ...mapGetters('callemailStore', {
      call_email: "call_email",
    }),
    ...mapGetters({
      renderer_form_data: 'renderer_form_data',
      current_user: 'current_user',
      // compliance_allocated_group: 'compliance_allocated_group',
    }),
    csrf_token: function() {
      return helpers.getCookie("csrftoken");
    },
    occurrenceDateLabel: function() {
      if (this.call_email.occurrence_from_to) {
        return "Occurrence date from";
      } else {
        return "Occurrence date";
      }
    },
    occurrenceTimeLabel: function() {
      if (this.call_email.occurrence_from_to) {
        return "Occurrence time from";
      } else {
        return "Occurrence time";
      }
    },
    personSearchVisible: function(){
        if (this.call_email.status && this.call_email.status.id === 'draft') {
          return false;
        } else {
          return true;
        }
    },
    isReadonly: function() {
        if (this.call_email.status && this.call_email.status.id === 'draft') {
          return false;
        } else {
          return true;
        }
    },
    statusDisplay: function() {
      return this.call_email.status ? this.call_email.status.name : '';
    },
    statusId: function() {
      return this.call_email.status ? this.call_email.status.id : '';
    },
    allocateToVisibility: function() {
      if (this.workflow_type.includes('allocate') && this.call_email.allocated_group) {
        return true;
      } else {
        return false;
      }
    },

    // assignedToVisibility: function() {
    //   if (call_email.allocated_to.length > 0 || call_email.assigned_to
    // },
  },
  filters: {
    formatDate: function(data) {
      return data ? moment(data).format("DD/MM/YYYY HH:mm:ss") : "";
    }
  },
  methods: {
    ...mapActions('callemailStore', {
      loadCallEmail: "loadCallEmail",
      saveCallEmail: 'saveCallEmail',
      // setAllocatedTo: "setAllocatedTo",
      // setAllocatedGroup: "setAllocatedGroup",
    }),
    ...mapActions({
      saveFormData: "saveFormData",
    }),
    ...mapActions({
      loadCurrentUser: "loadCurrentUser",
      // loadAllocatedGroup: "loadAllocatedGroup",
    }),
    addWorkflow(workflow_type) {
      this.workflow_type = workflow_type;
      this.$nextTick(() => {
        this.$refs.add_workflow.isModalOpen = true;
      });
      // this.$refs.add_workflow.isModalOpen = true;
    },
    offence(){
      this.$refs.offence.isModalOpen = true;
    },
    save: async function() {
      if (this.call_email.id) {
        await this.saveCallEmail({ route: false, crud: 'save' });
      } else {
        await this.saveCallEmail({ route: false, crud: 'create'});
        this.$nextTick(function() {
          this.$router.push({name: 'view-call-email', params: {call_email_id: this.call_email.id}});
        });
      }
    },
    saveExit: async function() {
      if (this.call_email.id) {
        await this.saveCallEmail({ route: true, crud: 'save' });
      } else {
        await this.saveCallEmail({ route: true, crud: 'create'});
      }
    },
    duplicate: async function() {
      await this.saveCallEmail({ route: false, crud: 'duplicate'});
    },
    loadSchema: function() {
      this.$nextTick(async function() {
      let url = helpers.add_endpoint_json(
                    api_endpoints.report_types,
                    this.call_email.report_type_id + '/get_schema',
                    );
      let returned_schema = await cache_helper.getSetCache(
        'CallEmail_ReportTypeSchema', 
        this.call_email.id.toString(), 
        url);
      if (returned_schema) {
        this.current_schema = returned_schema.schema;
      }
        
      });
    },
  },
  beforeRouteEnter: function(to, from, next) {
            next(async (vm) => {
                await vm.loadCurrentUser({ url: `/api/my_compliance_user_details` });
                
            });
  },
  created: async function() {
    
    if (this.$route.params.call_email_id) {
      await this.loadCallEmail({ call_email_id: this.$route.params.call_email_id });
    }
    // await this.loadComplianceAllocatedGroup(this.call_email.allocated_group_id);
    // load drop-down select lists
    // classification_types
    let returned_classification_types = await cache_helper.getSetCacheList('CallEmail_ClassificationTypes', '/api/classification.json');
    Object.assign(this.classification_types, returned_classification_types);
    // blank entry allows user to clear selection
    this.classification_types.splice(0, 0, 
      {
        id: null, 
        name: "",
      });
    //report_types
    let returned_report_types = await cache_helper.getSetCacheList('CallEmail_ReportTypes', helpers.add_endpoint_json(
                    api_endpoints.report_types,
                    'get_distinct_queryset'));
    Object.assign(this.report_types, returned_report_types);
    // blank entry allows user to clear selection
    this.report_types.splice(0, 0, 
      {
        id: "", 
        name: "",
      });
    // referrers
    let returned_referrers = await cache_helper.getSetCacheList('CallEmail_Referrers', '/api/referrers.json');
    Object.assign(this.referrers, returned_referrers);
    // blank entry allows user to clear selection
    this.referrers.splice(0, 0, 
      {
        id: "", 
        name: "",
      });

    // // CompliancePermissionGroups
    // let returned_compliance_permission_groups = await cache_helper.getSetCacheList('CallEmail_CompliancePermissionGroup_Members', '/api/compliancepermissiongroup/get_detailed_list/');
    // Object.assign(this.compliance_permission_groups, returned_compliance_permission_groups);
    // // blank entry allows user to clear selection
    // // this.compliance_permission_groups.splice(0, 0, 
    // //   {
    // //     id: "", 
    // //     name: "",
    // //   });

    // // CompliancePermissionGroups - officers
    // let returned_officers = await cache_helper.getSetCacheList('CallEmail_CompliancePermissionGroup_Officers', '/api/compliancepermissiongroup/get_officers/');
    // Object.assign(this.officers, returned_officers);
    // // blank entry allows user to clear selection
    // this.officers.splice(0, 0, 
    //   {
    //     id: "", 
    //     full_name: "",
    //   });

    // // Allocated group
    // let returned_allocated_group = await Vue.http.post('/api/compliancepermissiongroup/get_users/', { 'user_list': this.call_email.allocated_to });
    // console.log(returned_allocated_group)
    // Object.assign(this.allocated_group, returned_allocated_group.body);
    // // blank entry allows user to clear selectionmyMethod
    // this.allocated_group.splice(0, 0, 
    //   {
    //     id: "", 
    //     full_name: "",
    //   });

    // set Vuex allocated group


    // load current CallEmail renderer schema
    if (this.call_email.report_type_id) {
      await this.loadSchema();
    }
    // bbtest.myMethod();

    // const returned_region_districts = await Vue.http.get('/api/region_district/');
    // // const returned_region_districts = await Vue.http.get(api_endpoints.region_district);
    // console.log(returned_region_districts);
    // Object.assign(this.regionDistricts, returned_region_districts);

  },
  mounted: function() {
        console.log(this);
        $( 'a[data-toggle="collapse"]' ).on( 'click', function () {
            var chev = $( this ).children()[ 0 ];
            window.setTimeout( function () {
                $( chev ).toggleClass( "glyphicon-chevron-down glyphicon-chevron-up" );
            }, 100 );
        });
  }
};
</script>

<style lang="css">
.action-button {
    margin-top: 5px;
}
</style><|MERGE_RESOLUTION|>--- conflicted
+++ resolved
@@ -68,11 +68,7 @@
                           </div>
                         </div>
 
-<<<<<<< HEAD
-                        <div v-if="statusId !=='draft'" class="row">
-=======
                         <div v-if="statusId ==='open'" class="row action-button">
->>>>>>> 9af4defe
                           <div class="col-sm-12">
                                 <a ref="save" @click="save()" class=" btn btn-primary">
                                   Save
@@ -122,35 +118,8 @@
                         </div>
                         <!-- <div class="row">
                           <div class="col-sm-12"/>
-<<<<<<< HEAD
-                        </div>
-                        <div v-if="statusId ==='open_followup'" class="row">
-                          <div class="col-sm-12">
-                                <a ref="createOffence" @click="addWorkflow('create_offence')" class=" btn btn-primary">
-                                  Offence
-                                </a>
-                          </div>
-                        </div>
-                        <div class="row">
-                          <div class="col-sm-12"/>
-                        </div>
-
-                        <div v-if="statusId ==='open_followup'" class="row">
-                          <div class="col-sm-12">
-                                <a ref="sanctionOutcome" @click="addWorkflow('sanction_outcome')" class=" btn btn-primary">
-                                  Sanction Outcome
-                                </a>
-                          </div>
-                        </div>
-                        <div class="row">
-                          <div class="col-sm-12"/>
-                        </div>
-
-                        <div v-if="statusId !=='draft'" class="row">
-=======
                         </div> -->
                         <div v-if="statusId ==='open'" class="row action-button">
->>>>>>> 9af4defe
                           <div class="col-sm-12">
                                 <a ref="close" @click="addWorkflow('close')" class=" btn btn-primary">
                                   Close
@@ -307,14 +276,10 @@
                             </div>
                         </div>
         </div>          
-<<<<<<< HEAD
         <div v-if="workflow_type">
           <CallWorkflow ref="add_workflow" :workflow_type="workflow_type" v-bind:key="workflow_type" />
         </div>
-=======
-        <CallWorkflow ref="add_workflow" :workflow_type="workflow_type" />
         <Offence ref="offence" />
->>>>>>> 9af4defe
     </div>
 </template>
 <script>
