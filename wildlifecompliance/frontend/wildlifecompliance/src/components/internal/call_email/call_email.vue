--- conflicted
+++ resolved
@@ -190,12 +190,8 @@
 
 import CommsLogs from "@common-components/comms_logs.vue";
 import MapLocation from "./map_location.vue";
-<<<<<<< HEAD
 import { api_endpoints, helpers, cache_helper } from "@/utils/hooks";
-=======
 import SearchPerson from "./search_person.vue";
-import { api_endpoints, helpers } from "@/utils/hooks";
->>>>>>> 51b6762e
 import utils from "@/components/external/utils";
 import { mapState, mapGetters, mapActions, mapMutations } from "vuex";
 import Datepicker from 'vuejs-datepicker';
@@ -275,12 +271,6 @@
   methods: {
     ...mapActions('callemailStore', {
       loadCallEmail: "loadCallEmail",
-<<<<<<< HEAD
-=======
-      loadClassification: "loadClassification",
-      //loadClassificationChoices: "loadClassificationChoices",
-      loadReportTypes: "loadReportTypes",
->>>>>>> 51b6762e
       saveCallEmail: 'saveCallEmail',
     }),
     ...mapActions({
@@ -329,7 +319,6 @@
       await this.loadCallEmail({ call_email_id: this.$route.params.call_email_id });
     }
     // load drop-down select lists
-<<<<<<< HEAD
     // classification_types
     let returned_classification_types = await cache_helper.getSetCacheList('CallEmail_ClassificationTypes', '/api/classification.json');
     Object.assign(this.classification_types, returned_classification_types);
@@ -364,13 +353,7 @@
     if (this.call_email.report_type_id) {
       await this.loadSchema();
     }
-=======
-    //await this.loadClassificationChoices();
-    await this.loadClassification();
-    await this.loadReportTypes();
-    await this.loadReferrers();
-    
->>>>>>> 51b6762e
+
   },
   mounted: async function() {
         console.log(this);
