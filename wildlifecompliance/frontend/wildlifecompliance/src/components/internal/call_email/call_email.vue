--- conflicted
+++ resolved
@@ -405,20 +405,13 @@
     if (this.$route.params.call_email_id) {
       await this.loadCallEmail({ call_email_id: this.$route.params.call_email_id });
     }
-<<<<<<< HEAD
     // load current CallEmail renderer schema
     await this.loadSchema(this.call_email.report_type_id);
     
     // load drop-down select lists
-    await this.loadClassification();
+    await this.loadClassificationChoices();
     await this.loadReportTypes();
     await this.loadReferrers();
-=======
-    //this.loadClassification();
-    this.loadClassificationChoices();
-    this.loadReportTypes();
-    this.loadReferrers();
->>>>>>> 9724fba2
     
   },
   mounted: function() {
