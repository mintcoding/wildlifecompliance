--- conflicted
+++ resolved
@@ -205,16 +205,10 @@
             },
         },
 
-<<<<<<< HEAD
         created: async function() {
             let returned_classification_types = await cache_helper.getSetCacheList('CallEmail_ClassificationTypes', '/api/classification.json');
             Object.assign(this.classification_types, returned_classification_types);
-=======
-        created: function() {
-            this.loadStatusChoices();
-            this.loadClassificationChoices();
-            this.loadReportTypes();
->>>>>>> 51b6762e
+
         },
         components: {
             datatable,
@@ -223,22 +217,10 @@
         },
         computed: {
             ...mapGetters('callemailStore', {
-<<<<<<< HEAD
-=======
-                status_choices: "status_choices",
-                classification_types: "classification_types",
-                report_types: "report_types",
->>>>>>> 51b6762e
             }),
         },
         methods: {
             ...mapActions('callemailStore', {
-<<<<<<< HEAD
-=======
-                loadStatusChoices: "loadStatusChoices",
-                loadClassificationChoices: "loadClassificationChoices",
-                loadReportTypes: "loadReportTypes",
->>>>>>> 51b6762e
                 saveCallEmail: "saveCallEmail",
             }),
             
