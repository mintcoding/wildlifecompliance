<template lang="html">
    <div>
        <div id="map-wrapper">
            <div id="search-box">
                <input id="search-input" />
            </div>
            <div id="mapLeaf"></div>
            <div id="basemap-button">
                <img id="basemap_sat" src="../../../assets/img/satellite_icon.jpg" @click.stop="setBaseLayer('sat')" />
                <img id="basemap_osm" src="../../../assets/img/map_icon.png" @click.stop="setBaseLayer('osm')" />
            </div>
        </div>

        <div id="lat" class="col-sm-4 form-group"><div class="row">
            <label class="col-sm-4">Latitude:</label>
            <div v-if="call_email.location">
                <input class="form-control" v-model="call_latitude" readonly />
            </div>
        </div></div>
        <div id="lon" class="col-sm-4 form-group"><div class="row">
            <label class="col-sm-4">Longitude:</label>
            <div v-if="call_email.location">
                <input class="form-control" v-model="call_longitude" readonly />
            </div>
        </div></div>

        <div id="location_fields_address">
            <div class="col-sm-12 form-group"><div class="row">
                <label class="col-sm-4">Street</label>
                <input class="form-control" v-model="call_email.location.properties.street" readonly />
            </div></div>
            <div class="col-sm-12 form-group"><div class="row">
                <label class="col-sm-4">Town/Suburb</label>
                <input class="form-control" v-model="call_email.location.properties.town_suburb" readonly />
            </div></div>
            <div class="col-sm-12 form-group"><div class="row">
                <label class="col-sm-4">State</label>
                <input class="form-control" v-model="call_email.location.properties.state" readonly />
            </div></div>
            <div class="col-sm-12 form-group"><div class="row">
                <label class="col-sm-4">Postcode</label>
                <input class="form-control" v-model="call_email.location.properties.postcode" readonly />
            </div></div>
            <div class="col-sm-12 form-group"><div class="row">
                <label class="col-sm-4">Country</label>
                <input class="form-control" v-model="call_email.location.properties.country" readonly />
            </div></div>
        </div>

        <div id="location_fields_details">
            <div class="col-sm-12 form-group"><div class="row">
                <label class="col-sm-4">Details</label>
                <textarea id="location_address_field" class="form-control" v-model="call_email.location.properties.details" />
            </div></div>
        </div>
    
    </div>
</template>

<script>
import Awesomplete from 'awesomplete';
import 'bootstrap/dist/css/bootstrap.css';
import 'awesomplete/awesomplete.css';
import { mapState, mapGetters, mapActions, mapMutations } from "vuex";
import L from 'leaflet';
import 'leaflet/dist/leaflet.css';

export default {
    name: "map-leaflet",
    data: function(){
        const defaultCentre = [13775786.985667605, -2871569.067879858];

        return {
            defaultCenter: defaultCentre,
            projection: null,
            map: null,
            popup: null,
            element: null,
            base_layer: 'osm',
            awe: null,
            suggest_list: [],
            feature_marker: null,
        };
    },
    computed: {
        ...mapGetters('callemailStore', {
            call_email: 'call_email',
            call_latitude: 'call_latitude',
            call_longitude: 'call_longitude',
        }),
    },
    mounted: function(){
        console.log("this.call_email.location");
        console.log(this.call_email.location);
        this.$nextTick(function() {
            console.debug('Start loading map');
            this.initMap();
            this.setBaseLayer('osm');
            this.initAwesomplete();
            if (this.call_latitude){
                this.addMarker([this.call_longitude, this.call_latitude]);
                this.refreshMarkerLocation();
            }        
            this.showHideAddressDetailsFields(false, false);
            console.debug('End loading map');
        });
    },
    methods: {
        ...mapActions('callemailStore', {
            saveLocation: 'saveLocation',
            setLocationPoint: 'setLocationPoint',
            setLocationAddress: 'setLocationAddress',
            setLocationAddressEmpty: 'setLocationAddressEmpty',
            setLocationDetailsFieldEmpty: 'setLocationDetailsFieldEmpty',
        }),
        addMarker(coord){
            let self = this;

            let testIcon = L.icon({
                iconUrl: require('../../../assets/marker-green-locked.svg'),
                shadowUrl: require('leaflet/dist/images/marker-shadow.png'),
                shadowSize: [41, 41],
                shadowAnchor: [12, 41],
                iconSize: [32, 32],
                iconAnchor: [16, 32],
                popupAnchor: [0, -20]
            });

            let myIcon = L.icon({
                iconUrl: require('../../../assets/marker-green-unlocked.svg'),
                shadowUrl: require('leaflet/dist/images/marker-shadow.png'),
                shadowSize: [41, 41],
                shadowAnchor: [12, 41],
                iconSize: [32, 32],
                iconAnchor: [16, 32],
                popupAnchor: [0, -20]
            });
            self.feature_marker = L.marker({lon: coord[1], lat: coord[0]}, {icon: myIcon}).on('click', function(ev){
                //ev.preventDefault();
                self.feature_marker.setIcon(myIcon);
            });
            self.feature_marker.bindTooltip("click to lock/unlock");
            self.feature_marker.addTo(self.map);
        },
        saveInstanceLocation: async function() {
            await this.$nextTick();
            this.saveLocation();
        },
        reverseGeocoding: function(coordinates_4326){
            var self = this;

            $.ajax({
                url: 'https://mapbox.dpaw.wa.gov.au/geocoding/v5/mapbox.places/'+coordinates_4326[0] + ',' + coordinates_4326[1] +'.json?'+ $.param({
                    limit: 1,
                    types: 'address'
                }),
                dataType: 'json',
                success: function(data, status, xhr) {
                    console.log('reverse results: ');
                    console.log(data);
                    let address_found = false;
                    if (data.features && data.features.length > 0){
                        for (var i = 0; i < data.features.length; i++){
                            if(data.features[i].place_type.includes('address')){
                                console.log(data.features[i]);
                                self.updateAddressFields(data.features[i]);
                                address_found = true;
                            }
                        }
                    }
                    if(address_found){
                        console.log("address found");
                        self.showHideAddressDetailsFields(true, false);
                        self.setLocationDetailsFieldEmpty()
                    } else {
                        console.log("address not found");
                        self.showHideAddressDetailsFields(false, true);
                        self.setLocationAddressEmpty();
                    }
                }
            });
        },
        search: function(place){
            var self = this;

            var latlng = this.map.getCenter();
            $.ajax({
                url: 'https://mapbox.dpaw.wa.gov.au/geocoding/v5/mapbox.places/'+encodeURIComponent(place)+'.json?'+ $.param({
                    country: 'au',
                    limit: 10,
                    proximity: ''+latlng.lng+','+latlng.lat,
                    //proximity: ''+centre[0]+','+centre[1],
                    bbox: '112.920934,-35.191991,129.0019283,-11.9662455',
                    types: 'region,postcode,district,place,locality,neighborhood,address,poi'
                }),
                dataType: 'json',
                success: function(data, status, xhr) {
                    self.suggest_list = [];  // Clear the list first
                    if (data.features && data.features.length > 0){
                        for (var i = 0; i < data.features.length; i++){
                            self.suggest_list.push({ label: data.features[i].place_name,
                                                     value: data.features[i].place_name, 
                                                     feature: data.features[i]
                                                     });
                        }
                    }

                    self.awe.list = self.suggest_list;
                    self.awe.evaluate();
                }
            });
        },
        initAwesomplete: function(){
            var self = this;
            var element_search = document.getElementById('search-input');
            this.awe = new Awesomplete(element_search);
            $(element_search).on('keyup', function(ev){
                var keyCode = ev.keyCode || ev.which;
                if ((48 <= keyCode && keyCode <= 90)||(96 <= keyCode && keyCode <= 105)){
                    self.search(ev.target.value);
                    return false;
                }
            }).on('awesomplete-selectcomplete', function(ev){
                ev.preventDefault();
                ev.stopPropagation();
                /* User selected one of the search results */
                for (var i=0; i<self.suggest_list.length; i++){
                    if (self.suggest_list[i].value == ev.target.value){
                        var latlng = {lat: self.suggest_list[i].feature.geometry.coordinates[1], lng: self.suggest_list[i].feature.geometry.coordinates[0]};
                        //self.map.setView(latlng, 13);
                        self.map.flyTo(latlng, 13,{
                            animate: true,
                            duration: 1.5
                        });

<<<<<<< HEAD
                        /* Do nothing if the marker is locked */
                        //if(self.marker_locked){ return; }

=======
>>>>>>> 283e1d0a
                        self.relocateMarker(latlng);
                        if(self.suggest_list[i].feature.place_type.includes('address')){
                            /* Selection has address ==> Update address fields */
                            self.showHideAddressDetailsFields(true, false);
                            self.updateAddressFields(self.suggest_list[i].feature);
                            self.setLocationDetailsFieldEmpty();
                        } else {
                            self.showHideAddressDetailsFields(false, true);
                            self.setLocationAddressEmpty();
                        }
                    }
                }
                return false;
            });
        },
        updateAddressFields(feature){
            console.log('updateAddressField');
            let properties_for_update = new Object();
            let state_abbr_list = {
                    "New South Wales": "NSW",
                    "Queensland": "QLD",
                    "South Australia": "SA",
                    "Tasmania": "TAS",
                    "Victoria": "VIC",
                    "Western Australia": "WA",
                    "Northern Territory": "NT",
                    "Australian Capital Territory": "ACT",
            };
            let address_arr = feature.place_name.split(',');
            /* street */
            properties_for_update.street = address_arr[0];
            /*
             * Split the string into suburb, state and postcode
             */
            let reg = /^([a-zA-Z0-9\s]*)\s(New South Wales|Queensland|South Australia|Tasmania|Victoria|Western Australia|Northern Territory|Australian Capital Territory){1}\s+(\d{4})$/gi;
            let result = reg.exec(address_arr[1]);
            /* suburb */
            properties_for_update.town_suburb = result[1].trim();
            /* state */
            let state_abbr = state_abbr_list[result[2].trim()]
            properties_for_update.state = state_abbr;
            /* postcode */
            properties_for_update.postcode = result[3].trim();
            /* country */
            properties_for_update.country = 'Australia';
            /* update Vuex */
            this.setLocationAddress(properties_for_update);
        },
        setBaseLayer: function(selected_layer_name){
            if (selected_layer_name == 'sat') {
                this.map.removeLayer(this.tileLayer);
                this.map.addLayer(this.tileLayerSat);
                $('#basemap_sat').hide();
                $('#basemap_osm').show();
            }
            else {
                this.map.removeLayer(this.tileLayerSat);
                this.map.addLayer(this.tileLayer);
                $('#basemap_osm').hide();
                $('#basemap_sat').show();
            }
        },
        showHideAddressDetailsFields: function(showAddressFields, showDetailsFields){
            if(showAddressFields){
                $("#location_fields_address").fadeIn();
            } else {
                $("#location_fields_address").fadeOut();
            }
            if(showDetailsFields){
                $("#location_fields_details").fadeIn();
            } else {
                $("#location_fields_details").fadeOut();
            }
        },
        /* this function retrieve the coordinates from vuex and applys it to the marker */
        refreshMarkerLocation: function(){
            if (this.call_email.location.geometry) {
                this.feature_marker.setLatLng({lat: this.call_latitude, 
                lng: this.call_longitude
                });
                this.reverseGeocoding(this.call_email.location.geometry);
            } 
        },
        initMap: function(){
            this.map = L.map('mapLeaf').setView([-31.9505, 115.8605], 4);
            this.tileLayer = L.tileLayer(
                'https://{s}.tile.openstreetmap.org/{z}/{x}/{y}.png',
                {
                    attribution: '&copy; <a href="http://www.openstreetmap.org/copyright">OpenStreetMap</a>, contributiors',
                }
            );

            this.tileLayerSat = L.tileLayer.wmts(
                'https://kmi.dpaw.wa.gov.au/geoserver/gwc/service/wmts',
                {
                    layer: 'public:mapbox-satellite',
                    tilematrixSet: 'mercator',
                    format: 'image/png',
                }
            );

            this.map.on('click', this.onClick);
            this.setBaseLayer('osm');
        },
        /* this function stores the coordinates into the vuex, then call refresh marker function */
        relocateMarker: function(latlng){ 
            
            let lnglat = [latlng.lng, latlng.lat];
            this.setLocationPoint(lnglat);
            this.refreshMarkerLocation();
            this.reverseGeocoding(lnglat);
        },
        onClick: function(e){
            let self = this;
            let latlng = this.map.mouseEventToLatLng(e.originalEvent);
            console.log(latlng);
            
            /* User clicked on a map, not on any feature */
<<<<<<< HEAD
            if (!self.feature_marker) {
                let latlngArray = [latlng.lat, latlng.lng];
                self.addMarker(latlngArray);
            } else { 
                if(!this.marker_locked) {
                    this.relocateMarker(latlng);
                }
            }
=======
            this.relocateMarker(latlng);
>>>>>>> 283e1d0a
        }
    },
}
</script>

<style scoped lang="css">
#map-wrapper {
    position: relative;
}
#mapLeaf {
    position: relative;
    height: 500px;
    cursor: default;
}
#search-box {
    z-index: 1000;
    position: absolute;
    top: 10px;
    left: 50px;
}
#search-input {
    z-index: 1000;
    width: 300px;
    padding: 5px;
    -moz-border-radius: 5px;
    -webkit-border-radius: 5px;
    border-radius: 5px;
}
#basemap-button {
    position: absolute;
    top: 10px;
    right: 10px;
    z-index: 1000;
    -moz-box-shadow: 5px 5px 5px #555;
    -webkit-box-shadow: 5px 5px 5px #555;
    box-shadow: 5px 5px 5px #555;
    -moz-filter: brightness(1.0);
    -webkit-filter: brightness(1.0);
    filter: brightness(1.0);
}
#basemap_sat,#basemap_osm {
    border-radius: 5px;
}
#basemap-button:hover {
    cursor: pointer;
    -moz-filter: brightness(0.9);
    -webkit-filter: brightness(0.9);
    filter: brightness(0.9);
}
#basemap-button:active {
    top: 11px;
    right: 9px;
    -moz-box-shadow: 2px 2px 2px #555;
    -webkit-box-shadow: 2px 2px 2px #555;
    box-shadow: 2px 2px 2px #555;
    -moz-filter: brightness(0.8);
    -webkit-filter: brightness(0.8);
    filter: brightness(0.8);
}
#location_address_field {
    resize: vertical;
}
</style><|MERGE_RESOLUTION|>--- conflicted
+++ resolved
@@ -233,12 +233,6 @@
                             duration: 1.5
                         });
 
-<<<<<<< HEAD
-                        /* Do nothing if the marker is locked */
-                        //if(self.marker_locked){ return; }
-
-=======
->>>>>>> 283e1d0a
                         self.relocateMarker(latlng);
                         if(self.suggest_list[i].feature.place_type.includes('address')){
                             /* Selection has address ==> Update address fields */
@@ -357,18 +351,7 @@
             console.log(latlng);
             
             /* User clicked on a map, not on any feature */
-<<<<<<< HEAD
-            if (!self.feature_marker) {
-                let latlngArray = [latlng.lat, latlng.lng];
-                self.addMarker(latlngArray);
-            } else { 
-                if(!this.marker_locked) {
-                    this.relocateMarker(latlng);
-                }
-            }
-=======
             this.relocateMarker(latlng);
->>>>>>> 283e1d0a
         }
     },
 }
