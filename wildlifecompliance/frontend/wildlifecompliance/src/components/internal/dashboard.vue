--- conflicted
+++ resolved
@@ -1,23 +1,14 @@
 <template>
 <div class="container" id="internalDash">
     <ApplicationDashTable level="internal" :url="applications_url"/>
-<<<<<<< HEAD
     <AssessmentDashTable v-if="wc_version != 1.0" />
-=======
-    <ReferralDashTable v-if="wc_version != 1.0" />
-    <ReturnDashTable level="internal" :url="returns_url" />
-
->>>>>>> 3f512fa3
+    <ReturnDashTable v-if="wc_version != 1.0" level="internal" :url="returns_url" />
 </div>
 </template>
 <script>
 import ApplicationDashTable from '@common-utils/applications_dashboard.vue'
-<<<<<<< HEAD
 import AssessmentDashTable from '@common-utils/assessments_dashboard.vue'
-=======
-import ReferralDashTable from '@common-utils/referrals_dashboard.vue'
 import ReturnDashTable from '@common-utils/returns_dashboard.vue'
->>>>>>> 3f512fa3
 import {
   api_endpoints,
   helpers
@@ -36,12 +27,8 @@
     watch: {},
     components: {
         ApplicationDashTable,
-<<<<<<< HEAD
         AssessmentDashTable
-=======
-        ReferralDashTable,
         ReturnDashTable
->>>>>>> 3f512fa3
     },
     computed: {
         wc_version: function (){
