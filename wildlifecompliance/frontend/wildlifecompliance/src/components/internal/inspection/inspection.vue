<template lang="html">
    <div class="container">
      <div class="row">
        <div class="col-md-3">
          <h3>Inspection: {{ inspection.number }}</h3>
        </div>
        
      </div>
          <div class="col-md-3">
            <CommsLogs :comms_url="comms_url" :logs_url="logs_url" :comms_add_url="comms_add_url" :disable_add_entry="false"/>
            
            <div class="row">
                <div class="panel panel-default">
                    <div class="panel-heading">
                        Workflow 
                    </div>
                    <div class="panel-body panel-collapse">
                        <div class="row">
                            <div class="col-sm-12">
                                <strong>Status</strong><br/>
                                {{ statusDisplay }}<br/>
                            </div>
                        </div>

                        <div v-if="inspection.allocated_group" class="form-group">
                          <div class="row">
                            <div class="col-sm-12 top-buffer-s">
                              <strong>Currently assigned to</strong><br/>
                            </div>
                          </div>
                          <div class="row">
                            <div class="col-sm-12">
                              
                              <select :disabled="!inspection.user_in_group" class="form-control" v-model="inspection.assigned_to_id" @change="updateAssignedToId()">
                                <option  v-for="option in inspection.allocated_group" :value="option.id" v-bind:key="option.id">
                                  {{ option.full_name }} 
                                </option>
                              </select>
                            </div>
                          </div>
                        </div>
                        <div v-if="inspection.user_in_group">
                            <a @click="updateAssignedToId('current_user')" class="btn pull-right">
                                Assign to me
                            </a>
                        </div>
                    </div>
                </div>
            </div>
            <div class="row">
                <div class="panel panel-default">
                    <div class="panel-heading">
                        Action 
                    </div>
                    <div class="panel-body panel-collapse">
                        
                        <!--div v-if="statusId ==='open' && this.call_email.can_user_action" class="row action-button">
                          <div class="col-sm-12">
                                <a ref="save" @click="save()" class="btn btn-primary btn-block">
                                  Save
                                </a>
                          </div>
                        </div-->

                        <div class="row action-button">
                          <div v-if="sendToManagerVisibility" class="col-sm-12">
                                <a ref="close" @click="addWorkflow('send_to_manager')" class="btn btn-primary btn-block">
                                  Send to Manager
                                </a>
                          </div>
                        </div>
                        
                        <div class="row action-button">
                          <div v-if="endorseVisibility" class="col-sm-12">
                                <a ref="close" @click="addWorkflow('endorse')" class="btn btn-primary btn-block">
                                  Endorse
                                </a>
                          </div>
                        </div>
                        
                        <div class="row action-button">
                          <div v-if="requestAmendmentVisibility" class="col-sm-12">
                                <a ref="close" @click="addWorkflow('request_amendment')" class="btn btn-primary btn-block">
                                  Request Amendment
                                </a>
                          </div>
                        </div>
                        
                        <div class="row action-button">
                          <div v-if="offenceVisibility" class="col-sm-12">
                                <a @click="open_offence()" class="btn btn-primary btn-block">
                                  Offence
                                </a>
                          </div>
                        </div>

                        <div  class="row action-button">
                          <div v-if="sanctionOutcomeVisibility" class="col-sm-12">
                                <a @click="open_sanction_outcome()" class="btn btn-primary btn-block">
                                  Sanction Outcome
                                </a>
                          </div>
                        </div>
                        
                        <div  class="row action-button">
                          <div v-if="!readonlyForm" class="col-sm-12">
                                <a ref="close" @click="addWorkflow('close')" class="btn btn-primary btn-block">
                                  Close
                                </a>
                          </div>
                        </div>

                    </div>
                </div>
            </div>


            
          </div>

          <div class="col-md-9" id="main-column">  
            <div class="row">

                <div class="container-fluid">
                    <ul class="nav nav-pills aho2">
                        <li class="nav-item active"><a data-toggle="tab" :href="'#'+iTab">Inspection</a></li>
                        <li class="nav-item"><a data-toggle="tab" :href="'#'+cTab">Checklist</a></li>
                        <li class="nav-item"><a data-toggle="tab" :href="'#'+oTab">Outcomes</a></li>
                        <li class="nav-item"><a data-toggle="tab" :href="'#'+rTab">Related Items</a></li>
                    </ul>
                    <div class="tab-content">
                        <div :id="iTab" class="tab-pane fade in active">

                          <FormSection :formCollapse="false" label="Inspection Details" Index="0">
                            
                            <div class="form-group">
                              <div class="row">
                                <div class="col-sm-3">
                                  <label>Inspection Type</label>
                                </div>
                                <div class="col-sm-6">
                                  <select :disabled="readonlyForm" class="form-control" v-model="inspection.inspection_type_id" @change="loadSchema">
                                    <option  v-for="option in inspectionTypes" :value="option.id" v-bind:key="option.id">
                                      {{ option.inspection_type }}
                                    </option>
                                  </select>
                                </div>
                              </div>
                            </div>
                            <div class="form-group">
                              <div class="row">
                                <div class="col-sm-3">
                                  <label>Title</label>
                                </div>
                                <div class="col-sm-9">
                                  <input :readonly="readonlyForm" class="form-control" v-model="inspection.title"/>
                                </div>
                              </div>
                            </div>
                            <div class="form-group">
                              <div class="row">
                                <div class="col-sm-3">
                                  <label>Details</label>
                                </div>
                                <div class="col-sm-9">
                                  <textarea :readonly="readonlyForm" class="form-control" v-model="inspection.details"/>
                                </div>
                              </div>
                            </div>

                            <div class="col-sm-12 form-group"><div class="row">
                                <label class="col-sm-3">Planned for (Date)</label>
                                <div class="col-sm-3">
                                    <div class="input-group date" ref="plannedForDatePicker">
                                        <input :disabled="readonlyForm" type="text" class="form-control" placeholder="DD/MM/YYYY" v-model="inspection.planned_for_date" />
                                        <span class="input-group-addon">
                                            <span class="glyphicon glyphicon-calendar"></span>
                                        </span>
                                    </div>
                                </div>
                                
                                <label class="col-sm-3">Planned for (Time)</label>
                                <div class="col-sm-3">
                                    <div class="input-group date" id="plannedForTimePicker">
                                      <input :disabled="readonlyForm" type="text" class="form-control" placeholder="HH:MM" v-model="inspection.planned_for_time"/>
                                      <span class="input-group-addon">
                                          <span class="glyphicon glyphicon-calendar"></span>
                                      </span>
                                    </div>
                                </div>
                            </div></div>
                            <div class="col-sm-12 form-group"><div class="row">
                                <label class="col-sm-4">Party Inspected</label>
                                    <input :disabled="readonlyForm" class="col-sm-1" id="individual" type="radio" v-model="inspection.party_inspected" v-bind:value="`individual`">
                                    <label class="col-sm-1" for="individual">Person</label>
                                    <input :disabled="readonlyForm" class="col-sm-1" id="organisation" type="radio" v-model="inspection.party_inspected" v-bind:value="`organisation`">
                                    <label class="col-sm-1" for="organisation">Organisation</label>
                            </div></div>
                            
                            <div class="col-sm-12 form-group"><div class="row">
                                <div class="col-sm-8">
                                    <SearchPerson :isEditable="!readonlyForm" classNames="form-control" elementId="search-person" :search_type="inspection.party_inspected" @person-selected="personSelected"ref="search_person"/>
                                </div>
                                <!--div class="col-sm-1">
                                    <input type="button" class="btn btn-primary" value="Add" @click.prevent="addOffenderClicked()" />
                                </div-->
                                <div class="col-sm-2">
<<<<<<< HEAD
                                    <input :disabled="readonlyForm" type="button" class="btn btn-primary" :value="createNewPersonOrganisationTitle" @click.prevent="createNewPersonClicked()" />
=======
                                    <input type="button" class="btn btn-primary" value="Create New Person" @click.prevent="createNewPersonClicked()" />
>>>>>>> cc750e6c
                                </div>
                            </div></div>
                            <div class="col-sm-12 form-group"><div class="row">
                                <div class="col-sm-12" v-if="!readonlyForm">
                                  <CreateNewPerson :displayComponent="displayCreateNewPerson" @new-person-created="newPersonCreated"/>
                                </div>
                            </div></div>
                            <div class="col-sm-12 form-group"><div class="row">
                              <label class="col-sm-4" for="inspection_inform">Inform party being inspected</label>
                              <input :disabled="readonlyForm" type="checkbox" id="inspection_inform" v-model="inspection.inform_party_being_inspected">
                              
                            </div></div>
                          </FormSection>
                          <FormSection :formCollapse="false" label="Inspection Team" Index="1">
                            <div class="form-group">
                              <div class="row">
                                <div class="col-sm-6">
                                  <select :disabled="readonlyForm" class="form-control" v-model="teamMemberSelected" >
                                    <option  v-for="option in inspection.allocated_group" :value="option.id" v-bind:key="option.id">
                                      {{ option.full_name }}
                                    </option>
                                  </select>
                                </div>
                                <div class="col-sm-2">
                                    <button :disabled="readonlyForm" @click.prevent="addTeamMember" class="btn btn-primary">Add Member</button>
                                </div>
                                <!--div class="col-sm-2">
                                    <button @click.prevent="makeTeamLead" class="btn btn-primary">Make Team Lead</button>
                                </div-->
                                <!--div class="col-sm-2">
                                    <button @click.prevent="clearInspectionTeam" class="btn btn-primary pull-right">Clear</button>
                                </div-->
                              </div>
                            </div>
                            <div class="col-sm-12 form-group"><div class="row">
                                <div v-if="inspection">
                                    <datatable ref="inspection_team_table" id="inspection-team-table" :dtOptions="dtOptionsInspectionTeam" :dtHeaders="dtHeadersInspectionTeam" />
                                </div>
                            </div></div>
                          </FormSection>
            
                          
                        </div>  
                        <div :id="cTab" class="tab-pane fade in">
                            <FormSection :formCollapse="false" label="Checklist">
                                <div class="col-sm-12 form-group"><div class="row">
                                        <div v-if="rendererVisibility" v-for="(item, index) in current_schema">
                                      <compliance-renderer-block
                                         :component="item"
                                         :readonlyForm="readonlyForm"
                                         v-bind:key="`compliance_renderer_block${index}`"
                                        />
                                    </div>
                                </div></div>
                            </FormSection>
                        </div>
                        <div :id="oTab" class="tab-pane fade in">
                            <FormSection :formCollapse="false" label="Inspection report">
                                <div class="form-group">
                                    <div class="row">
                                        <div class="col-sm-3">
                                            <label class="control-label pull-left"  for="Name">Inspection Report</label>
                                        </div>
                                        <div class="col-sm-9" v-if="inspection.inspectionReportDocumentUrl">
                                            <filefield ref="inspection_report_file" name="inspection-report-file" :isRepeatable="false" :documentActionUrl="inspection.inspectionReportDocumentUrl" @update-parent="loadInspectionReport"/>
                                        </div>
                                    </div>
                                </div>
                            </FormSection>
                        </div>
                        <div :id="rTab" class="tab-pane fade in">
                            <FormSection :formCollapse="false" label="Related Items">
                                <div class="col-sm-12 form-group"><div class="row">
                                    <div class="col-sm-12" v-if="relatedItemsVisibility">
                                        <RelatedItems v-bind:key="relatedItemsBindId" :parent_update_related_items="setRelatedItems" :readonlyForm="readonlyForm"/>
                                    </div>
                                </div></div>
                            </FormSection>
                        </div>
                    </div>
                </div>       


            </div>          
          </div>

        <div class="navbar navbar-fixed-bottom" style="background-color: #f5f5f5 ">
                        <div class="navbar-inner">
                            <div class="container">
                                <p class="pull-right" style="margin-top:5px;">
                                    
                                    <input type="button" @click.prevent="saveExit" class="btn btn-primary" value="Save and Exit"/>
                                    <input type="button" @click.prevent="save" class="btn btn-primary" value="Save and Continue"/>
                                </p>
                            </div>
                        </div>
        </div>          
        <!--div v-if="workflow_type">
          <InspectionWorkflow ref="add_workflow" :workflow_type="workflow_type" v-bind:key="workflowBindId" />
        </div-->
        <div v-if="offenceInitialised">
            <Offence ref="offence" :parent_update_function="loadInspection" />
        </div>
        <div v-if="sanctionOutcomeInitialised">
            <SanctionOutcome ref="sanction_outcome" :parent_update_function="loadInspection"/>
        </div>
        <InspectionWorkflow ref="inspection_workflow" :workflow_type="workflow_type" v-bind:key="workflowBindId" />
    </div>
</template>
<script>
import Vue from "vue";
import FormSection from "@/components/forms/section_toggle.vue";
import SearchPerson from "@/components/common/search_person.vue";
import CreateNewPerson from "@common-components/create_new_person.vue";
import CommsLogs from "@common-components/comms_logs.vue";
import datatable from '@vue-utils/datatable.vue'
import { api_endpoints, helpers, cache_helper } from "@/utils/hooks";
import utils from "@/components/external/utils";
import { mapState, mapGetters, mapActions, mapMutations } from "vuex";
import moment from 'moment';
import 'bootstrap/dist/css/bootstrap.css';
import 'eonasdan-bootstrap-datetimepicker';
import Offence from '../offence/offence_modal';
import SanctionOutcome from '../sanction_outcome/sanction_outcome_modal';
import filefield from '@/components/common/compliance_file.vue';
import InspectionWorkflow from './inspection_workflow.vue';
import RelatedItems from "@common-components/related_items.vue";


export default {
  name: "ViewInspection",
  data: function() {
    return {
      iTab: 'iTab'+this._uid,
      rTab: 'rTab'+this._uid,
      oTab: 'oTab'+this._uid,
      cTab: 'cTab'+this._uid,
      current_schema: [],
      //createInspectionBindId: '',
      workflowBindId: '',
      inspectionTeam: null,
      // dtHeadersRelatedItems: [
      //     'Number',
      //     'Type',
      //     'Description',
      //     'Action',
      // ],
      // dtOptionsRelatedItems: {
      //     columns: [
      //         {
      //             data: 'identifier',
      //         },
      //         {
      //             data: 'model_name',
      //         },
      //         {
      //             data: 'descriptor',
      //         },
      //         {
      //             data: 'Action',
      //             mRender: function(data, type, row){
      //                 // return '<a href="#" class="remove_button" data-offender-id="' + row.id + '">Remove</a>';
      //                 return '<a href="#">View (not implemented)</a>';
      //             }
      //         },
      //     ]
      // },
      dtHeadersInspectionTeam: [
          'Name',
          'Role',
          'Action',
      ],
      dtOptionsInspectionTeam: {
          // ajax: {
          //     'url': '/api/inspection/' + this.$route.params.inspection_id + '/get_inspection_team/',
          //     'dataSrc': '',
          // },

          columns: [
              {
                  data: 'full_name',
              },
              {
                  data: 'member_role',
              },
             //  {
             //      data: 'id',
             //      mRender: function(data, type, row){
             //            return (
             //            '<a href="#" class="remove_button" data-member-id="' + row.id + '">Remove</a>'
             //                  );
             //      }
             //  },
              {
                  data: 'Action',
                  mRender: function(data, type, row) {
                      let links = '';
                      if (row.Action.can_user_action) {
                          if (row.Action.action === 'Member') {
                              links = '<a href="#" class="make_team_lead" data-member-id="' + row.id + '">Make Team Lead</a>'
                          } else {
                              links = '<a href="#" class="remove_button" data-member-id="' + row.id + '">Remove</a>'
                          }
                      }
                      return links
                  }
              },
          ]
      },
      // disabledDates: {
      //   from: new Date(),
      // },
      workflow_type: '',
      
      sectionLabel: "Details",
      sectionIndex: 1,
      pBody: "pBody" + this._uid,
      loading: [],
      inspectionTypes: [],
      teamMemberSelected: null,
      displayCreateNewPerson: false,
      newPersonBeingCreated: false,
      //party_inspected: '',
      
      //callemailTab: "callemailTab" + this._uid,
      comms_url: helpers.add_endpoint_json(
        api_endpoints.inspection,
        this.$route.params.inspection_id + "/comms_log"
      ),
      comms_add_url: helpers.add_endpoint_json(
        api_endpoints.inspection,
        this.$route.params.inspection_id + "/add_comms_log"
      ),
      logs_url: helpers.add_endpoint_json(
        api_endpoints.inspection,
        this.$route.params.inspection_id + "/action_log"
      ),
      //workflowBindId: '',
      sanctionOutcomeInitialised: false,
      offenceInitialised: false,
    };
  },
  components: {
    CommsLogs,
    FormSection,
    datatable,
    SearchPerson,
    CreateNewPerson,
    Offence,
    SanctionOutcome,
    filefield,
    InspectionWorkflow,
    RelatedItems,
  },
  computed: {
    ...mapGetters('inspectionStore', {
      inspection: "inspection",
    }),
    csrf_token: function() {
      return helpers.getCookie("csrftoken");
    },
    statusDisplay: function() {
        return this.inspection.status ? this.inspection.status.name : '';
    },
    readonlyForm: function() {
        if (this.inspection.status && this.inspection.status.id === 'await_endorsement') {
            return true;
        } else if (this.inspection.id) {
            return !this.inspection.can_user_action;
        } else {
            return true;
        }
    },
    canUserAction: function() {
        return this.inspection.can_user_action;
    },
    inspectionReportExists: function() {
        return this.inspection.inspection_report.length > 0 ? true : false;
    },
    offenceExists: function() {
        for (let item of this.inspection.related_items) {
            if (item.model_name.toLowerCase() === 'offence') {
                return true
            }
        }
        // return false if no related item is an Offence
        return false
    },
    sendToManagerVisibility: function() {
        if (this.inspection.status && this.inspection.can_user_action && this.inspectionReportExists) {
            //if (this.inspection.status.id.includes('open', 'request_amendment')) {
            if (this.inspection.status.id === 'open') {
                return true;
            }
        } else {
            return false;
        }
    },
    endorseVisibility: function() {
        if (this.inspection.status && this.inspection.can_user_action) {
            return this.inspection.status.id === 'await_endorsement' ? true : false;
        } else {
            return false;
        }
    },
    requestAmendmentVisibility: function() {
        if (this.inspection.status && this.inspection.can_user_action) {
            return this.inspection.status.id === 'await_endorsement' ? true : false;
        } else {
            return false;
        }
    },
    offenceVisibility: function() {
        if (this.inspection.status && this.inspection.can_user_action) {
            return this.inspection.status.id === 'open' ? true : false;
        } else {
            return false;
        }
    },
    sanctionOutcomeVisibility: function() {
        if (this.inspection.status && this.offenceExists && this.inspection.can_user_action) {
            return this.inspection.status.id === 'open' ? true : false;
        } else {
            return false;
        }
    },
    relatedItemsBindId: function() {
        let timeNow = Date.now()
        if (this.inspection && this.inspection.id) {
            return 'inspection_' + this.inspection.id + '_' + this._uid;
        } else {
            return timeNow.toString();
        }
    },
    relatedItemsVisibility: function() {
        if (this.inspection && this.inspection.id) {
            return true;
        } else {
            return false;
        }
    },
    rendererVisibility: function() {
        console.log("rendererVisibility")
        if (this.inspection.id && this.current_schema && this.current_schema.length > 0) {
            return true;
        } else {
            return false
        }
    },
  },
  filters: {
    formatDate: function(data) {
      return data ? moment(data).format("DD/MM/YYYY HH:mm:ss") : "";
    }
  },
  watch: {
      inspectionTeam: {
          handler: function (){
              this.constructInspectionTeamTable();
          },
          deep: true
      },
  },
  methods: {
    ...mapActions('inspectionStore', {
      loadInspection: 'loadInspection',
      saveInspection: 'saveInspection',
      setInspection: 'setInspection', 
      setPlannedForTime: 'setPlannedForTime',
      modifyInspectionTeam: 'modifyInspectionTeam',
      setPartyInspected: 'setPartyInspected',
      setRelatedItems: 'setRelatedItems',
    }),
    constructInspectionTeamTable: function() {
        console.log('constructInspectionTeamTable');
        this.$refs.inspection_team_table.vmDataTable.clear().draw();

        if(this.inspectionTeam){
          for(let i = 0; i< this.inspectionTeam.length; i++){
            //let already_exists = this.$refs.related_items_table.vmDataTable.columns(0).data()[0].includes(this.displayedEntity.related_items[i].id);

            let actionColumn = new Object();
            Object.assign(actionColumn, this.inspectionTeam[i]);
            actionColumn.can_user_action = this.inspection.can_user_action;

            //if (!already_exists) {
            this.$refs.inspection_team_table.vmDataTable.row.add(
                {
                    // 'id': this.inspectionTeam[i].id,
                    'full_name': this.inspectionTeam[i].full_name,
                    'member_role': this.inspectionTeam[i].member_role,
                    'Action': actionColumn,
                }
            ).draw();
            //}
          }
        }
    },
    modifyInspectionTeam: async function(user_id, action) {
        let inspectionTeamUrl = helpers.add_endpoint_join(
            api_endpoints.inspection, 
            this.inspection.id + '/modify_inspection_team/'
            );
        let payload = {
            'user_id': user_id, 
            'action': action
        }

        let inspectionTeamResponse = await Vue.http.post(inspectionTeamUrl, payload);
        this.inspectionTeam = inspectionTeamResponse.body;
    },
    newPersonCreated: function(obj) {
        console.log(obj);
        if(obj.person){
            this.setPartyInspected({data_type: 'individual', id: obj.person.id});

        // Set fullname and DOB into the input box
        let full_name = [obj.person.first_name, obj.person.last_name].filter(Boolean).join(" ");
        let dob = obj.person.dob ? "DOB:" + obj.person.dob : "DOB: ---";
        let value = [full_name, dob].filter(Boolean).join(", ");
        this.$refs.search_person.setInput(value);
      } else if (obj.err) {
        console.log(err);
      } else {
        // Should not reach here
      }
    },
    loadInspectionReport: function() {
        console.log("loadInspectionReport")
        this.loadInspection({inspection_id: this.inspection.id});
    },

    loadSchema: function() {
      this.$nextTick(async function() {
      let url = helpers.add_endpoint_json(
                    api_endpoints.inspection_types,
                    this.inspection.inspection_type_id + '/get_schema',
                    );
      let returned_schema = await cache_helper.getSetCache(
        'InspectionTypeSchema', 
        this.inspection.id.toString(),
        url);
      if (returned_schema) {
        this.current_schema = returned_schema.schema;
      }
        
      });
    },

    open_sanction_outcome(){

      this.sanctionOutcomeInitialised = true;
      this.$nextTick(() => {
          this.$refs.sanction_outcome.isModalOpen = true;
      });
    },
    open_offence(){
      this.offenceInitialised = true;
      this.$nextTick(() => {
          this.$refs.offence.isModalOpen = true;
      });
    },
    createNewPersonClicked: function() {
      this.newPersonBeingCreated = true;
      this.displayCreateNewPerson = !this.displayCreateNewPerson;
    },
    addTeamMember: async function() {
        let res = await this.modifyInspectionTeam({
            user_id: this.teamMemberSelected, 
            action: 'add'
        });
        // this.$refs.inspection_team_table.vmDataTable.ajax.reload()
        console.log("res")
        console.log(res)
        this.inspectionTeam = res;
    },
    removeTeamMember: async function(e) {
        let memberId = e.target.getAttribute("data-member-id");
        let res = await this.modifyInspectionTeam({
            user_id: memberId,
            action: 'remove'
        });
        // this.$refs.inspection_team_table.vmDataTable.ajax.reload()
        console.log("res")
        console.log(res)
        this.inspectionTeam = res;
    },
    makeTeamLead: async function(e) {
        let memberId = e.target.getAttribute("data-member-id");
        let res = await this.modifyInspectionTeam({
            user_id: memberId, 
            action: 'make_team_lead'
        });
        // this.$refs.inspection_team_table.vmDataTable.ajax.reload()
        console.log("res")
        console.log(res)
        this.inspectionTeam = res;
    },
    personSelected: function(para) {
        console.log(para);
        this.setPartyInspected(para);
    },
    updateWorkflowBindId: function() {
        let timeNow = Date.now()
        if (this.workflow_type) {
            this.workflowBindId = this.workflow_type + '_' + timeNow.toString();
        } else {
            this.workflowBindId = timeNow.toString();
        }
    },
    addWorkflow(workflow_type) {
      this.workflow_type = workflow_type;
      this.updateWorkflowBindId();
      this.$nextTick(() => {
        this.$refs.inspection_workflow.isModalOpen = true;
      });
      // this.$refs.add_workflow.isModalOpen = true;
    },
    save: async function () {
        if (this.inspection.id) {
            await this.saveInspection({ create: false, internal: false });
        } else {
            await this.saveInspection({ create: true, internal: false });
            this.$nextTick(function () {
                this.$router.push(
                  { name: 'view-inspection', 
                    params: { id: this.inspection.id }
                  });
            });
        }
    },
    saveExit: async function() {
      if (this.inspection.id) {
          await this.saveInspection({ create: false, internal: false });
      } else {
          await this.saveInspection({ create: true, internal: false });
      }
      this.$router.push({ name: 'internal-inspection-dash' });
    },
    addEventListeners: function() {
      let vm = this;
      let el_fr_date = $(vm.$refs.plannedForDatePicker);
      let el_fr_time = $(vm.$refs.plannedForTimePicker);

      // "From" field
      el_fr_date.datetimepicker({
        format: "DD/MM/YYYY",
        minDate: "now",
        showClear: true
      });
      el_fr_date.on("dp.change", function(e) {
        if (el_fr_date.data("DateTimePicker").date()) {
          vm.inspection.planned_for_date = e.date.format("DD/MM/YYYY");
        } else if (el_fr_date.data("date") === "") {
          vm.inspection.planned_for_date = "";
        }
      });
      el_fr_time.datetimepicker({ format: "LT", showClear: true });
      el_fr_time.on("dp.change", function(e) {
        if (el_fr_time.data("DateTimePicker").date()) {
          vm.inspection.planned_for_time = e.date.format("LT");
        } else if (el_fr_time.data("date") === "") {
          vm.inspection.planned_for_time = "";
        }
      });
      $('#inspection-team-table').on(
          'click',
          '.remove_button',
          vm.removeTeamMember,
          );
      $('#inspection-team-table').on(
          'click',
          '.make_team_lead',
          vm.makeTeamLead,
          );
    },
    updateAssignedToId: async function (user) {
        let url = helpers.add_endpoint_join(
            api_endpoints.inspection, 
            this.inspection.id + '/update_assigned_to_id/'
            );
        let payload = null;
        if (user === 'current_user' && this.inspection.user_in_group) {
            payload = {'current_user': true};
        } else if (user === 'blank') {
            payload = {'blank': true};
        } else {
            payload = { 'assigned_to_id': this.inspection.assigned_to_id };
        }
        let res = await Vue.http.post(
            url,
            payload
        );
        await this.setInspection(res.body); 
        this.constructInspectionTeamTable()
    },
  },
  created: async function() {
      if (this.$route.params.inspection_id) {
          await this.loadInspection({ inspection_id: this.$route.params.inspection_id });
      }
      console.log(this)

      // inspection_types
      let returned_inspection_types = await cache_helper.getSetCacheList(
          'InspectionTypes',
          api_endpoints.inspection_types
          );
      Object.assign(this.inspectionTypes, returned_inspection_types);
      // blank entry allows user to clear selection
      this.inspectionTypes.splice(0, 0,
          {
            id: "",
            description: "",
          });
    
    //if (this.$route.params.inspection_id) {
      //await this.loadInspection({ inspection_id: this.$route.params.inspection_id });
    //}

      // Set Individual or Organisation in search field
      if (this.inspection.individual_inspected) {
          let value = [
              this.inspection.individual_inspected.full_name, 
              this.inspection.individual_inspected.dob].
              filter(Boolean).join(", ");
          this.$refs.search_person.setInput(value);
      } else if (this.inspection.organisation_inspected) {
          let value = [
              this.inspection.organisation_inspected.name,
              this.inspection.organisation_inspected.abn].
              filter(Boolean).join(", ");
          this.$refs.search_person.setInput(value);
      }
      // load Inspection report
      //await this.$refs.inspection_report_file.get_documents();
      // load current Inspection renderer schema
<<<<<<< HEAD
      this.$nextTick(async () => {
          if (this.inspection.inspection_type_id) {
              await this.loadSchema();
          }
      });
      // calling modifyInspectionTeam with no parameters returns the current list
      this.modifyInspectionTeam();
      // let inspectionTeamUrl = helpers.add_endpoint_join(
      //       api_endpoints.inspection, 
      //       this.inspection.id + '/get_inspection_team/'
      //       );
      // let inspectionTeamResponse = await Vue.http.get(inspectionTeamUrl);
      // this.inspectionTeam = inspectionTeamResponse.body;
=======
      // this.$nextTick(async () => {
      //     if (this.inspection.inspection_type_id) {
      //         await this.loadSchema();
      //     }
      // });
      if (this.inspection.inspection_type_id) {
          await this.loadSchema();
      }
>>>>>>> cc750e6c
  },
  mounted: function() {
      let vm = this;
     // $( 'a[data-toggle="collapse"]' ).on( 'click', function () {
     //     var chev = $( this ).children()[ 0 ];
     //     window.setTimeout( function () {
     //         $( chev ).toggleClass( "glyphicon-chevron-down glyphicon-chevron-up" );
     //     }, 100 );
     // });

      // Time field controls
      $('#plannedForTimePicker').datetimepicker({
              format: 'LT'
          });
      $('#plannedForTimePicker').on('dp.change', function(e) {
          vm.setPlannedForTime(e.date.format('LT'));
      });
      
      this.$nextTick(async () => {
          this.addEventListeners();
          this.constructInspectionTeamTable();
          // if (this.inspection.inspection_type_id) {
          //     await this.loadSchema();
          // }
      });
  }
};
</script>

<style lang="css">
.action-button {
    margin-top: 5px;
}
#main-column {
  padding-left: 2%;
  padding-right: 0;
  margin-bottom: 50px;
}
.awesomplete {
    width: 100% !important;
}
.nav>li>a:focus, .nav>li>a:hover {
  text-decoration: none;
  background-color: #eee;
}
.nav-item {
  background-color: hsla(0, 0%, 78%, .8) !important;
  margin-bottom: 2px;
}
</style><|MERGE_RESOLUTION|>--- conflicted
+++ resolved
@@ -205,11 +205,7 @@
                                     <input type="button" class="btn btn-primary" value="Add" @click.prevent="addOffenderClicked()" />
                                 </div-->
                                 <div class="col-sm-2">
-<<<<<<< HEAD
-                                    <input :disabled="readonlyForm" type="button" class="btn btn-primary" :value="createNewPersonOrganisationTitle" @click.prevent="createNewPersonClicked()" />
-=======
-                                    <input type="button" class="btn btn-primary" value="Create New Person" @click.prevent="createNewPersonClicked()" />
->>>>>>> cc750e6c
+                                    <input :disabled="readonlyForm" type="button" class="btn btn-primary" value="Create New Person" @click.prevent="createNewPersonClicked()" />
                                 </div>
                             </div></div>
                             <div class="col-sm-12 form-group"><div class="row">
@@ -847,7 +843,6 @@
       // load Inspection report
       //await this.$refs.inspection_report_file.get_documents();
       // load current Inspection renderer schema
-<<<<<<< HEAD
       this.$nextTick(async () => {
           if (this.inspection.inspection_type_id) {
               await this.loadSchema();
@@ -861,16 +856,6 @@
       //       );
       // let inspectionTeamResponse = await Vue.http.get(inspectionTeamUrl);
       // this.inspectionTeam = inspectionTeamResponse.body;
-=======
-      // this.$nextTick(async () => {
-      //     if (this.inspection.inspection_type_id) {
-      //         await this.loadSchema();
-      //     }
-      // });
-      if (this.inspection.inspection_type_id) {
-          await this.loadSchema();
-      }
->>>>>>> cc750e6c
   },
   mounted: function() {
       let vm = this;
