--- conflicted
+++ resolved
@@ -178,13 +178,9 @@
     });
   },
     created: async function(){
-<<<<<<< HEAD
-        await this.setMapboxAccessToken();
-=======
         await this.MapboxAccessToken.then(data => {
             this.mapboxAccessToken = data
         });
->>>>>>> 62efc9e5
     },
   methods: {
     ...mapActions("offenceStore", {
@@ -194,10 +190,6 @@
       setLocationAddressEmpty: "setLocationAddressEmpty",
       setLocationDetailsFieldEmpty: "setLocationDetailsFieldEmpty"
     }),
-        setMapboxAccessToken:  async function () {
-            const res =  await Vue.http.get(api_endpoints.geocoding_address_search_token);
-            this.mapboxAccessToken = res.body;
-        },
     setMarkerCentre: function() {
       let vm = this;
       let lat = vm.offence.location.geometry.coordinates[1];
