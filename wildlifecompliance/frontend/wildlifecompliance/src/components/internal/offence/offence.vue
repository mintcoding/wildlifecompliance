<template lang="html">
    <div class="container">
        <div class="row">
            <div class="col-md-3">
                <h3>Offence: {{ displayLodgementNumber }}</h3>
            </div>
        </div>
        <div>
            <div class="col-md-3">
                <CommsLogs :comms_url="comms_url" :logs_url="logs_url" :comms_add_url="comms_add_url" :disable_add_entry="false"/>
                <div class="row">
                    <div class="panel panel-default">
                        <div class="panel-heading">
                            Workflow 
                        </div>
                        <div class="panel-body panel-collapse">
                            <div class="row">
                                <div class="col-sm-12">
                                    <strong>Status</strong><br/>
                                    {{ statusDisplay }}<br/>
                                </div>
                            </div>

                            <div v-if="offence.allocated_group" class="form-group">
                            <div class="row">
                                <div class="col-sm-12 top-buffer-s">
                                <strong>Currently assigned to</strong><br/>
                                </div>
                            </div>
                            <div class="row">
                                <div class="col-sm-12">
                                    <select :disabled="!offence.user_in_group" class="form-control" v-model="offence.assigned_to_id" @change="updateAssignedToId()">
                                        <option  v-for="option in offence.allocated_group" :value="option.id" v-bind:key="option.id">
                                        {{ option.full_name }} 
                                        </option>
                                    </select>
                                </div>
                            </div>
                            </div>
                            <div v-if="offence.user_in_group">
                                <a @click="updateAssignedToId('current_user')" class="btn pull-right">
                                    Assign to me
                                </a>
                            </div>
                        </div>
                    </div>
                </div>
                <div class="row">
                    <div class="panel panel-default">
                        <div class="panel-heading">
                            Action 
                        </div>
                        <div class="panel-body panel-collapse">
                            <div v-if="visibilitySaveButton" class="row action-button">
                                <div class="col-sm-12">
                                    <a @click="saveOffence()" class="btn btn-primary btn-block">
                                        Save
                                    </a>
                                </div>
                            </div>
                            <div v-else>
                                Save
                            </div>

                            <div v-if="visibilitySanctionOutcomeButton" class="row action-button">
                                <div class="col-sm-12">
                                    <a @click="openSanctionOutcome()" class="btn btn-primary btn-block">
                                        Sanction Outcome
                                    </a>
                                </div>
                            </div>
                            <div v-else>
                                Sanction Outcome
                            </div>

                            <div v-if="visibilityCloseButton" class="row action-button">
                                <div class="col-sm-12">
                                    <a @click="addWorkflow('close')" class="btn btn-primary btn-block">
                                        Close
                                    </a>
                                </div>
                            </div>
                            <div v-else>
                                Close
                            </div>
                        </div>
                    </div>
                </div>
            </div>
            <div class="col-md-9" id="main-column">  
                <div class="row">
                    <div class="container-fluid">
                        <ul class="nav nav-pills aho2">
                            <li class="nav-item active"><a data-toggle="tab" :href="'#'+offenceTab">Offence</a></li>
                            <li class="nav-item"><a data-toggle="tab" :href="'#'+detailsTab">Details</a></li>
                            <li class="nav-item"><a data-toggle="tab" :href="'#'+offenderTab">Offender(s)</a></li>
                            <li class="nav-item"><a data-toggle="tab" :href="'#'+locationTab" @click="mapOffenceClicked">Location</a></li>
                            <li class="nav-item"><a data-toggle="tab" :href="'#'+relatedItemsTab">Related Items</a></li>
                        </ul>
                        <div class="tab-content">
                            <div :id="offenceTab" class="tab-pane fade in active">
                                <FormSection :formCollapse="false" label="Offence" Index="0">

                                    <div class="col-sm-12 form-group"><div class="row">
                                        <div class="col-sm-3">
                                            <label class="control-label pull-left" for="offence-identifier">Identifier</label>
                                        </div>
                                        <div class="col-sm-6">
                                            <div v-if="offence">
                                                <input type="text" :readonly="readonlyForm" class="form-control" name="identifier" v-model="offence.identifier">
                                            </div>
                                        </div>
                                    </div></div>

                                    <div class="col-sm-12 form-group"><div class="row">
                                        <label class="col-sm-3">Use occurrence from/to</label>
                                        <input class="col-sm-1" :disabled="readonlyForm" id="occurrence_from_to_true" type="radio" v-model="offence.occurrence_from_to" v-bind:value="true">
                                        <label class="col-sm-1 radio-button-label" for="occurrence_from_to_true">Yes</label>
                                        <input class="col-sm-1" :disabled="readonlyForm" id="occurrence_from_to_false" type="radio" v-model="offence.occurrence_from_to" v-bind:value="false">
                                        <label class="col-sm-1 radio-button-label" for="occurrence_from_to_false">No</label>
                                    </div></div>

                                    <div class="col-sm-12 form-group"><div class="row">
                                        <label class="col-sm-3">{{ occurrenceDateLabel }}</label>
                                        <div class="col-sm-3">
                                            <div class="input-group date" ref="occurrenceDateFromPicker">
                                                <input :readonly="readonlyForm" type="text" class="form-control" placeholder="DD/MM/YYYY" v-model="offence.occurrence_date_from" />
                                                <span class="input-group-addon">
                                                    <span class="glyphicon glyphicon-calendar"></span>
                                                </span>
                                            </div>
                                        </div>
                                        <div v-show="offence.occurrence_from_to">
                                            <div class="col-sm-3">
                                                <div class="input-group date" ref="occurrenceDateToPicker">
                                                    <input :readonly="readonlyForm" type="text" class="form-control" placeholder="DD/MM/YYYY" v-model="offence.occurrence_date_to" />
                                                    <span class="input-group-addon">
                                                        <span class="glyphicon glyphicon-calendar"></span>
                                                    </span>
                                                </div>
                                            </div>
                                        </div>
                                    </div></div>

                                    <div class="col-sm-12 form-group"><div class="row">
                                        <label class="col-sm-3">{{ occurrenceTimeLabel }}</label>
                                        <div class="col-sm-3">
                                            <div class="input-group date" ref="occurrenceTimeFromPicker">
                                                <input :readonly="readonlyForm" type="text" class="form-control" placeholder="HH:MM" v-model="offence.occurrence_time_from" />
                                                <span class="input-group-addon">
                                                    <span class="glyphicon glyphicon-calendar"></span>
                                                </span>
                                            </div>
                                        </div>
                                        <div v-show="offence.occurrence_from_to">
                                            <div class="col-sm-3">
                                                <div class="input-group date" ref="occurrenceTimeToPicker">
                                                    <input :readonly="readonlyForm" type="text" class="form-control" placeholder="HH:MM" v-model="offence.occurrence_time_to" />
                                                    <span class="input-group-addon">
                                                        <span class="glyphicon glyphicon-calendar"></span>
                                                    </span>
                                                </div>
                                            </div>
                                        </div>
                                    </div></div>

                                    <div class="col-sm-12 form-group"><div class="row">
                                        <label class="col-sm-3">Alleged Offence</label>
                                        <div v-show="!readonlyForm">
                                            <div class="col-sm-6">
                                                <input class="form-control" id="alleged-offence" />
                                            </div>
                                            <div class="col-sm-3">
                                                <input type="button" class="btn btn-primary" value="Add" @click.prevent="addAllegedOffenceClicked()" />
                                            </div>
                                        </div>
                                    </div></div>

                                    <div class="col-sm-12 form-group"><div class="row">
                                        <div class="col-sm-12">
                                            <datatable ref="alleged_offence_table" id="alleged-offence-table" :dtOptions="dtOptionsAllegedOffence" :dtHeaders="dtHeadersAllegedOffence" />
                                        </div>
                                    </div></div>
                                </FormSection>
                            </div>
                            <div :id="detailsTab" class="tab-pane face in">
                                <FormSection :formCollapse="false" label="Details" Index="1">
                                    <textarea :readonly="readonlyForm" class="form-control" placeholder="add details" v-model="offence.details" />
                                </FormSection>
                            </div>
                            <div :id="offenderTab" class="tab-pane face in">
                                <FormSection :formCollapse="false" label="Offender(s)" Index="2">
                                    <div class="col-sm-12 form-group"><div class="row">
                                        <input :disabled="readonlyForm" class="col-sm-1" id="offender_individual" type="radio" v-model="offender_search_type" value="individual">
                                        <label class="col-sm-1 radio-button-label" for="offender_individual">Individual</label>
                                        <input :disabled="readonlyForm" class="col-sm-1" id="offender_organisation" type="radio" v-model="offender_search_type" value="organisation">
                                        <label class="col-sm-1 radio-button-label" for="offender_organisation">Organisation</label>
                                    </div></div>

                                    <div class="col-sm-12 form-group"><div class="row">
                                        <label class="col-sm-2">Offender</label>
                                        <div v-show="!readonlyForm">
                                            <div class="col-sm-6">
                                                <PersonSearch ref="person_search" elementId="idSetInParent" classNames="col-sm-5 form-control" @person-selected="personSelected" :search_type="offender_search_type" />
                                            </div>
                                            <div class="col-sm-1">
                                                <input type="button" class="btn btn-primary" value="Add" @click.prevent="addOffenderClicked()" />
                                            </div>
                                            <div class="col-sm-2">
                                                <input type="button" class="btn btn-primary" value="Create New Person" @click.prevent="createNewPersonClicked()" />
                                            </div>
                                        </div>
                                    </div></div>

                                    <div class="col-sm-12 form-group"><div class="row">
                                        <div class="col-sm-12">
                                          <CreateNewPerson :displayComponent="displayCreateNewPerson" @new-person-created="newPersonCreated"/>
                                        </div>

                                        <div class="col-sm-12">
                                            <datatable ref="offender_table" id="offender-table" :dtOptions="dtOptionsOffender" :dtHeaders="dtHeadersOffender" />
                                        </div>
                                    </div></div>

                                </FormSection>
                            </div>
                            <div :id="locationTab" class="tab-pane face in">
                                <FormSection :formCollapse="false" label="Location" Index="3">
                                    <MapLocation v-if="offence.location" v-bind:key="locationTab" ref="mapLocationComponent" :marker_longitude="offence.location.geometry.coordinates[0]" :marker_latitude="offence.location.geometry.coordinates[1]" @location-updated="locationUpdated"/>
                                    <div :id="idLocationFieldsAddress" v-if="offence.location">
                                        <div class="col-sm-12 form-group"><div class="row">
                                            <label class="col-sm-4">Street</label>
                                            <input class="form-control" v-model="offence.location.properties.street" readonly />
                                        </div></div>
                                        <div class="col-sm-12 form-group"><div class="row">
                                            <label class="col-sm-4">Town/Suburb</label>
                                            <input class="form-control" v-model="offence.location.properties.town_suburb" readonly />
                                        </div></div>
                                        <div class="col-sm-12 form-group"><div class="row">
                                            <label class="col-sm-4">State</label>
                                            <input class="form-control" v-model="offence.location.properties.state" readonly />
                                        </div></div>
                                        <div class="col-sm-12 form-group"><div class="row">
                                            <label class="col-sm-4">Postcode</label>
                                            <input class="form-control" v-model="offence.location.properties.postcode" readonly />
                                        </div></div>
                                        <div class="col-sm-12 form-group"><div class="row">
                                            <label class="col-sm-4">Country</label>
                                            <input class="form-control" v-model="offence.location.properties.country" readonly />
                                        </div></div>
                                    </div>

                                    <div :id="idLocationFieldsDetails" v-if="offence.location">
                                        <div class="col-sm-12 form-group"><div class="row">
                                            <label class="col-sm-4">Details</label>
                                            <textarea class="form-control location_address_field" v-model="offence.location.properties.details" />
                                        </div></div>
                                    </div>
                                </FormSection>
                            </div>
                            <div :id="relatedItemsTab" class="tab-pane face in">
                                <FormSection :formCollapse="false" label="Related Items" Index="4">
                                    <div class="col-sm-12 form-group"><div class="row">
                                        <div class="col-sm-12">
                                            <RelatedItems v-bind:key="relatedItemsBindId" :parent_update_related_items="setRelatedItems" />
                                        </div>
                                    </div></div>
                                </FormSection>
                            </div>
                        </div>
                    </div>
                </div>
            </div>
        </div>
        <div v-if="sanctionOutcomeInitialised">
            <SanctionOutcome ref="sanction_outcome" />
        </div>
    </div>
</template>

<script>
import Vue from "vue";
import FormSection from "@/components/forms/section_toggle.vue";
import datatable from '@vue-utils/datatable.vue'
import utils from "../utils";
import { api_endpoints, helpers, cache_helper } from "@/utils/hooks";
import { mapState, mapGetters, mapActions, mapMutations } from "vuex";
import CommsLogs from "@common-components/comms_logs.vue";
import filefield from '@/components/common/compliance_file.vue';
import OffenceWorkflow from './offence_workflow';
import PersonSearch from "@common-components/search_person.vue";
import CreateNewPerson from "@common-components/create_new_person.vue";
import MapLocation from "../../common/map_location";
import SanctionOutcome from '../sanction_outcome/sanction_outcome_modal';
import 'bootstrap/dist/css/bootstrap.css';
import "awesomplete/awesomplete.css";
import RelatedItems from "@common-components/related_items.vue";
import moment from 'moment';
import uuid from 'uuid';

export default {
    name: 'ViewOffence',
    data() {
        let vm = this;
        vm.STATUS_DRAFT = 'draft';
        vm.STATUS_CLOSING = 'closing';
        vm.STATUS_CLOSED = 'closed';
        vm.STATUS_OPEN = 'open';
        vm.STATUS_DISCARDED = 'discarded';

        vm.max_items = 20;
        vm.ajax_for_alleged_offence = null;
        vm.ajax_for_offender = null;
        vm.suggest_list = []; // This stores a list of alleged offences displayed after search.
        vm.suggest_list_offender = []; // This stores a list of alleged offences displayed after search.
        vm.awe = null;

        return {
            workflow_type :'',
            workflowBindId :'',
            offender_search_type: "individual",
            offenceTab: 'offenceTab' + vm._uid,
            detailsTab: 'detailsTab' + vm._uid,
            offenderTab: 'offenderTab' + vm._uid,
            locationTab: 'locationTab' + vm._uid,
            relatedItemsTab: 'relatedItemsTab' + vm._uid,
            displayCreateNewPerson: false,
            idLocationFieldsAddress: vm.guid + "LocationFieldsAddress",
            idLocationFieldsDetails: vm.guid + "LocationFieldsDetails",
            sanctionOutcomeInitialised: false,

            current_alleged_offence: {  // Store the alleged offence temporarily once selected in awesomplete. Cleared when clicking on the "Add" button.
                id: null,
                act: "",
                name: "",
                offence_text: ""
            },
            current_offender: null,  // Store the offender temporarily once selected in awesomplete. Cleared when clicking on the "Add" button.
            offender_search_type: "individual",

            comms_url: helpers.add_endpoint_json(
                api_endpoints.offence,
                this.$route.params.offence_id + "/comms_log"
            ),
            comms_add_url: helpers.add_endpoint_json(
                api_endpoints.offence,
                this.$route.params.offence_id + "/add_comms_log"
            ),
            logs_url: helpers.add_endpoint_json(
                api_endpoints.offence,
                this.$route.params.offence_id + "/action_log"
            ),
            dtHeadersOffender: ["id", "Individual/Organisation", "Details", "Action"],
            dtHeadersAllegedOffence: [
                "id",
                "Act",
                "Section/Regulation",
                "Alleged Offence",
                "Action"
            ],
            dtOptionsOffender: {
                columns: [
                    {
                        visible: false,
                        mRender: function(data, type, row) {
                            return row.offender.id;
                        }
                    },
                    {
                        mRender: function(data, type, row) {
                            let data_type = '';
                            if (row.offender.person){
                                data_type = 'individual';
                            }
                            else {
                                data_type = 'organisation';
                            }
                            if(row.offender.removed){
                                data_type = '<strike>' + data_type + '</strike>';
                            } 
                            return data_type;
                        }
                    },
                    {
                        mRender: function(data, type, row) {
                            if (row.offender.person) {
                                let full_name = [row.offender.person.first_name, row.offender.person.last_name].filter(Boolean).join(" ");
                                let email = row.offender.person.email ? "E:" + row.offender.person.email : "";
                                let p_number = row.offender.person.phone_number ? "P:" + row.offender.person.phone_number : "";
                                let m_number = row.offender.person.mobile_number ? "M:" + row.offender.person.mobile_number : "";
                                let dob = row.offender.person.dob ? "DOB:" + row.offender.person.dob : "DOB: ---";
                                let myLabel = ["<strong>" + full_name + "</strong>", email, p_number, m_number, dob].filter(Boolean).join("<br />");
                                if (row.offender.removed){
                                    myLabel = '<strike>' + myLabel + '</strike>';
                                }
                                return myLabel;
                            } else if (row.offender.organisation) {
                                let name = row.offender.organisation.name ? row.offender.organisation.name : "";
                                let abn = row.offender.organisation.abn ? "ABN:" + row.offender.organisation.abn : "";
                                let myLabel = ["<strong>" + name + "</strong>", abn].filter(Boolean).join("<br />");
                                if (row.offender.removed){
                                    myLabel = '<strike>' + myLabel + '</strike>';
                                }
                                return myLabel;
                            }
                        }
                    },
                    {
                        mRender: function(data, type, row) {
                            let ret_str = row.offender.number_linked_sanction_outcomes;
                            if (row.offence.in_editable_status && row.offence.can_user_action && row.offender.can_user_action){
                                if (row.offender.removed){
                                    ret_str = ret_str + '<a href="#" class="restore_button" data-offender-uuid="' + row.offender.uuid + '">Restore</a>';
                                } else {
                                    ret_str = ret_str + '<a href="#" class="remove_button" data-offender-uuid="' + row.offender.uuid + '">Remove</a>';
                                }
                            }
                            return ret_str;
                        }
                    }
                ]
            },
            dtOptionsAllegedOffence: {
                columns: [
                {
                    data: "id",
                    visible: false
                },
                {
                    data: "Act"
                },
                {
                    data: "Section/Regulation"
                },
                {
                    data: "Alleged Offence"
                },
                {
                    data: "Action",
                    mRender: function(data, type, row) {
                        if (row.readonlyForm) {
                            return '';
                        } else {
                            return ('<a href="#" class="remove_button" data-alleged-offence-id="' + row.id + '">Remove</a>');
                        }
                    }
                }
                ]
            }
        }
    },
    components: {
        FormSection,
        OffenceWorkflow,
        CommsLogs,
        datatable,
        PersonSearch,
        MapLocation,
        CreateNewPerson,
        RelatedItems,
        SanctionOutcome,
    },
    computed: {
        ...mapGetters('offenceStore', {
            offence: "offence",
        }),
        readonlyForm: function() {
            return !this.canUserEditForm;
        },
        canUserEditForm: function() {
            let canUserEdit = false;
            if (this.offence.can_user_action){
                canUserEdit = true;
            }
            return canUserEdit;
        },
        occurrenceDateLabel: function() {
            if (this.offence.occurrence_from_to) {
                return "Occurrence date from";
            } else {
                return "Occurrence date";
            }
        },
        occurrenceTimeLabel: function() {
            if (this.offence.occurrence_from_to) {
                return "Occurrence time from";
            } else {
                return "Occurrence time";
            }
        },
        statusDisplay: function() {
            let ret = '';
            if (this.offence){
                if (this.offence.status){
                    ret = this.offence.status.name;
                }
            }
            return ret;
        },
        displayLodgementNumber: function() {
            let ret = '';
            if (this.offence){
                ret = this.offence.lodgement_number;
            }
            return ret;
        },
        canUserAction: function() {
            return this.offence.can_user_action;
        },
        visibilitySaveButton: function() {
            let visibility = false;
            if (this.canUserAction){
                if (this.offence.status.id === this.STATUS_DRAFT || this.offence.status.id === this.STATUS_OPEN){
                    visibility = true;
                }
            }
            return visibility;
        },
        visibilitySanctionOutcomeButton: function() {
            let visibility = false;
            if (this.canUserAction){
                if (this.offence.status.id === this.STATUS_OPEN){
                    visibility = true;
                }
            }
            return visibility;
        },
        visibilityCloseButton: function() {
            let visibility = false;
            if (this.canUserAction){
                if (this.offence.status.id === this.STATUS_OPEN){
                    visibility = true;
                }
            }
            return visibility;
        },
        relatedItemsBindId: function() {
            let timeNow = Date.now()
            if (this.offence && this.offence.id) {
                return 'offence_' + this.offence.id + '_' + this._uid;
            } else {
                return timeNow.toString();
            }
        },
    },
    methods: {
        ...mapActions('offenceStore', {
<<<<<<< HEAD
            loadOffenceVuex: 'loadOffence',
            saveOffence: 'saveOffence',
            setAssignedToId: 'setAssignedToId',
            setCanUserAction: 'setCanUserAction',
        }),
        updateAssignedToId: async function (user) {
            let url = helpers.add_endpoint_join(api_endpoints.offence, this.offence.id + '/update_assigned_to_id/');
            let payload = null;
            if (user === 'current_user' && this.offence.user_in_group) {
                payload = {'current_user': true};
            } else if (user === 'blank') {
                payload = {'blank': true};
            } else {
                payload = { 'assigned_to_id': this.offence.assigned_to_id };
            }
            let res = await Vue.http.post(
                url,
                payload
            );
            this.setAssignedToId(res.body.assigned_to_id);
            this.setCanUserAction(res.body.can_user_action);
            this.constructOffendersTable();
            this.constructAllegedOffencesTable();
        },
=======
          setRelatedItems: 'setRelatedItems',
        }),
>>>>>>> 9d1efc6f
        save: async function() {
            try{
                let fetchUrl = helpers.add_endpoint_join(api_endpoints.offence, this.offence.id + '/');

                let payload = new Object();
                Object.assign(payload, this.offence);
                if (payload.occurrence_date_from) {
                    payload.occurrence_date_from = moment(payload.occurrence_date_from, 'DD/MM/YYYY').format('YYYY-MM-DD');
                }
                if (payload.occurrence_date_to) {
                    payload.occurrence_date_to = moment(payload.occurrence_date_to, 'DD/MM/YYYY').format('YYYY-MM-DD');
                }
                payload.status = 'open'

                  // Collect offenders data from the datatable, and set them to the vuex
                  let offenders = this.$refs.offender_table.vmDataTable.rows().data().toArray();
                  payload.offenders = offenders;

                const savedOffence = await Vue.http.put(fetchUrl, payload);
                Vue.set(this, 'offence', savedOffence.body);
                await swal("Saved", "The record has been saved", "success");
                return savedOffence;
            } catch (err) {
                if (err.body.non_field_errors){
                    await swal("Error", err.body.non_field_errors[0], "error");
                } else {
                    await swal("Error", "There was an error saving the record", "error");
                }
            }

        },
        openSanctionOutcome: function() {
          this.sanctionOutcomeInitialised = true;
          this.$nextTick(() => {
              this.$refs.sanction_outcome.isModalOpen = true;
          });
        },
        addWorkflow: function(workflow_type) {

        },
        showHideAddressDetailsFields: function(showAddressFields, showDetailsFields) {
          if (showAddressFields) {
            $("#" + this.idLocationFieldsAddress).fadeIn();
          } else {
            $("#" + this.idLocationFieldsAddress).fadeOut();
          }
          if (showDetailsFields) {
            $("#" + this.idLocationFieldsDetails).fadeIn();
          } else {
            $("#" + this.idLocationFieldsDetails).fadeOut();
          }
        },
        reverseGeocoding: function(coordinates_4326) {
          var self = this;

          $.ajax({
            url:
              "https://mapbox.dpaw.wa.gov.au/geocoding/v5/mapbox.places/" +
              coordinates_4326.lng +
              "," +
              coordinates_4326.lat +
              ".json?" +
              $.param({
                limit: 1,
                types: "address"
              }),
            dataType: "json",
            success: function(data, status, xhr) {
              let address_found = false;
              if (data.features && data.features.length > 0) {
                for (var i = 0; i < data.features.length; i++) {
                  if (data.features[i].place_type.includes("address")) {
                    self.setAddressFields(data.features[i]);
                    address_found = true;
                  }
                }
              }
              if (address_found) {
                self.showHideAddressDetailsFields(true, false);
                self.setLocationDetailsFieldEmpty();
              } else {
                self.showHideAddressDetailsFields(false, true);
                self.setLocationAddressEmpty();
              }
            }
          });
        },
        setAddressFields(feature) {
            if (this.offence.location){
                  let state_abbr_list = {
                    "New South Wales": "NSW",
                    Queensland: "QLD",
                    "South Australia": "SA",
                    Tasmania: "TAS",
                    Victoria: "VIC",
                    "Western Australia": "WA",
                    "Northern Territory": "NT",
                    "Australian Capital Territory": "ACT"
                  };
                  let address_arr = feature.place_name.split(",");

                  /* street */
                  this.offence.location.properties.street = address_arr[0];

                  /*
                   * Split the string into suburb, state and postcode
                   */
                  let reg = /^([a-zA-Z0-9\s]*)\s(New South Wales|Queensland|South Australia|Tasmania|Victoria|Western Australia|Northern Territory|Australian Capital Territory){1}\s+(\d{4})$/gi;
                  let result = reg.exec(address_arr[1]);
                  /* suburb */
                  this.offence.location.properties.town_suburb = result[1].trim();

                  /* state */
                  let state_abbr = state_abbr_list[result[2].trim()];
                  this.offence.location.properties.state = state_abbr;

                  /* postcode */
                  this.offence.location.properties.postcode = result[3].trim();
                  /* country */

                  this.offence.location.properties.country = "Australia";
            }
        },
        setLocationAddressEmpty() {
            if(this.offence.location){
                this.offence.location.properties.town_suburb = "";
                this.offence.location.properties.street = "";
                this.offence.location.properties.state = "";
                this.offence.location.properties.postcode = "";
                this.offence.location.properties.country = "";
            }
        },
        setLocationDetailsFieldEmpty() {
            if(this.offence.location){
                this.offence.location.properties.details = "";
            }
        },
        locationUpdated: function(latlng){
            // Update coordinate
            this.offence.location.geometry.coordinates[1] = latlng.lat;
            this.offence.location.geometry.coordinates[0] = latlng.lng;
            // Update Address/Details
            this.reverseGeocoding(latlng);
        },
        mapOffenceClicked: function() {
            // Call this function to render the map correctly
            // In some case, leaflet map is not rendered correctly...   Just partialy shown...
            if(this.$refs.mapLocationComponent){
                this.$refs.mapLocationComponent.invalidateSize();
            }
        },
        newPersonCreated: function(obj) {
          if(obj.person){
            this.setCurrentOffender('individual', obj.person.id);

            // Set fullname and DOB into the input box
            let full_name = [obj.person.first_name, obj.person.last_name].filter(Boolean).join(" ");
            let dob = obj.person.dob ? "DOB:" + obj.person.dob : "DOB: ---";
            let value = [full_name, dob].filter(Boolean).join(", ");
            this.$refs.person_search.setInput(value);
          } else if (obj.err) {
            console.log(err);
          } else {
            // Should not reach here
          }
        },
        personSelected: function(para) {
            console.log('personSelected');
            let vm = this;
            vm.setCurrentOffender(para.data_type, para.id);
        },
        createNewPersonClicked: function() {
          let vm = this;
          vm.newPersonBeingCreated = true;
          vm.displayCreateNewPerson = !vm.displayCreateNewPerson;
        },
        cancelCreateNewPersonClicked: function() {
          let vm = this;
          vm.newPersonBeingCreated = false;
        },
        saveNewPersonClicked: function() {
          let vm = this;
          vm.newPersonBeingCreated = false;
        },
        removeOffenderClicked: function(e) {
            console.log('removeOffenderClicked');
            let offender_uuid = e.target.getAttribute("data-offender-uuid");

            // Remove offender
            for (let i=0; i<this.offence.offenders.length; i++){
                let offender = this.offence.offenders[i];
                if (offender.uuid == offender_uuid){
                    if (offender.id){
                        // this offender exists in the database
                        console.log('existing');
                        offender.removed = true;
                    } else {
                        // this is new offender
                        console.log('new');
                        this.offence.offenders.splice(i, 1);
                    }
                }
            }

            this.constructOffendersTable();
        },
        restoreOffenderClicked: function(e){
            console.log('restoreOffenderClicked');
            let offender_uuid = e.target.getAttribute("data-offender-uuid");

            // Restore offender
            for (let i=0; i<this.offence.offenders.length; i++){
                let offender = this.offence.offenders[i];
                if (offender.uuid == offender_uuid){
                    if (offender.id){
                        // this offender exists in the database
                        console.log('existing');
                        offender.removed = false;
                    } else {
                        // this is new offender
                        // Should not reach here
                    }
                }
            }

            this.constructOffendersTable();
        },
        removeClicked: function(e) {
          let vm = this;

          let allegedOffenceId = parseInt(
            e.target.getAttribute("data-alleged-offence-id")
          );
          vm.$refs.alleged_offence_table.vmDataTable.rows(function(
            idx,
            data,
            node
          ) {
            if (data.id === allegedOffenceId) {
              vm.$refs.alleged_offence_table.vmDataTable
                .row(idx)
                .remove()
                .draw();
            }
          });
        },
        addOffenderClicked: function() {
            console.log('addOffenderClicked');
            if (this.current_offender && this.current_offender.id && this.current_offender.data_type) {

                // Check if the item is already in the list
                let already_exists = false;
                for (let i=0; i<this.offence.offenders.length; i++){
                    let offender = this.offence.offenders[i];
                    if (this.current_offender.data_type == 'individual'){
                        if (offender.person){
                            if (offender.person.id == this.current_offender.id){
                                already_exists = true;
                            }
                        }
                    } else if (this.current_offender.data_type == 'organisation'){
                        if (offender.organisation){
                            if (offender.organisation.id == this.current_offender.id){
                                already_exists = true;
                            }
                        }
                    }
                }

                if (!already_exists) {
                    if (this.current_offender.data_type == 'individual'){
                        // Add person as offender object
                        this.offence.offenders.push({
                            id: '', 
                            can_user_action: true, 
                            removed: false, 
                            reason_for_removal: '', 
                            person: this.current_offender, 
                            organisation: null, 
                            number_linked_sanction_outcomes: 0,
                            uuid: uuid()
                        });
                    } else if (this.current_offender.data_type == 'organisation'){
                        // Add organisation as offender object
                        this.offence.offenders.push({
                            id: '', 
                            can_user_action: true, 
                            removed: false, 
                            reason_for_removal: '', 
                            person: null, 
                            organisation: this.current_offender, 
                            number_linked_sanction_outcomes: 0,
                            uuid: uuid() 
                        });
                    }
                }
            }
            this.constructOffendersTable();
            this.setCurrentOffenderEmpty();
        },
        addAllegedOffenceClicked: function() {
          let vm = this;

          if (vm.current_alleged_offence.id) {
            let already_exists = vm.$refs.alleged_offence_table.vmDataTable
              .columns(0)
              .data()[0]
              .includes(vm.current_alleged_offence.id);

            if (!already_exists) {
                vm.addAllegedOffenceToTable(vm.current_alleged_offence);
            }
          }

          vm.setCurrentAllegedOffenceEmpty();
        },
        constructAllegedOffencesTable: function(){
            this.$refs.alleged_offence_table.vmDataTable.clear().draw();
            if (this.offence.alleged_offences){
                for(let i=0; i<this.offence.alleged_offences.length; i++){
                    this.addAllegedOffenceToTable(this.offence.alleged_offences[i]);
                }
            }
        },
        addAllegedOffenceToTable: function(allegedOffence){
              this.$refs.alleged_offence_table.vmDataTable.row.add({
                  id: allegedOffence.id,
                  Act: allegedOffence.section_regulation.act,
                  "Section/Regulation": allegedOffence.section_regulation.name,
                  "Alleged Offence": allegedOffence.section_regulation.offence_text,
                  readonlyForm: this.readonlyForm,
              }).draw();
        },
        constructOffendersTable: function(){
            console.log('constructOffendersTable');
            this.$refs.offender_table.vmDataTable.clear().draw();
            if (this.offence.offenders){
                for(let i=0; i<this.offence.offenders.length; i++){
                    this.addOffenderToTable(this.offence.offenders[i]);
                }
            }
        },
        addOffenderToTable: function(offender) {
              this.$refs.offender_table.vmDataTable.row
                .add({ offender: offender, offence: this.offence }).draw();
        },
        markMatchedText(original_text, input) {
          let ret_text = original_text.replace(new RegExp(input, "gi"), function(
            a,
            b
          ) {
            return "<mark>" + a + "</mark>";
          });
          return ret_text;
        },
        initAwesompleteAllegedOffence: function() {
          var self = this;

          var element_search = document.getElementById("alleged-offence");
          self.awe = new Awesomplete(element_search, {
            maxItems: self.max_items,
            sort: false,
            filter: () => {
              return true;
            }, // Display all the items in the list without filtering.
            item: function(text, input) {
              let ret = Awesomplete.ITEM(text, ""); // Not sure how this works but this doesn't add <mark></mark>
              return ret;
            },
            data: function(item, input) {
              let act = item.act ? item.act : "";
              let name = item.name ? item.name : "";
              let offence_text = item.offence_text ? item.offence_text : "";

              let act_marked = self.markMatchedText(act, input);
              let name_marked = self.markMatchedText(name, input);
              let offence_text_marked = self.markMatchedText(offence_text, input);

              let myLabel = [
                "<strong>" + act_marked + ", " + name_marked + "</strong>",
                offence_text_marked
              ]
                .filter(Boolean)
                .join("<br />");
              myLabel = '<div data-item-id="' + item.id + '">' + myLabel + "</div>";

              return {
                label: myLabel, // Displayed in the list below the search box
                value: [act, name, offence_text].filter(Boolean).join(", "), // Inserted into the search box once selected
                id: item.id
              };
            }
          });
          $(element_search)
            .on("keyup", function(ev) {
              var keyCode = ev.keyCode || ev.which;
              if (
                (48 <= keyCode && keyCode <= 90) ||
                (96 <= keyCode && keyCode <= 105) ||
                keyCode == 8 ||
                keyCode == 46
              ) {
                self.search(ev.target.value);
                return false;
              }
            })
            .on("awesomplete-selectcomplete", function(ev) {
              ev.preventDefault();
              ev.stopPropagation();
              return false;
            })
            .on("awesomplete-select", function(ev) {
              /* Retrieve element id of the selected item from the list
               * By parsing it, we can get the order-number of the item in the list
               */
              let origin = $(ev.originalEvent.origin);
              let originTagName = origin[0].tagName;
              if (originTagName != "DIV") {
                // Assuming origin is a child element of <li>
                origin = origin.parent();
              }
              let elem_id = origin[0].getAttribute("data-item-id");
              for (let i = 0; i < self.suggest_list.length; i++) {
                if (self.suggest_list[i].id == parseInt(elem_id)) {
                  self.setCurrentOffenceSelected(self.suggest_list[i]);
                  break;
                }
              }
            });
        },
        search: function(searchTerm) {
          var vm = this;
          vm.suggest_list = [];
          vm.suggest_list.length = 0;
          vm.awe.list = [];

          /* Cancel all the previous requests */
          if (vm.ajax_for_alleged_offence != null) {
            vm.ajax_for_alleged_offence.abort();
            vm.ajax_for_alleged_offence = null;
          }

          vm.ajax_for_alleged_offence = $.ajax({
            type: "GET",
            url: "/api/search_alleged_offences/?search=" + searchTerm,
            success: function(data) {
              if (data && data.results) {
                let persons = data.results;
                let limit = Math.min(vm.max_items, persons.length);
                for (var i = 0; i < limit; i++) {
                  vm.suggest_list.push(persons[i]);
                }
              }
              vm.awe.list = vm.suggest_list;
              vm.awe.evaluate();
            },
            error: function(e) {}
          });
        },
        searchOrganisation: function(id) {
          return new Promise((resolve, reject) => {
            Vue.http.get("/api/search_organisation/" + id).then(
              response => {
                resolve(response.body);
              },
              error => {
                reject(error);
              }
            );
          });
        },
        setCurrentOffender: function(data_type, id) {
          let vm = this;

          if (data_type == "individual") {
            let initialisers = [utils.fetchUser(id)];
            Promise.all(initialisers).then(data => {
              vm.current_offender = data[0];
              vm.current_offender.data_type = "individual";
            });
          } else if (data_type == "organisation") {
            let initialisers = [vm.searchOrganisation(id)];
            Promise.all(initialisers).then(data => {
              vm.current_offender = data[0];
              vm.current_offender.data_type = "organisation";
            });
          }
        },
        setCurrentOffenceSelected: function(offence) {
          let vm = this;

          if (offence.id) {
            vm.current_alleged_offence.id = offence.id;
            vm.current_alleged_offence.act = offence.act;
            vm.current_alleged_offence.name = offence.name;
            vm.current_alleged_offence.offence_text = offence.offence_text;
          } else {
            vm.setCurrentAllegedOffenceEmpty();
          }
        },
        setCurrentOffenderEmpty: function() {
          let vm = this;

          vm.current_offender = null;

          $("#offender_input").val("");
            vm.$refs.person_search.clearInput();
        },
        setCurrentAllegedOffenceEmpty: function() {
          let vm = this;

          vm.current_alleged_offence.id = null;
          vm.current_alleged_offence.act = "";
          vm.current_alleged_offence.name = "";
          vm.current_alleged_offence.offence_text = "";

          $("#alleged-offence").val("");
        },
        addEventListeners: function() {
          let vm = this;
          let el_fr_date = $(vm.$refs.occurrenceDateFromPicker);
          let el_fr_time = $(vm.$refs.occurrenceTimeFromPicker);
          let el_to_date = $(vm.$refs.occurrenceDateToPicker);
          let el_to_time = $(vm.$refs.occurrenceTimeToPicker);

          // "From" field
          el_fr_date.datetimepicker({
            format: "DD/MM/YYYY",
            maxDate: "now",
            showClear: true
          });
          el_fr_date.on("dp.change", function(e) {
            if (el_fr_date.data("DateTimePicker").date()) {
              vm.offence.occurrence_date_from = e.date.format("DD/MM/YYYY");
            } else if (el_fr_date.data("date") === "") {
              vm.offence.occurrence_date_from = "";
            }
          });
          el_fr_time.datetimepicker({ format: "LT", showClear: true });
          el_fr_time.on("dp.change", function(e) {
            if (el_fr_time.data("DateTimePicker").date()) {
              vm.offence.occurrence_time_from = e.date.format("LT");
            } else if (el_fr_time.data("date") === "") {
              vm.offence.occurrence_time_from = "";
            }
          });

          // "To" field
          el_to_date.datetimepicker({
            format: "DD/MM/YYYY",
            maxDate: "now",
            showClear: true
          });
          el_to_date.on("dp.change", function(e) {
            if (el_to_date.data("DateTimePicker").date()) {
              vm.offence.occurrence_date_to = e.date.format("DD/MM/YYYY");
            } else if (el_to_date.data("date") === "") {
              vm.offence.occurrence_date_to = "";
            }
          });
          el_to_time.datetimepicker({ format: "LT", showClear: true });
          el_to_time.on("dp.change", function(e) {
            if (el_to_time.data("DateTimePicker").date()) {
              vm.offence.occurrence_time_to = e.date.format("LT");
            } else if (el_to_time.data("date") === "") {
              vm.offence.occurrence_time_to = "";
            }
          });

          $("#alleged-offence-table").on("click", ".remove_button", vm.removeClicked);
          $("#offender-table").on("click", ".remove_button", vm.removeOffenderClicked);
          $("#offender-table").on("click", ".restore_button", vm.restoreOffenderClicked);
        },
        loadOffence: async function (offence_id) {
            let returnedOffence = await Vue.http.get(helpers.add_endpoint_json(api_endpoints.offence, offence_id));
            if (returnedOffence.body.occurrence_date_to) {
                returnedOffence.body.occurrence_date_to = moment(returnedOffence.body.occurrence_date_to, 'YYYY-MM-DD').format('DD/MM/YYYY');
            }
            if (returnedOffence.body.occurrence_date_from) {
                returnedOffence.body.occurrence_date_from = moment(returnedOffence.body.occurrence_date_from, 'YYYY-MM-DD').format('DD/MM/YYYY');
            }
            Vue.set(this, 'offence', returnedOffence.body);
        }
    },
    created: async function() {
        if (this.$route.params.offence_id) {
            console.log('created');
            //await this.loadOffence(this.$route.params.offence_id);
            await this.loadOffenceVuex({offence_id: this.$route.params.offence_id});
            this.constructAllegedOffencesTable();
            this.constructOffendersTable();
        }
        this.$nextTick(function() {
            this.initAwesompleteAllegedOffence();
        });
    },
    mounted: function() {
        let vm = this;
        vm.$nextTick(() => {
            vm.addEventListeners();
        });
    }
}
</script>

<style>

</style><|MERGE_RESOLUTION|>--- conflicted
+++ resolved
@@ -545,11 +545,11 @@
     },
     methods: {
         ...mapActions('offenceStore', {
-<<<<<<< HEAD
             loadOffenceVuex: 'loadOffence',
             saveOffence: 'saveOffence',
             setAssignedToId: 'setAssignedToId',
             setCanUserAction: 'setCanUserAction',
+            setRelatedItems: 'setRelatedItems',
         }),
         updateAssignedToId: async function (user) {
             let url = helpers.add_endpoint_join(api_endpoints.offence, this.offence.id + '/update_assigned_to_id/');
@@ -570,10 +570,6 @@
             this.constructOffendersTable();
             this.constructAllegedOffencesTable();
         },
-=======
-          setRelatedItems: 'setRelatedItems',
-        }),
->>>>>>> 9d1efc6f
         save: async function() {
             try{
                 let fetchUrl = helpers.add_endpoint_join(api_endpoints.offence, this.offence.id + '/');
