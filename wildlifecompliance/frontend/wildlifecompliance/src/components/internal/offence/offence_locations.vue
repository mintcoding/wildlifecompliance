--- conflicted
+++ resolved
@@ -195,13 +195,9 @@
         }
     },
     created: async function() {
-<<<<<<< HEAD
-        await this.setMapboxAccessToken();
-=======
         await this.MapboxAccessToken.then(data => {
             this.mapboxAccessToken = data
         });
->>>>>>> 62efc9e5
 
         let returned_status_choices = await cache_helper.getSetCacheList('Offence_StatusChoices', '/api/offence/status_choices');
         Object.assign(this.status_choices, returned_status_choices);
@@ -256,10 +252,6 @@
     computed: {
     },
     methods: {
-        setMapboxAccessToken:  async function () {
-            const res =  await Vue.http.get(api_endpoints.geocoding_address_search_token);
-            this.mapboxAccessToken = res.body;
-        },
         addEventListeners: function () {
             let vm = this;
             let el_fr = $(vm.$refs.lodgementDateFromPicker);
