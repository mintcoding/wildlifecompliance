// The Vue build version to load with the `import` command
// (runtime-only or standalone) has been set in webpack.base.conf with an alias.
import Vue from 'vue'
import resource from 'vue-resource'
import App from './App'
import router from './router'
import bs from 'bootstrap'
import helpers from '@/utils/helpers'
import hooks from './packages'
import api_endpoints from './api'
require( '../node_modules/bootstrap/dist/css/bootstrap.css' );
//require('../node_modules/eonasdan-bootstrap-datetimepicker/build/css/bootstrap-datetimepicker.min.css')
require( '../node_modules/font-awesome/css/font-awesome.min.css' )

Vue.config.devtools = true;
Vue.config.productionTip = false
Vue.use( resource );

Vue.mixin({
  data: function() {
    return {
      globalVar:'global',
    }
  }
});

// Add CSRF Token to every request
Vue.http.interceptors.push( function ( request, next ) {
  // modify headers
  if ( request.url != api_endpoints.countries ) {
    request.headers.set( 'X-CSRFToken', helpers.getCookie( 'csrftoken' ) );
  }

  // continue to next interceptor
  next();
} );

Vue.filter('toCurrency', function(value) {
                if (typeof value !== "number") {
                    return value;
                }
                var formatter = new Intl.NumberFormat('en-AU', {
                    style: 'currency',
                    currency: 'AUD',
                    minimumFractionDigits: 2
                });
                return formatter.format(value);
            });

/* eslint-disable no-new */
Vue.prototype.current_tab = '';
window.vue = new Vue( {
    el: '#app',
    router,
    template: '<App/>',
    data: function() {
      return {
        currentTab: null,
        tabID: null,
      }
    },
    components: {
        App
    },
<<<<<<< HEAD
    computed: {
        wc_version: function (){
            return wc_version;
        }
=======
    created:function() {
        this.globalVar = "It's will change global var";
>>>>>>> f872e556
    },
    methods:{
        setSelectedTabId: function(target) {
            let vm = this;
            /*
            var tab_id = target.href.split('#')[1];
            vm.tabID = target.href.split('#')[1];
            this.$children[0].$children[0].$children[0].$children[0].$children[0].selected_activity_type_tab_id = parseInt(tab_id);
            return parseInt(tab_id);
            */
            //vm.tabID = parseInt(target.href.split('#')[1]);
            //this.current_tab = $("ul#tabs-section li.active")[0].textContent;
            this.$children[0].$children[0].$children[0].$children[0].$children[0].selected_activity_type_tab_id = vm.tabID;
            return vm.tabID;
        },
        /*
        getSelectedTabName: function() {
            return $("ul#tabs-section li.active")[0].textContent;
        },
        */
    },
    /*
    watch: {
        // whenever current_tab changes, this function will run
        tabID: function () {
            let vm = this;
            // The on tab shown event
            $('.nav-tabs a').on('shown.bs.tab', function (e) {
                vm.currentTab = $("ul#tabs-section li.active")[0].textContent;
                console.log('Tab has changed: ' + vm.currentTab + ' - ' + vm.tabID);
            });
        }    
    },
    */

})

Vue.config.devtools = true<|MERGE_RESOLUTION|>--- conflicted
+++ resolved
@@ -62,15 +62,13 @@
     components: {
         App
     },
-<<<<<<< HEAD
     computed: {
         wc_version: function (){
             return wc_version;
         }
-=======
+    },
     created:function() {
         this.globalVar = "It's will change global var";
->>>>>>> f872e556
     },
     methods:{
         setSelectedTabId: function(target) {
