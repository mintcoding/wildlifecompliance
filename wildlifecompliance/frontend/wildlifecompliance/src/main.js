--- conflicted
+++ resolved
@@ -51,9 +51,6 @@
                 return formatter.format(value);
             });
 
-<<<<<<< HEAD
-=======
-
 Vue.mixin({
     data: function() {
         return {
@@ -68,7 +65,6 @@
     }
 })
 
->>>>>>> 3938d715
 /* eslint-disable no-new */
 Vue.prototype.current_tab = '';
 window.vue = new Vue( {
