import Vue from 'vue';
import {
    api_endpoints,
    helpers
}
from '@/utils/hooks';
import moment from 'moment';

export const callemailStore = {
    namespaced: true,
    state: {
        call_email: {
            schema: [],
            classification: {
                id: null,
            },
            location: {
                type: "Feature",
                properties: {
                    town_suburb: null,
                    street: null,
                    state: 'WA',
                    postcode: null,
                    country: 'Australia',
                    details: ''
                },
                geometry: {
                    "type": "Point",
                    "coordinates": [],
                },
            },
            report_type: {
                id: null,
            },
        },
        classification_types: [],
        report_types: [],
        referrers: [],
        status_choices: [],
    },
    getters: {
        call_email: state => state.call_email,
        classification_types: state => state.classification_types,
        report_types: state => state.report_types,
        status_choices: state => state.status_choices,
        referrers: state => state.referrers,
        call_latitude(state) {
            if (state.call_email.location) {
                if (state.call_email.location.geometry) {
                    if (state.call_email.location.geometry.coordinates.length > 0) {
                        return state.call_email.location.geometry.coordinates[1];
                    } else {return "";}
                } else {return "";}
            } else {return "";}
        },
        call_longitude(state) {
            if (state.call_email.location) {
                if (state.call_email.location.geometry) {
                    if (state.call_email.location.geometry.coordinates.length > 0) {
                        return state.call_email.location.geometry.coordinates[0];
                    } else {return "";}
                } else {return "";}
            } else {return "";}
        },
    },
    mutations: {
        updateStatusChoices(state, choices) {
            for (var i = 0; i < choices.length; i++) {
                state.status_choices.push(choices[i]);
            }
        },
        updateClassificationChoices(state, choices) {
            for (var i = 0; i < choices.length; i++) {
                state.classification_types.push(choices[i]);
            }
        },
        updateCallEmail(state, call_email) {
            Vue.set(state, 'call_email', {
                ...call_email
            });
        },
        updateSchema(state, schema) {
            //state.call_email.schema = schema;
            Vue.set(state.call_email, 'schema', schema);
        },        
        updateClassificationTypes(state, classification_entry) {
            if (classification_entry) {
                state.classification_types.push(classification_entry);
            } else {
                state.classification_types = [];
            }
        },
        updateReferrers(state, referrer_entry) {
            if (referrer_entry) {
                state.referrers.push(referrer_entry);
            } else {
                state.referrers = [];
            }
        },
        updateReportTypes(state, report_type_entry) {
            if (report_type_entry) {
                state.report_types.push(report_type_entry);
            } else {
                state.report_types = [];
            }
        },
        updateClassification(state, classification) {
            if (classification) {
                Vue.set(state.call_email, 'classification', classification);
            }
        },
        updateReportType(state, report_type) {
            if (report_type) {
                console.log("report_type");
                console.log(report_type);
                Vue.set(state.call_email, 'report_type', report_type);
                console.log("state.call_email.report_type");
                console.log(state.call_email.report_type);
            }
        },
        updateLocation(state, location) {
            console.log("location");
            console.log(location);
            Vue.set(state.call_email, 'location', location);
        },
        updateLocationPoint(state, point) {
            console.log("point");
            console.log(point);
                state.call_email.location.geometry.coordinates = point;
        },
        updateLocationAddress(state, location_properties) {
            state.call_email.location.properties = location_properties;
        },
        updateLocationAddressEmpty(state) {
            state.call_email.location.properties.town_suburb = "";
            state.call_email.location.properties.street = "";
            state.call_email.location.properties.state = "";
            state.call_email.location.properties.postcode = "";
            state.call_email.location.properties.country = "";
        },
        updateLocationDetailsFieldEmpty(state) {
            state.call_email.location.properties.details = "";
        }
    },
    actions: {
        async loadCallEmail({
            dispatch,
        }, {
            call_email_id
        }) {
            console.log("loadCallEmail");
            console.log(call_email_id);
            try {

                const returnedCallEmail = await Vue.http.get(
                    helpers.add_endpoint_json(
                        api_endpoints.call_email, 
                        call_email_id)
                        );
                        
                await dispatch("setCallEmail", returnedCallEmail.body);
                // Set empty (not null) location to force map display
                
                if (!returnedCallEmail.body.location) {
                    
                    console.log("null location");
                    await dispatch("setLocation", 
                    {
                        "type": "Feature",
                        properties: {
                            town_suburb: null,
                            street: null,
                            state: null,
                            postcode: null,
                            country: null,
                        },
                        id: null,
                        geometry: {
                            "type": "Point",
                            "coordinates": [],
                        },
                        
                    }
                    );
                    console.log("empty location loaded");
                }
                
                for (let form_data_record of returnedCallEmail.body.data) {
                    dispatch("setFormValue", {
                        key: form_data_record.field_name,
                        value: {
                            "value": form_data_record.value,
                            "comment_value": form_data_record.comment,
                            "deficiency_value": form_data_record.deficiency,
                        }
                    }, {
                        root: true
                    });
                }

            } catch (err) {
                console.error(err);
            }
        },
<<<<<<< HEAD
=======
        loadStatusChoices({ commit }){
            let pro = Vue.http.get("/call_email/call_email_status_choices");
            pro.then(res => {
                commit("updateStatusChoices", res.body);
            })
        },
        loadClassificationChoices({ commit }){
            let pro = Vue.http.get("/call_email/call_email_classification_choices");
            pro.then(res => {
                commit("updateClassificationChoices", res.body);
            })
        },
        async loadClassification({
            dispatch,
        }) {
            console.log("loadClassification");
            try {
            const returnedClassification = await Vue.http.get(
                api_endpoints.classification 
                );
            // Clear existing classification entries
            await dispatch("setClassificationEntry", null);
            for (let classification_entry of returnedClassification.body.results) {
                dispatch("setClassificationEntry", classification_entry);
            }
            } catch (err) {
                console.error(err);
            }
        },
        async loadReferrers({
            dispatch,
        }) {
            console.log("loadReferrers");
            try {
            const returnedReferrers = await Vue.http.get(
                api_endpoints.referrers
                );
            // Clear existing classification entries
            await dispatch("setReferrerEntry", null);

            for (let referrer_entry of returnedReferrers.body.results) {
                dispatch("setReferrerEntry", referrer_entry);
            }
            } catch (err) {
                console.error(err);
            }
        },
        async loadReportTypes({
            dispatch,
        }) {
            console.log("loadReportTypes");
            try {
            const returnedReportTypes = await Vue.http.get(
                helpers.add_endpoint_json(
                    api_endpoints.report_types,
                    'get_distinct_queryset')
                //api_endpoints.report_types
                );
            // Clear existing report_type entries
            await dispatch("setReportTypeEntry", null);
            
            for (let report_type_entry of returnedReportTypes.body) {
                dispatch("setReportTypeEntry", report_type_entry);
            }
            } catch (err) {
                console.error(err);
            }
        },        
>>>>>>> 51b6762e
        async saveCallEmail({ dispatch, state, rootGetters}, { route, crud }) {
            console.log("saveCallEmail");
            let callId = null;
            try {
                let fetchUrl = null;
                if (crud === 'create' || crud === 'duplicate') {
                    fetchUrl = api_endpoints.call_email;
                } else {
                    fetchUrl = helpers.add_endpoint_join(
                        api_endpoints.call_email, 
                        state.call_email.id + "/call_email_save/"
                        )
                }

                let payload = new Object();
                Object.assign(payload, state.call_email);
                //delete payload.report_type;
                //delete payload.schema;
                //delete payload.location;
                if (payload.occurrence_date_from) {
                    payload.occurrence_date_from = moment(payload.occurrence_date_from).format('YYYY-MM-DD');
                } 
                if (payload.occurrence_date_to) {
                    payload.occurrence_date_to = moment(payload.occurrence_date_to).format('YYYY-MM-DD');
                } 
                if (crud == 'duplicate') {
                    payload.id = null;
                    payload.location_id = null;
                    if (payload.location) {
                        payload.location.id = null;
                    }
                }

                if (state.call_email.schema) {
                if (state.call_email.schema.length > 0) {
                    payload.renderer_data = rootGetters.renderer_form_data;
                    }
                }
                
                console.log("payload");
                console.log(payload);
                const savedCallEmail = await Vue.http.post(fetchUrl, 
                    payload
                    )
                console.log("savedCallEmail.body");
                console.log(savedCallEmail.body);
                await dispatch("setCallEmail", savedCallEmail.body);
                
                // Set empty (not null) location to force map display
                if (!savedCallEmail.body.location) {
                    
                    console.log("null location");
                    await dispatch("setLocation", 
                    {
                        type: "Feature",
                        properties: {
                            town_suburb: null,
                            street: null,
                            state: null,
                            postcode: null,
                            country: null,
                        },
                        id: null,
                        geometry: {
                            "type": "Point",
                            "coordinates": [],
                        },
                    }
                    );
                    console.log("empty location loaded");
                }
                callId = savedCallEmail.body.id;

            } catch (err) {
                console.log(err);
                await swal("Error", "There was an error saving the record", "error");
                return window.location.href = "/internal/call_email/";
            }
            if (crud === 'duplicate') {
                return window.location.href = "/internal/call_email/" + callId;
            }
            else if (crud !== 'create') {
                await swal("Saved", "The record has been saved", "success");
            }
            if (route) {
                return window.location.href = "/internal/call_email/";
            } else {
                return callId;
            }
        },
        setCallID({
            commit,
        }, id) {
            console.log("setCallID");
            commit("updateCallID", id);
        },
        setSchema({
            commit,
        }, schema) {
            console.log("setSchema");
            commit("updateSchema", schema);
        },
        setLocation({
            commit,
        }, location) {
            commit("updateLocation", location);
        },
        setLocationAddress({
            commit,
        }, location_properties) {
            commit("updateLocationAddress", location_properties);
        },
        setLocationAddressEmpty({
            commit,
        }) {
            commit("updateLocationAddressEmpty");
        },
        setLocationDetailsFieldEmpty({
            commit,
        }) {
            commit("updateLocationDetailsFieldEmpty");
        },
        
        setLocationPoint({
            commit,
        }, point) {
            console.log("setLocationPoint");
            commit("updateLocationPoint", point);
        },
        setClassificationEntry({
            commit,
        },
        classification_entry
        ) {
            commit("updateClassificationTypes", classification_entry);
        },
        setReferrerEntry({
            commit,
        },
            referrer_entry
        ) {
            commit("updateReferrers", referrer_entry);
        },        
        setReportTypeEntry({
            commit,
        },
        report_type_entry
        ) {
            commit("updateReportTypes", report_type_entry);
        },
        setCallEmail({
            commit,
        }, call_email) {
            commit("updateCallEmail", call_email);
        },
        setReportType({
            commit,
        }, report_type) {
            commit("updateReportType", report_type)
        },
        setClassification({
            commit,
        }, classification) {
            commit("updateClassification", classification)
        },
    },
};<|MERGE_RESOLUTION|>--- conflicted
+++ resolved
@@ -202,77 +202,6 @@
                 console.error(err);
             }
         },
-<<<<<<< HEAD
-=======
-        loadStatusChoices({ commit }){
-            let pro = Vue.http.get("/call_email/call_email_status_choices");
-            pro.then(res => {
-                commit("updateStatusChoices", res.body);
-            })
-        },
-        loadClassificationChoices({ commit }){
-            let pro = Vue.http.get("/call_email/call_email_classification_choices");
-            pro.then(res => {
-                commit("updateClassificationChoices", res.body);
-            })
-        },
-        async loadClassification({
-            dispatch,
-        }) {
-            console.log("loadClassification");
-            try {
-            const returnedClassification = await Vue.http.get(
-                api_endpoints.classification 
-                );
-            // Clear existing classification entries
-            await dispatch("setClassificationEntry", null);
-            for (let classification_entry of returnedClassification.body.results) {
-                dispatch("setClassificationEntry", classification_entry);
-            }
-            } catch (err) {
-                console.error(err);
-            }
-        },
-        async loadReferrers({
-            dispatch,
-        }) {
-            console.log("loadReferrers");
-            try {
-            const returnedReferrers = await Vue.http.get(
-                api_endpoints.referrers
-                );
-            // Clear existing classification entries
-            await dispatch("setReferrerEntry", null);
-
-            for (let referrer_entry of returnedReferrers.body.results) {
-                dispatch("setReferrerEntry", referrer_entry);
-            }
-            } catch (err) {
-                console.error(err);
-            }
-        },
-        async loadReportTypes({
-            dispatch,
-        }) {
-            console.log("loadReportTypes");
-            try {
-            const returnedReportTypes = await Vue.http.get(
-                helpers.add_endpoint_json(
-                    api_endpoints.report_types,
-                    'get_distinct_queryset')
-                //api_endpoints.report_types
-                );
-            // Clear existing report_type entries
-            await dispatch("setReportTypeEntry", null);
-            
-            for (let report_type_entry of returnedReportTypes.body) {
-                dispatch("setReportTypeEntry", report_type_entry);
-            }
-            } catch (err) {
-                console.error(err);
-            }
-        },        
->>>>>>> 51b6762e
         async saveCallEmail({ dispatch, state, rootGetters}, { route, crud }) {
             console.log("saveCallEmail");
             let callId = null;
