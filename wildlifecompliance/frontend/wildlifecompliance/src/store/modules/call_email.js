import Vue from 'vue';
import {
    api_endpoints,
    helpers
}
from '@/utils/hooks';
import moment from 'moment';

export const callemailStore = {
    namespaced: true,
    state: {
        call_email: {
            schema: [],
            classification: {
                id: null,
            },
            location: {
                type: "Feature",
                properties: {
                    town_suburb: null,
                    street: null,
                    state: 'WA',
                    postcode: null,
                    country: 'Australia',
                    details: ''
                },
                geometry: {
                    "type": "Point",
                    "coordinates": [],
                },
            },
            report_type: {
                id: null,
            },
            allocated_group: {
                members: [],
            },
        },
        classification_types: [],
        report_types: [],
        referrers: [],
        status_choices: [],
    },
    getters: {
        call_email: state => state.call_email,
        classification_types: state => state.classification_types,
        report_types: state => state.report_types,
        status_choices: state => state.status_choices,
        referrers: state => state.referrers,
        call_latitude(state) {
            if (state.call_email.location) {
                if (state.call_email.location.geometry) {
                    if (state.call_email.location.geometry.coordinates.length > 0) {
                        return state.call_email.location.geometry.coordinates[1];
                    } else {return "";}
                } else {return "";}
            } else {return "";}
        },
        call_longitude(state) {
            if (state.call_email.location) {
                if (state.call_email.location.geometry) {
                    if (state.call_email.location.geometry.coordinates.length > 0) {
                        return state.call_email.location.geometry.coordinates[0];
                    } else {return "";}
                } else {return "";}
            } else {return "";}
        },
    },
    mutations: {
        updateStatusChoices(state, choices) {
            for (var i = 0; i < choices.length; i++) {
                state.status_choices.push(choices[i]);
            }
        },
        updateClassificationChoices(state, choices) {
            for (var i = 0; i < choices.length; i++) {
                state.classification_types.push(choices[i]);
            }
        },
        updateCallEmail(state, call_email) {
            if (!call_email.location) {
                /* When location is null, set default object */
                call_email.location =
                {
                    "type": "Feature",
                    properties: {
                        town_suburb: null,
                        street: null,
                        state: null,
                        postcode: null,
                        country: null,
                    },
                    id: null,
                    geometry: {
                        "type": "Point",
                        "coordinates": [],
                    },
                };
            }
            if (!call_email.email_user){
                /* When email_user is null, set default object */
                call_email.email_user = {
                    first_name: '',
                    last_name: '',
                    dob: null,
                    residential_address: {
                        line1: '',
                        locality: '',
                        state: 'WA',
                        postcode: '',
                        country: 'AU'
                    }
                };
            } else if (!call_email.email_user.residential_address){
                /* When residential_address is null, set default object */
                call_email.email_user.residential_address = {
                    line1: '',
                    locality: '',
                    state: 'WA',
                    postcode: '',
                    country: 'AU'
                };
            }
            Vue.set(state, 'call_email', {
                ...call_email
            });
        },
        updateSchema(state, schema) {
            //state.call_email.schema = schema;
            Vue.set(state.call_email, 'schema', schema);
        },        
        updateClassificationTypes(state, classification_entry) {
            if (classification_entry) {
                state.classification_types.push(classification_entry);
            } else {
                state.classification_types = [];
            }
        },
        updateReferrers(state, referrer_entry) {
            if (referrer_entry) {
                state.referrers.push(referrer_entry);
            } else {
                state.referrers = [];
            }
        },
        updateReportTypes(state, report_type_entry) {
            if (report_type_entry) {
                state.report_types.push(report_type_entry);
            } else {
                state.report_types = [];
            }
        },
        updateClassification(state, classification) {
            if (classification) {
                Vue.set(state.call_email, 'classification', classification);
            }
        },
        updateReportType(state, report_type) {
            if (report_type) {
                Vue.set(state.call_email, 'report_type', report_type);
            }
        },
        updateEmailUser(state, email_user){
            if (email_user){
                Vue.set(state.call_email, 'email_user', email_user);
            }
        },
        updateEmailUserEmpty(state){
            let email_user_empty = {
                first_name: '',
                last_name: '',
                dob: null,
                residential_address: {
                    line1: '',
                    locality: '',
                    state: 'WA',
                    postcode: '',
                    country: 'AU'
                }
            };
            Vue.set(state.call_email, 'email_user', email_user_empty);
        },
        updateResidentialAddress(state, address){
            console.log("updateResidentialAddress");
            console.log(address);
            Vue.set(state.call_email.email_user, 'residential_address', address);
        },
        updateLocation(state, location) {
            Vue.set(state.call_email, 'location', location);
        },
        updateLocationPoint(state, point) {
            console.log("point");
            console.log(point);
                state.call_email.location.geometry.coordinates = point;
        },
        updateLocationAddress(state, location_properties) {
            state.call_email.location.properties = location_properties;
        },
        updateLocationAddressEmpty(state) {
            state.call_email.location.properties.town_suburb = "";
            state.call_email.location.properties.street = "";
            state.call_email.location.properties.state = "";
            state.call_email.location.properties.postcode = "";
            state.call_email.location.properties.country = "";
        },
        updateLocationDetailsFieldEmpty(state) {
            state.call_email.location.properties.details = "";
        },
        updateAllocatedGroupList(state, members) {
            console.log(members);
            Vue.set(state.call_email, 'allocated_group', {});
            let blankable_members = [];
            Object.assign(blankable_members, members);
            if (blankable_members) {
                blankable_members.splice(0, 0, 
                    {
                    id: null, 
                    email: "",
                    first_name: "",
                    last_name: "",
                    full_name: "",
                    title: "",
                    });
            }
            console.log(blankable_members);
            Vue.set(state.call_email.allocated_group, 'members', blankable_members);
        },
        updateAllocatedGroupId(state, id) {
            state.call_email.allocated_group_id = id;
        },
        updateRegionId(state, id) {
            state.call_email.region_id = id;
        },
    },
    actions: {
        async loadCallEmail({ dispatch, }, { call_email_id }) {
            console.log("loadCallEmail");
            console.log(call_email_id);
            try {
                const returnedCallEmail = await Vue.http.get(
                    helpers.add_endpoint_json(
                        api_endpoints.call_email, 
                        call_email_id)
                    );

                /* Set CallEmail object */
                await dispatch("setCallEmail", returnedCallEmail.body);

                for (let form_data_record of returnedCallEmail.body.data) {
                    dispatch("setFormValue", {
                        key: form_data_record.field_name,
                        value: {
                            "value": form_data_record.value,
                            "comment_value": form_data_record.comment,
                            "deficiency_value": form_data_record.deficiency,
                        }
                    }, {
                        root: true
                    });
                }

            } catch (err) {
                console.log(err);
            }
        },
        async saveCallEmailPerson({dispatch, state}){
            try{
                let fetchUrl = helpers.add_endpoint_join(api_endpoints.call_email, state.call_email.id + "/call_email_save_person/");
                const savedEmailUser = await Vue.http.post(fetchUrl, state.call_email);
                await dispatch("setEmailUser", savedEmailUser.body);
                await swal("Saved", "The record has been saved", "success");
            } catch (err) {
                console.log(err);
                if (err.body.non_field_errors){
                    await swal("Error", err.body.non_field_errors[0], "error");
                } else {
                    await swal("Error", "There was an error saving the record", "error");
                }
            }
        },
        async saveCallEmail({ dispatch, state, rootGetters}, { route, crud }) {
            console.log("saveCallEmail");
            let callId = null;
            try {
                let fetchUrl = null;
                if (crud === 'create' || crud === 'duplicate') {
                    fetchUrl = api_endpoints.call_email;
                } else {
                    fetchUrl = helpers.add_endpoint_join(
                        api_endpoints.call_email, 
                        state.call_email.id + "/call_email_save/"
                        )
                }

                let payload = new Object();
                Object.assign(payload, state.call_email);
                if (payload.occurrence_date_from) {
                    payload.occurrence_date_from = moment(payload.occurrence_date_from).format('YYYY-MM-DD');
                }
                if (payload.occurrence_date_to) {
                    payload.occurrence_date_to = moment(payload.occurrence_date_to).format('YYYY-MM-DD');
                }
                if (crud == 'duplicate') {
                    payload.id = null;
                    payload.location_id = null;
                    if (payload.location) {
                        payload.location.id = null;
                    }
                }

                if (state.call_email.schema) {
                if (state.call_email.schema.length > 0) {
                    payload.renderer_data = rootGetters.renderer_form_data;
                    }
                }
<<<<<<< HEAD
                const savedCallEmail = await Vue.http.post(fetchUrl, payload);
                console.log("savedCallEmail.body");
                console.log(savedCallEmail.body);
=======
                const savedCallEmail = await Vue.http.post(fetchUrl, payload)
>>>>>>> cd71c141
                await dispatch("setCallEmail", savedCallEmail.body);
                callId = savedCallEmail.body.id;

            } catch (err) {
                console.log(err);
                await swal("Error", "There was an error saving the record", "error");
                return window.location.href = "/internal/call_email/";
            }
            if (crud === 'duplicate') {
                return window.location.href = "/internal/call_email/" + callId;
            }
            else if (crud !== 'create') {
                await swal("Saved", "The record has been saved", "success");
            }
            if (route) {
                return window.location.href = "/internal/call_email/";
            } else {
                return callId;
            }
        },
        setAllocatedGroupList({ commit }, data) {
            console.log("setAllocatedGroupList");
            console.log(data);
            commit('updateAllocatedGroupList', data);
        },
        setRegionId({ commit }, id) {
            commit('updateRegionId', id);
        },
        
        async loadAllocatedGroup({ dispatch }, { region_district_id, group_permission } ) {
            console.log(region_district_id);
            console.log(group_permission);
            let url = helpers.add_endpoint_join(
                api_endpoints.region_district,
                region_district_id + '/get_group_id_by_region_district/'
                );
            console.log(url);
            let returned = await Vue.http.post(
                url, 
                { 'group_permission': group_permission
            });
            console.log(returned.body);
            if (returned.body.group_id) {
                await dispatch('setAllocatedGroupId', returned.body.group_id);
                await dispatch('setAllocatedGroupList', null);
            }
            if (returned.body.allocated_group) {
                await dispatch('setAllocatedGroupList', returned.body.allocated_group);
            }
        },
        setAllocatedGroupId({ commit, }, id) {
            console.log("setAllocatedGroupId");
            commit("updateAllocatedGroupId", id);
        },
        setCallID({ commit, }, id) {
            console.log("setCallID");
            commit("updateCallID", id);
        },
        setSchema({ commit, }, schema) {
            console.log("setSchema");
            commit("updateSchema", schema);
        },
        setEmailUser({ commit, }, email_user) {
            commit("updateEmailUser", email_user);
        },
        setEmailUserEmpty({ commit, }){
            commit("updateEmailUserEmpty");
        },
        setResidentialAddress({ commit }, address){
            commit("updateResidentialAddress", address);
        },
        setLocation({ commit, }, location) {
            commit("updateLocation", location);
        },
        setLocationAddress({ commit, }, location_properties) {
            commit("updateLocationAddress", location_properties);
        },
        setLocationAddressEmpty({ commit, }) {
            commit("updateLocationAddressEmpty");
        },
        setLocationDetailsFieldEmpty({ commit, }) {
            commit("updateLocationDetailsFieldEmpty");
        },
        setLocationPoint({ commit, }, point) {
            console.log("setLocationPoint");
            commit("updateLocationPoint", point);
        },
        setClassificationEntry({ commit, }, classification_entry) {
            commit("updateClassificationTypes", classification_entry);
        },
        setReferrerEntry({ commit, }, referrer_entry) {
            commit("updateReferrers", referrer_entry);
        },
        setReportTypeEntry({ commit, }, report_type_entry) {
            commit("updateReportTypes", report_type_entry);
        },
        setCallEmail({ commit, }, call_email) {
            commit("updateCallEmail", call_email);
        },
        setReportType({ commit, }, report_type) {
            commit("updateReportType", report_type)
        },
        setClassification({ commit, }, classification) {
            commit("updateClassification", classification)
        },

    },
};<|MERGE_RESOLUTION|>--- conflicted
+++ resolved
@@ -313,13 +313,7 @@
                     payload.renderer_data = rootGetters.renderer_form_data;
                     }
                 }
-<<<<<<< HEAD
-                const savedCallEmail = await Vue.http.post(fetchUrl, payload);
-                console.log("savedCallEmail.body");
-                console.log(savedCallEmail.body);
-=======
                 const savedCallEmail = await Vue.http.post(fetchUrl, payload)
->>>>>>> cd71c141
                 await dispatch("setCallEmail", savedCallEmail.body);
                 callId = savedCallEmail.body.id;
 
