--- conflicted
+++ resolved
@@ -320,13 +320,7 @@
                     payload.renderer_data = rootGetters.renderer_form_data;
                     }
                 }
-<<<<<<< HEAD
-                savedCallEmail = await Vue.http.post(fetchUrl, payload);
-                console.log("savedCallEmail.body");
-                console.log(savedCallEmail.body);
-=======
                 const savedCallEmail = await Vue.http.post(fetchUrl, payload)
->>>>>>> c946d8c2
                 await dispatch("setCallEmail", savedCallEmail.body);
                 callId = savedCallEmail.body.id;
 
