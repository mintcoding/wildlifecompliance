import Vue from 'vue';
import {
    api_endpoints,
    helpers
}
from '@/utils/hooks';
import moment from 'moment';

export const offenceStore = {
    namespaced: true,
    state: {
        offence: {
            id: null,
            call_email_id: null,
            inspection_id: null,
            identifier: '',
            status: 'draft',
            offenders: [],
            alleged_offences: [],
            location: {
                type: 'Feature',
                properties: {
                    town_suburb: null,
                    street: null,
                    state: 'WA',
                    postcode: null,
                    country: 'Australia',
                    details: ''
                },
                geometry: {
                    'type': 'Point',
                    'coordinates': []
                }
            },
            occurrence_from_to: true,
            occurrence_date_from: null,
            occurrence_date_to: null,
            occurrence_time_from: null,
            occurrence_time_to: null,
            details: '',
            region_id: null,
            district_id: null,
            assigned_to_id: null,
            allocated_group: [],
            allocated_group_id: null,
            lodgement_number: '',
        }
    },
    getters: {
        offence: state => state.offence,
        offence_latitude(state) {
            if (state.offence.location) {
                if (state.offence.location.geometry) {
                    if (state.offence.location.geometry.coordinates.length > 0) {
                        return state.offence.location.geometry.coordinates[1];
                    } else {return "";}
                } else {return "";}
            } else {return "";}
        },
        offence_longitude(state) {
            if (state.offence.location) {
                if (state.offence.location.geometry) {
                    if (state.offence.location.geometry.coordinates.length > 0) {
                        return state.offence.location.geometry.coordinates[0];
                    } else {return "";}
                } else {return "";}
            } else {return "";}
        },
    },
    mutations: {
        updateAllegedOffenceIds(state, ids) {
            Vue.set(state.offence, 'alleged_offences', ids);
        },
        updateOffenders(state, offenders) {
            Vue.set(state.offence, 'offenders', offenders);
        },
        updateCallEmailId(state, id) {
            state.offence.call_email_id = id;
        },
        updateRegionId(state, id) {
            state.offence.region_id = id;
        },
        updateDistrictId(state, id) {
            state.offence.district_id = id;
        },
        updateAllocatedGroupId(state, id) {
            state.offence.allocated_group_id = id;
        },
        updateInspectionId(state, id) {
            state.offence.inspection_id = id;
        },
        updateOffence(state, offence) {
            console.log('updateOffence');
            if (!offence.location) {
                /* When location is null, set default object */
                offence.location =
                {
                    "type": "Feature",
                    properties: {
                        town_suburb: null,
                        street: null,
                        state: null,
                        postcode: null,
                        country: null,
                    },
                    id: null,
                    geometry: {
                        "type": "Point",
                        "coordinates": [],
                    },
                };
            }
            if (offence.occurrence_date_from) {
                offence.occurrence_date_from = moment(offence.occurrence_date_from, 'YYYY-MM-DD').format('DD/MM/YYYY');
            }
            if (offence.occurrence_date_to) {
                offence.occurrence_date_to = moment(offence.occurrence_date_to, 'YYYY-MM-DD').format('DD/MM/YYYY');
            }
            Vue.set(state, 'offence', offence);
        },
        updateOffenceEmpty(state){
            console.log('updateOffenceEmpty');
            let offence = {
                id: null,
                call_email_id: null,
                inspection_id: null,
                identifier: '',
                status: 'draft',
                offenders: [],
                alleged_offences: [],
                location: {
                    type: 'Feature',
                    properties: {
                        town_suburb: null,
                        street: null,
                        state: 'WA',
                        postcode: null,
                        country: 'Australia',
                        details: ''
                    },
                    geometry: {
                        'type': 'Point',
                        'coordinates': []
                    }
                },
                occurrence_from_to: true,
                occurrence_date_from: null,
                occurrence_date_to: null,
                occurrence_time_from: null,
                occurrence_time_to: null,
                details: ''
            };
            Vue.set(state, 'offence', offence);
        },
        updateLocationPoint(state, point) {
            state.offence.location.geometry.coordinates = point;
        },
        updateLocationAddress(state, location_properties) {
            state.offence.location.properties = location_properties;
        },
        updateLocationAddressEmpty(state) {
            state.offence.location.properties.town_suburb = "";
            state.offence.location.properties.street = "";
            state.offence.location.properties.state = "";
            state.offence.location.properties.postcode = "";
            state.offence.location.properties.country = "";
        },
        updateLocationDetailsFieldEmpty(state) {
            state.offence.location.properties.details = "";
        },
<<<<<<< HEAD
        updateAssignedToId(state, assigned_to_id) {
            Vue.set(state.offence, 'assigned_to_id', assigned_to_id);
        },
        updateCanUserAction(state, can_user_action) {
            Vue.set(state.offence, 'can_user_action', can_user_action);
=======
        updateRelatedItems(state, related_items) {
            Vue.set(state.offence, 'related_items', related_items);
>>>>>>> 9d1efc6f
        },
    },
    actions: {
        async loadOffence({ dispatch, }, { offence_id }) {
            try {
                const returnedOffence = await Vue.http.get(helpers.add_endpoint_json(api_endpoints.offence, offence_id));
                await dispatch("setOffence", returnedOffence.body);
            } catch (err) {
                console.log(err);
            }
        },
        async saveOffence({dispatch, state}) {
            try{
                console.log('saveOffence');
                let fetchUrl = helpers.add_endpoint_join(api_endpoints.offence, state.offence.id + '/');

                let payload = new Object();
                Object.assign(payload, state.offence);
                if (payload.occurrence_date_from) {
                    payload.occurrence_date_from = moment(payload.occurrence_date_from, 'DD/MM/YYYY').format('YYYY-MM-DD');
                }
                if (payload.occurrence_date_to) {
                    payload.occurrence_date_to = moment(payload.occurrence_date_to, 'DD/MM/YYYY').format('YYYY-MM-DD');
                }
                payload.status = 'open'

                // Collect offenders data from the datatable, and set them to the vuex
                //let offenders = this.$refs.offender_table.vmDataTable.rows().data().toArray();
                //payload.offenders = offenders;

                const savedOffence = await Vue.http.put(fetchUrl, payload);
                Vue.set(this, 'offence', savedOffence.body);
                await swal("Saved", "The record has been saved", "success");
                return savedOffence;
            } catch (err) {
                if (err.body.non_field_errors){
                    await swal("Error", err.body.non_field_errors[0], "error");
                } else {
                    await swal("Error", "There was an error saving the record", "error");
                }
            }
        },
        async createOffence({dispatch, state}){
            try{
                let fetchUrl = '/api/offence/';

                let payload = new Object();
                Object.assign(payload, state.offence);
                if (payload.occurrence_date_from) {
                    payload.occurrence_date_from = moment(payload.occurrence_date_from, 'DD/MM/YYYY').format('YYYY-MM-DD');
                }
                if (payload.occurrence_date_to) {
                    payload.occurrence_date_to = moment(payload.occurrence_date_to, 'DD/MM/YYYY').format('YYYY-MM-DD');
                }
                const savedOffence = await Vue.http.post(fetchUrl, payload);
                await dispatch("setOffence", savedOffence.body);
                await swal("Saved", "The record has been saved", "success");
                return savedOffence;
            } catch (err) {
                if (err.body.non_field_errors){
                    await swal("Error", err.body.non_field_errors[0], "error");
                } else {
                    await swal("Error", "There was an error saving the record", "error");
                }
            }
        },
        setOffence({ commit, }, offence) {
            commit("updateOffence", offence);
        },
        setOffenceEmpty({ commit, }){
            console.log('setOffenceEmpty');
            commit("updateOffenceEmpty");
        },
        setLocationPoint({ commit, }, point) {
            commit("updateLocationPoint", point);
        },
        setLocationAddress({ commit, }, location_properties) {
            commit("updateLocationAddress", location_properties);
        },
        setLocationAddressEmpty({ commit, }) {
            commit("updateLocationAddressEmpty");
        },
        setLocationDetailsFieldEmpty({ commit, }) {
            commit("updateLocationDetailsFieldEmpty");
        },
        setAllegedOffenceIds({ commit, }, ids){
            commit("updateAllegedOffenceIds", ids);
        },
        setOffenders({ commit, }, offenders){
            commit("updateOffenders", offenders);
        },
        setCallEmailId({ commit, }, id){
            commit("updateCallEmailId", id);
        },
        setRegionId({ commit, }, id){
            commit("updateRegionId", id);
        },
        setDistrictId({ commit, }, id){
            commit("updateDistrictId", id);
        },
        setAllocatedGroupId({ commit, }, id){
            commit("updateAllocatedGroupId", id);
        },
        setInspectionId({ commit, }, id){
            commit("updateInspectionId", id);
        },
<<<<<<< HEAD
        setAssignedToId({ commit, }, assigned_to_id) {
            commit("updateAssignedToId", assigned_to_id);
        },
        setCanUserAction({ commit, }, can_user_action) {
            commit("updateCanUserAction", can_user_action);
=======
        setRelatedItems({ commit }, related_items ) {
            commit("updateRelatedItems", related_items);
>>>>>>> 9d1efc6f
        },
    },
};<|MERGE_RESOLUTION|>--- conflicted
+++ resolved
@@ -168,16 +168,14 @@
         updateLocationDetailsFieldEmpty(state) {
             state.offence.location.properties.details = "";
         },
-<<<<<<< HEAD
         updateAssignedToId(state, assigned_to_id) {
             Vue.set(state.offence, 'assigned_to_id', assigned_to_id);
         },
         updateCanUserAction(state, can_user_action) {
             Vue.set(state.offence, 'can_user_action', can_user_action);
-=======
+        },
         updateRelatedItems(state, related_items) {
             Vue.set(state.offence, 'related_items', related_items);
->>>>>>> 9d1efc6f
         },
     },
     actions: {
@@ -284,16 +282,14 @@
         setInspectionId({ commit, }, id){
             commit("updateInspectionId", id);
         },
-<<<<<<< HEAD
         setAssignedToId({ commit, }, assigned_to_id) {
             commit("updateAssignedToId", assigned_to_id);
         },
         setCanUserAction({ commit, }, can_user_action) {
             commit("updateCanUserAction", can_user_action);
-=======
+        },
         setRelatedItems({ commit }, related_items ) {
             commit("updateRelatedItems", related_items);
->>>>>>> 9d1efc6f
         },
     },
 };