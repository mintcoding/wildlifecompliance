import Vue from 'vue';
import {
    api_endpoints,
    helpers
}
from '@/utils/hooks';
import {
    UPDATE_SELECTED_TAB_ID,
    UPDATE_SELECTED_TAB_NAME,
    UPDATE_CURRENT_USER,
    UPDATE_SELECTED_APPLY_ORG_ID,
    UPDATE_SELECTED_APPLY_PROXY_ID,
    UPDATE_SELECTED_APPLY_LICENCE_SELECT,
    UPDATE_APPLICATION_WORKFLOW_STATE,
} from '@/store/mutation-types';

export const userStore = {
    state: {
        selected_activity_tab_id: 0,
        selected_activity_tab_name: '',
        selected_apply_org_id: null,
        selected_apply_proxy_id: null,
        selected_apply_licence_select: null,
        application_workflow_state: false,
        current_user: {},
        
    },
    getters: {
        current_user: state => state.current_user,
        compliance_allocated_group: state => state.compliance_allocated_group,
        selected_activity_tab_id: state => state.selected_activity_tab_id,
        selected_activity_tab_name: state => state.selected_activity_tab_name,
        selected_apply_org_id: state => state.selected_apply_org_id,
        selected_apply_proxy_id: state => state.selected_apply_proxy_id,
        selected_apply_licence_select: state => state.selected_apply_licence_select,
        application_workflow_state: state => state.application_workflow_state,
        hasRole: (state, getters, rootState, rootGetters) => (role, activity_id) => {
            if(rootGetters.application.user_roles == null) {
                return false;
            }
            return rootGetters.application.user_roles.find(
                role_record =>
                (role.constructor === Array ? role : [role]
                    ).includes(role_record.role) && (!activity_id || activity_id == role_record.activity_id)
            );
        },
        visibleConditionsFor: (state, getters, rootState, rootGetters) => (for_role, processing_status, tab_id) => {
            return rootGetters.licence_type_data.activity.filter(activity =>
                activity.name && activity.processing_status.id == processing_status && getters.hasRole(for_role, activity.id) &&
                (!tab_id || tab_id == activity.id)
            );
        },
        canViewDeficiencies: (state, getters) => {
            return getters.hasRole('licensing_officer') || getters.application.can_current_user_edit;
        },
        canEditDeficiencies: (state, getters) => {
            return getters.hasRole('licensing_officer');
        },
        canViewComments: (state, getters) => {
            return getters.hasRole('licensing_officer') || getters.hasRole('assessor');
        },
    },
    mutations: {
        [UPDATE_SELECTED_TAB_ID] (state, tab_id) {
            state.selected_activity_tab_id = tab_id;
        },
        [UPDATE_SELECTED_TAB_NAME] (state, tab_name) {
            state.selected_activity_tab_name = tab_name;
        },
        [UPDATE_CURRENT_USER] (state, user) {
            Vue.set(state, 'current_user', {...user});
        },
<<<<<<< HEAD

=======
        [UPDATE_SELECTED_APPLY_ORG_ID] (state, org_id) {
            state.selected_apply_org_id = org_id;
        },
        [UPDATE_SELECTED_APPLY_PROXY_ID] (state, proxy_id) {
            state.selected_apply_proxy_id = proxy_id;
        },
        [UPDATE_SELECTED_APPLY_LICENCE_SELECT] (state, licence_select) {
            state.selected_apply_licence_select = licence_select;
        },
        [UPDATE_APPLICATION_WORKFLOW_STATE] (state, bool) {
            state.application_workflow_state = bool;
        },
>>>>>>> 51180c2f
    },
    actions: {
        setActivityTab({ commit }, { id, name }) {
            commit(UPDATE_SELECTED_TAB_ID, id);
            commit(UPDATE_SELECTED_TAB_NAME, name);
        },
<<<<<<< HEAD
        loadCurrentUser({ dispatch }, { url }) {
            console.log(url);
=======
        setApplyOrgId({ commit }, { id }) {
            commit(UPDATE_SELECTED_APPLY_ORG_ID, id);
        },
        setApplyProxyId({ commit }, { id }) {
            commit(UPDATE_SELECTED_APPLY_PROXY_ID, id);
        },
        setApplyLicenceSelect({ commit }, { licence_select }) {
            commit(UPDATE_SELECTED_APPLY_LICENCE_SELECT, licence_select);
        },
        setApplicationWorkflowState({ commit }, { bool }) {
            commit(UPDATE_APPLICATION_WORKFLOW_STATE, bool);
        },
        loadCurrentUser({ dispatch, commit }, { url }) {
>>>>>>> 51180c2f
            return new Promise((resolve, reject) => {
                Vue.http.get(url).then(res => {
                    dispatch('setCurrentUser', res.body);
                    resolve();
                },
                err => {
                    console.log(err);
                    reject();
                });
            })
        },
        
        setCurrentUser({ dispatch, commit }, user) {
            commit(UPDATE_CURRENT_USER, user);
        },
    }
}<|MERGE_RESOLUTION|>--- conflicted
+++ resolved
@@ -70,9 +70,6 @@
         [UPDATE_CURRENT_USER] (state, user) {
             Vue.set(state, 'current_user', {...user});
         },
-<<<<<<< HEAD
-
-=======
         [UPDATE_SELECTED_APPLY_ORG_ID] (state, org_id) {
             state.selected_apply_org_id = org_id;
         },
@@ -85,17 +82,14 @@
         [UPDATE_APPLICATION_WORKFLOW_STATE] (state, bool) {
             state.application_workflow_state = bool;
         },
->>>>>>> 51180c2f
     },
     actions: {
         setActivityTab({ commit }, { id, name }) {
             commit(UPDATE_SELECTED_TAB_ID, id);
             commit(UPDATE_SELECTED_TAB_NAME, name);
         },
-<<<<<<< HEAD
         loadCurrentUser({ dispatch }, { url }) {
             console.log(url);
-=======
         setApplyOrgId({ commit }, { id }) {
             commit(UPDATE_SELECTED_APPLY_ORG_ID, id);
         },
@@ -109,7 +103,6 @@
             commit(UPDATE_APPLICATION_WORKFLOW_STATE, bool);
         },
         loadCurrentUser({ dispatch, commit }, { url }) {
->>>>>>> 51180c2f
             return new Promise((resolve, reject) => {
                 Vue.http.get(url).then(res => {
                     dispatch('setCurrentUser', res.body);
