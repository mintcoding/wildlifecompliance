--- conflicted
+++ resolved
@@ -214,11 +214,6 @@
                     )
                 }else{
                      _elements.push(
-<<<<<<< HEAD
-
-=======
-                    
->>>>>>> ea0da49c
                         <div class="tab-pane fade in active" id={c.id}>
                             {c.children.map(d=>{
                                 return (
