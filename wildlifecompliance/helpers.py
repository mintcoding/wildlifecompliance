--- conflicted
+++ resolved
@@ -68,10 +68,6 @@
 
 
 def is_officer(request):
-<<<<<<< HEAD
-    return request.user.is_authenticated() and (belongs_to(
-        request.user, 'Wildlife Compliance Officers') or request.user.is_superuser)
-=======
     licence_officer_groups = [group.name for group in ActivityPermissionGroup.objects.filter(
             permissions__codename__in=['read_only',
                                        'organisation_access_request',
@@ -94,5 +90,4 @@
                                        'return_curator',
                                        'payment_officer'])
     return EmailUser.objects.filter(
-        groups__name__in=licence_officer_groups)
->>>>>>> 1eeade4e
+        groups__name__in=licence_officer_groups)