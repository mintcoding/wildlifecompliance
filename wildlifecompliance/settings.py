--- conflicted
+++ resolved
@@ -18,11 +18,8 @@
     'wildlifecompliance.components.returns',
     'wildlifecompliance.components.call_email',
     'wildlifecompliance.components.offence',
-<<<<<<< HEAD
     'wildlifecompliance.components.inspection',
-=======
     'wildlifecompliance.components.sanction_outcome',
->>>>>>> 93928fed
     'taggit',
     'rest_framework',
     'rest_framework_gis',
