--- conflicted
+++ resolved
@@ -171,11 +171,8 @@
 ALLOW_EMAIL_ADMINS = env('ALLOW_EMAIL_ADMINS', False)  # Allows internal pages to be accessed via email authentication
 SYSTEM_APP_LABEL = env('SYSTEM_APP_LABEL', 'wildlifecompliance')  # global app_label for group permissions filtering
 RENEWAL_PERIOD_DAYS = env('RENEWAL_PERIOD_DAYS', 30)
-<<<<<<< HEAD
 DOT_EMAIL_ADDRESS = 'shibaken+dot@gmail.com'
-=======
 
 # Details for Threathened Species and Communities server.
 TSC_URL = env('TSC_URL', 'https://tsc.dbca.wa.gov.au')
-TSC_AUTH = env('TSC_AUTH', 'NO_AUTH')
->>>>>>> 2ed34572
+TSC_AUTH = env('TSC_AUTH', 'NO_AUTH')