from django.core.exceptions import ImproperlyConfigured
from ledger.settings_base import *

ROOT_URLCONF = 'wildlifecompliance.urls'
SITE_ID = 1

STATIC_ROOT = os.path.join(BASE_DIR, 'staticfiles')

INSTALLED_APPS += [
    'django.contrib.humanize',
    'bootstrap3',
    'wildlifecompliance',
    'wildlifecompliance.components.main',
    'wildlifecompliance.components.applications',
    'wildlifecompliance.components.organisations',
    'wildlifecompliance.components.licences',
    'wildlifecompliance.components.users',
    'wildlifecompliance.components.returns',
    'wildlifecompliance.components.call_email',
    'wildlifecompliance.components.offence',
    'wildlifecompliance.components.inspection',
    'wildlifecompliance.components.sanction_outcome',
<<<<<<< HEAD
    'wildlifecompliance.components.wc_payments',
=======
    'wildlifecompliance.components.legal_case',
>>>>>>> 3d7a8298
    'taggit',
    'rest_framework',
    'rest_framework_gis',
    'rest_framework_datatables'
]

# maximum number of days allowed for a booking
WSGI_APPLICATION = 'wildlifecompliance.wsgi.application'

REST_FRAMEWORK = {
    'DEFAULT_RENDERER_CLASSES': (
        'rest_framework.renderers.JSONRenderer',
        'rest_framework_datatables.renderers.DatatablesRenderer',
    ),
    'DEFAULT_FILTER_BACKENDS': (
        'rest_framework_datatables.filters.DatatablesFilterBackend',
    ),
    'DEFAULT_PAGINATION_CLASS': 'rest_framework_datatables.pagination.DatatablesPageNumberPagination',
    'PAGE_SIZE': 50,
}

if env('EMAIL_INSTANCE') is not None and env('EMAIL_INSTANCE','') != 'PROD':
    REST_FRAMEWORK['DEFAULT_RENDERER_CLASSES'] += ('rest_framework.renderers.BrowsableAPIRenderer',)

MIDDLEWARE_CLASSES += [
    'wildlifecompliance.middleware.FirstTimeNagScreenMiddleware'
]

LATEX_GRAPHIC_FOLDER = os.path.join(BASE_DIR,"templates","latex","images")

TEMPLATES[0]['DIRS'].append(
    os.path.join(
        BASE_DIR,
        'wildlifecompliance',
        'templates'))
TEMPLATES[0]['DIRS'].append(
    os.path.join(
        BASE_DIR,
        'wildlifecompliance',
        'components',
        'organisations',
        'templates'))
TEMPLATES[0]['DIRS'].append(
    os.path.join(
        BASE_DIR,
        'wildlifecompliance',
        'components',
        'emails',
        'templates'))
BOOTSTRAP3 = {
    'jquery_url': '//static.dbca.wa.gov.au/static/libs/jquery/2.2.1/jquery.min.js',
    'base_url': '//static.dbca.wa.gov.au/static/libs/twitter-bootstrap/3.3.6/',
    'css_url': None,
    'theme_url': None,
    'javascript_url': None,
    'javascript_in_head': False,
    'include_jquery': False,
    'required_css_class': 'required-form-field',
    'set_placeholder': False,
}
CACHES = {
    'default': {
        'BACKEND': 'django.core.cache.backends.filebased.FileBasedCache',
        'LOCATION': os.path.join(BASE_DIR, 'wildlifecompliance', 'cache'),
    }
}

# Additional logging for wildlifecompliance
LOGGING['handlers']['application_checkout'] = {
    'level': 'INFO',
    'class': 'logging.handlers.RotatingFileHandler',
    'filename': os.path.join(
        BASE_DIR,
        'logs',
        'wildlifecompliance_application_checkout.log'),
    'formatter': 'verbose',
    'maxBytes': 5242880}
LOGGING['loggers']['application_checkout'] = {
    'handlers': ['application_checkout'],
    'level': 'INFO'
}
# # Additional logging for compliancemanagement
# LOGGING['handlers']['compliancemanagement'] = {
#     'level': 'INFO',
#     'class': 'logging.handlers.RotatingFileHandler',
#     'filename': os.path.join(
#         BASE_DIR,
#         'logs',
#         'wildlifecompliance_compliancemanagement.log'),
#     'formatter': 'verbose',
#     'maxBytes': 5242880}
# LOGGING['loggers']['compliancemanagement'] = {
#     'handlers': ['compliancemanagement'],
#     'level': 'INFO'
# }

STATICFILES_DIRS.append(
    os.path.join(
        os.path.join(
            BASE_DIR,
            'wildlifecompliance',
            'static')))
DEV_STATIC = env('DEV_STATIC', False)
DEV_STATIC_URL = env('DEV_STATIC_URL')
DEV_APP_BUILD_URL = env('DEV_APP_BUILD_URL')  # URL of the Dev app.js served by webpack & express
if DEV_STATIC and not DEV_STATIC_URL:
    raise ImproperlyConfigured(
        'If running in DEV_STATIC, DEV_STATIC_URL has to be set')
DATA_UPLOAD_MAX_NUMBER_FIELDS = None

# Department details
SYSTEM_NAME = env('SYSTEM_NAME', 'Wildlife Licensing System')
SYSTEM_EMAIL = env('SYSTEM_EMAIL', 'wildlifelicensing@dbca.wa.gov.au')
WC_PAYMENT_SYSTEM_ID = env('WC_PAYMENT_SYSTEM_ID', 'S999')
if not VALID_SYSTEMS:
    VALID_SYSTEMS = [WC_PAYMENT_SYSTEM_ID]
DEP_URL = env('DEP_URL', 'www.dbca.wa.gov.au')
DEP_PHONE = env('DEP_PHONE', '(08) 9219 9831')
DEP_FAX = env('DEP_FAX', '(08) 9423 8242')
DEP_POSTAL = env(
    'DEP_POSTAL',
    'Locked Bag 104, Bentley Delivery Centre, Western Australia 6983')
DEP_NAME = env(
    'DEP_NAME',
    'Department of Biodiversity, Conservation and Attractions')
DEPT_DOMAINS = env('DEPT_DOMAINS', ['dpaw.wa.gov.au', 'dbca.wa.gov.au'])
SITE_PREFIX = env('SITE_PREFIX')
SITE_DOMAIN = env('SITE_DOMAIN')
GROUP_PREFIX = env('GROUP_PREFIX', 'Wildlife Compliance')
SITE_URL = env('SITE_URL', 'https://' + SITE_PREFIX + '.' + SITE_DOMAIN)
EXT_USER_API_ROOT_URL = env('EXT_USER_API_ROOT_URL', None)
EXCEL_OUTPUT_PATH = env('EXCEL_OUTPUT_PATH')
ALLOW_EMAIL_ADMINS = env('ALLOW_EMAIL_ADMINS', False)  # Allows internal pages to be accessed via email authentication
SYSTEM_APP_LABEL = env('SYSTEM_APP_LABEL', 'wildlifecompliance')  # global app_label for group permissions filtering
RENEWAL_PERIOD_DAYS = env('RENEWAL_PERIOD_DAYS', 30)<|MERGE_RESOLUTION|>--- conflicted
+++ resolved
@@ -20,11 +20,8 @@
     'wildlifecompliance.components.offence',
     'wildlifecompliance.components.inspection',
     'wildlifecompliance.components.sanction_outcome',
-<<<<<<< HEAD
     'wildlifecompliance.components.wc_payments',
-=======
     'wildlifecompliance.components.legal_case',
->>>>>>> 3d7a8298
     'taggit',
     'rest_framework',
     'rest_framework_gis',
