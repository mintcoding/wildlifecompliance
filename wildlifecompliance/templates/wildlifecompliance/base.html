--- conflicted
+++ resolved
@@ -74,14 +74,11 @@
                                             <li><a href="/internal/inspection">Inspections</a></li>
                                             <li><a href="/internal/offence">Offences</a></li>
                                             <li><a href="/internal/sanction_outcome">Sanction Outcomes</a></li>
-<<<<<<< HEAD
                                             <li><a href="/internal/case">Cases</a></li>
                                         {% else %}
                                             <a class="navbar-brand" href="/external/"><div style="inline"><img src="{% static 'ledger/images/dpaw_small.png' %}">Home</div></a>
                                             <li><a href="/external/sanction_outcome">Sanction Outcome</a></li>
-=======
                                             <li><a href="/internal/legal_case">Cases</a></li>
->>>>>>> 3d7a8298
                                         {% endif %}
                                         {% if is_officer_login %}
                                             <li><a href="/internal/organisations/access">Organisation Access Requests</a></li>
