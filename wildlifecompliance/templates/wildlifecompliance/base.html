{% load bootstrap3 %}

{% load static %}

{% load users %}
{% is_internal as is_internal_login %}
{% is_officer as is_officer_login %}
{% is_wildlifecompliance_admin as is_wildlifecompliance_admin_login %}

<!DOCTYPE html>
<html lang="en">
    <head>
        <meta charset="UTF-8">
        <meta http-equiv="X-UA-Compatible" content="IE=edge">
            {% bootstrap_css %}
                <link type="text/css" href="{% static 'wildlifecompliance/css/base.css' %}" rel="stylesheet">
            {% if not dev %}
                <link rel="stylesheet" href="{% static 'wildlifecompliance_vue/static/css/app.css' %}">
            {% endif %}
            {% block extra_css %}
            {% endblock %}
            <script>
                wc_version = "{{ wc_version }}"
            </script>
            {% block extra_js %}
            {% endblock %}
            <title>
                {% block title %}
                    Wildlife Compliance - Department of Parks and Wildlife
                {% endblock %}
            </title>

        </meta>
        <meta name="viewport" content="width=device-width, initial-scale=1" />
    </head>
    <body>
        <header class="topmast">
            {% block header %}
                {% include 'wildlifecompliance/header.html' %}
            {% endblock %}
        </header>
        {% block menu %}
            <div class="container-fluid">
                <div class="row">
                    
                    {% if request.session.is_new %}
                        <nav class="navbar navbar-default hidden">
                    {% elif request.session.new_to_wildlifecompliance %}
                        <nav class="navbar navbar-default hidden">
                    {% else %}
                        <nav class="navbar navbar-default">
                    {% endif %}
                        <div class="container">
                            <div class="navbar-header">
                                <button type="button" class="navbar-toggle collapsed" data-toggle="collapse" data-target="#navbar" aria-expanded="false" aria-controls="navbar">
                                    <span class="sr-only">Toggle navigation</span>
                                    <span class="icon-bar"></span>
                                    <span class="icon-bar"></span>
                                    <span class="icon-bar"></span>
                                </button>
                                <a class="navbar-brand" href="{% url 'wc_home' %}"><div style="inline"><img src="{% static 'wl/img/dpaw_small.png' %}">Home</div></a>
                            </div>
                            <div id="navbar" class="navbar-collapse collapse">
                                <ul class="nav navbar-nav">
                                    {% block left_menu_items %}
                                        {% if is_internal_login %}
                                            {% if wc_version != 1.0 %}
                                                <li><a href="/internal/licences">Licences</a></li>
                                                <li><a href="/internal/returns">Returns</a></li>
                                                <li><a href="/internal/tag_purchases">Tag Purchases</a></li>
                                                <li><a href="/internal/advices">Advices to CEO</a></li>
                                            {% endif %}
                                            {% if is_officer_login %}
                                                <li><a href="/internal/organisations/access">Organisation Access Requests</a></li>
                                                <li><a href="/internal/search">Search</a></li>
                                            {% endif %}
                                        {% endif %}
                                    {% endblock %}
                                </ul>
                                <ul class="nav navbar-nav navbar-right">
                                    {% if request.user.is_authenticated %}
                                        <li>
                                            <a>
                                            Welcome
                                            <strong>
                                                {% if request.user.first_name %}
                                                    {{ request.user.get_short_name }}
                                                {% elif request.user.last_name %}
                                                    {{ request.user.last_name }}
                                                {% else %}
                                                    {{ request.user.email }}
                                                {% endif %}
                                            </strong>
                                            </a>
                                        </li>
                                        <li class="dropdown">
                                            <a href="#" class="dropdown-toggle" data-toggle="dropdown" role="button" aria-haspopup="true" aria-expanded="false">
                                                Options
                                                <span class="caret"></span>
                                            </a>
                                            <ul class="dropdown-menu">
                                                {% if is_wildlifecompliance_admin_login %}
                                                    <li><a href="{% url 'admin:index' %}">Admin</a></li>
<<<<<<< HEAD
=======
                                                    <li><a href="/external">External</a></li>
                                                    <li><a href="{% url 'export_applications' %}">Export all applications</a></li>
>>>>>>> f872e556
                                                    <li role="separator" class="divider"></li>
                                                {% endif %}

                                                <li><a href="{% url 'manage-account' %}">Manage Account</a></li>
                                                <li><a href="{% url 'manage-profiles' %}">Manage Profiles</a></li>
                                                {% for org in request.user.wildlifecompliance_organisations.all %}
                                                    {% for org_contact in org.contacts.all%}
                                                        {% ifequal org_contact.email request.user.email %}
                                                            {% if org_contact.is_admin  and org_contact.user_status == 'active' %}
                                                                <li><a href="/external/organisations/manage/{{org.id}}">Manage {{ org.organisation.name}} </a></li>
                                                            {% endif %}
                                                        {% endifequal %}
                                                    {% endfor %}
                                                {% endfor %}
                                                <li role="separator" class="divider"></li>
                                                <li><a href="{% url 'accounts:logout' %}?next=/">Logout</a></li>
                                            </ul>
                                        </li>
                                    {% endif %}
                                    {% block right_menu_items %}
                                    {% endblock %}
                                </ul>
                            </div>
                        </div>
                    </nav>
                </div>
            </div>
        {% endblock %}
        {% block breadcrumbs %}
        {% endblock %}
        {% block messages %}
            <div class="container">
                <div class="row">
                    <div class="col-md-12">
                        {% for message in messages %}
                            <div class="{{ message|bootstrap_message_classes }} alert-dismissable">
                                <button type="button" class="close" data-dismiss="alert" aria-hidden="true">&#215;</button>
                                {{ message|safe }}
                            </div>
                        {% endfor %}
                    </div>
                </div>
            </div>
        {% endblock %}
        {% block content %}
        {% endblock %}
        {% block modals %}
        {% endblock %}
        {% if not dev %}
            <script type="text/javascript" src="https://static.dbca.wa.gov.au/static/libs/jquery/3.3.1/jquery.min.js"></script>
            <script type="text/javascript" src="{% static 'wildlifecompliance_vue/static/js/manifest.js' %}"></script>
            <script type="text/javascript" src="{% static 'wildlifecompliance_vue/static/js/vendor.js' %}"></script>
            <script type="text/javascript" src="{% static 'wildlifecompliance_vue/static/js/app.js' %}"></script>
        {% else %}
            <script type="text/javascript" src="{{ dev_url }}"></script>
        {% endif %}
        {% block custom_js %}
        {% endblock %}
    </body>
</html><|MERGE_RESOLUTION|>--- conflicted
+++ resolved
@@ -101,11 +101,7 @@
                                             <ul class="dropdown-menu">
                                                 {% if is_wildlifecompliance_admin_login %}
                                                     <li><a href="{% url 'admin:index' %}">Admin</a></li>
-<<<<<<< HEAD
-=======
-                                                    <li><a href="/external">External</a></li>
                                                     <li><a href="{% url 'export_applications' %}">Export all applications</a></li>
->>>>>>> f872e556
                                                     <li role="separator" class="divider"></li>
                                                 {% endif %}
 
