--- conflicted
+++ resolved
@@ -150,36 +150,7 @@
                     command_script
                 ))
 
-<<<<<<< HEAD
-            # FIXME: call_command causes an unexpected EOF error with call to
-            # internal routine _bootsrap._gcd_import(name[level:], package).
-            # Temporary solution is to by-pass call_command, calling scripts
-            # directly.
-
             call_command(command_script)
             data.update({command_script: 'true'})
 
-            # call('python manage_wc.py verify_due_returns', shell=True)
-            # if command_script == 'verify_due_returns':
-            #     ReturnService.verify_due_returns()
-
-            # call('python manage_wc.py verify_expired_licences', shell=True)
-            # elif command_script == 'verify_expired_licences':
-            #     LicenceService.verify_expired_licences()
-
-            # call('python manage_wc.py verify_licence_renewals', shell=True)
-            # elif command_script == 'verify_licence_renewals':
-            #     LicenceService.verify_expired_licences()
-
-            # call('python manage_wc.py verify_species', shell=True)
-            # elif command_script == 'verify_licence_renewals':
-            #     ApplicationService.verify_licence_species()
-
-            # else:
-            #     pass
-=======
-            call_command(command_script)
-            data.update({command_script: 'true'})
->>>>>>> 26f694f0
-
         return render(request, self.template_name, data)