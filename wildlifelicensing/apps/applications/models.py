from __future__ import unicode_literals

from django.utils.encoding import python_2_unicode_compatible
from django.db import models
from django.contrib.postgres.fields import JSONField
from django.db.models.signals import pre_delete
from django.dispatch import receiver

from ledger.accounts.models import EmailUser, Profile, Document, RevisionedMixin
from wildlifelicensing.apps.main.models import WildlifeLicence, WildlifeLicenceType, Condition, \
    CommunicationsLogEntry, AssessorGroup


@python_2_unicode_compatible
class Application(RevisionedMixin):
    CUSTOMER_STATUS_CHOICES = (('draft', 'Draft'), ('under_review', 'Under Review'),
                               ('id_required', 'Identification Required'), ('returns_required', 'Returns Completion Required'),
                               ('amendment_required', 'Amendment Required'),
                               ('id_and_amendment_required', 'Identification/Amendments Required'),
                               ('id_and_returns_required', 'Identification/Returns Required'),
                               ('returns_and_amendment_required', 'Returns/Amendments Required'),
                               ('id_and_returns_and_amendment_required', 'Identification/Returns/Amendments Required'),
                               ('approved', 'Approved'), ('declined', 'Declined'))

    # List of statuses from above that allow a customer to edit an application.
    CUSTOMER_EDITABLE_STATE = ['draft', 'amendment_required', 'id_and_amendment_required', 'returns_and_amendment_required',
                               'id_and_returns_and_amendment_required']

    # List of statuses from above that allow a customer to view an application (read-only)
    CUSTOMER_VIEWABLE_STATE = ['under_review', 'id_required', 'returns_required', 'approved']

    PROCESSING_STATUS_CHOICES = (('draft', 'Draft'), ('new', 'New'), ('renewal', 'Renewal'), ('ready_for_action', 'Ready for Action'),
                                 ('awaiting_applicant_response', 'Awaiting Applicant Response'),
                                 ('awaiting_assessor_response', 'Awaiting Assessor Response'),
                                 ('awaiting_responses', 'Awaiting Responses'), ('ready_for_conditions', 'Ready for Conditions'),
                                 ('ready_to_issue', 'Ready to Issue'), ('issued', 'Issued'), ('declined', 'Declined'))

    ID_CHECK_STATUS_CHOICES = (('not_checked', 'Not Checked'), ('awaiting_update', 'Awaiting Update'),
                               ('updated', 'Updated'), ('accepted', 'Accepted'))

    RETURNS_CHECK_STATUS_CHOICES = (
        ('not_checked', 'Not Checked'), ('awaiting_returns', 'Awaiting Returns'), ('completed', 'Completed'),
        ('accepted', 'Accepted'))

    CHARACTER_CHECK_STATUS_CHOICES = (
        ('not_checked', 'Not Checked'), ('accepted', 'Accepted'))

    REVIEW_STATUS_CHOICES = (
        ('not_reviewed', 'Not Reviewed'), ('awaiting_amendments', 'Awaiting Amendments'), ('amended', 'Amended'),
        ('accepted', 'Accepted'))

    licence_type = models.ForeignKey(WildlifeLicenceType)
    customer_status = models.CharField('Customer Status', max_length=40, choices=CUSTOMER_STATUS_CHOICES,
                                       default=CUSTOMER_STATUS_CHOICES[0][0])
    data = JSONField()
    documents = models.ManyToManyField(Document)
    hard_copy = models.ForeignKey(Document, blank=True, null=True, related_name='hard_copy')
    correctness_disclaimer = models.BooleanField(default=False)
    further_information_disclaimer = models.BooleanField(default=False)
    applicant_profile = models.ForeignKey(Profile)

    lodgement_number = models.CharField(max_length=9, blank=True, default='')
    lodgement_sequence = models.IntegerField(blank=True, default=0)
    lodgement_date = models.DateField(blank=True, null=True)

    proxy_applicant = models.ForeignKey(EmailUser, blank=True, null=True, related_name='proxy')

    assigned_officer = models.ForeignKey(EmailUser, blank=True, null=True, related_name='assignee')
    processing_status = models.CharField('Processing Status', max_length=30, choices=PROCESSING_STATUS_CHOICES,
                                         default=PROCESSING_STATUS_CHOICES[0][0])
    id_check_status = models.CharField('Identification Check Status', max_length=30, choices=ID_CHECK_STATUS_CHOICES,
                                       default=ID_CHECK_STATUS_CHOICES[0][0])
    returns_check_status = models.CharField('Return Check Status', max_length=30, choices=RETURNS_CHECK_STATUS_CHOICES,
                                            default=RETURNS_CHECK_STATUS_CHOICES[0][0])
    character_check_status = models.CharField('Character Check Status', max_length=30,
                                              choices=CHARACTER_CHECK_STATUS_CHOICES,
                                              default=CHARACTER_CHECK_STATUS_CHOICES[0][0])
    review_status = models.CharField('Review Status', max_length=30, choices=REVIEW_STATUS_CHOICES,
                                     default=REVIEW_STATUS_CHOICES[0][0])

    conditions = models.ManyToManyField(Condition, through='ApplicationCondition')

    licence = models.ForeignKey(WildlifeLicence, blank=True, null=True)

    previous_application = models.ForeignKey('self', on_delete=models.PROTECT, blank=True, null=True)

<<<<<<< HEAD
    order_number = models.CharField(max_length=50, blank=True, default='')

    invoice_number = models.CharField(max_length=50, blank=True, default='')
=======
    def __str__(self):
        return self.reference

    @property
    def reference(self):
        return '{}-{}'.format(self.lodgement_number, self.lodgement_sequence)
>>>>>>> 6e0a7078

    @property
    def is_assigned(self):
        return self.assigned_officer is not None

    @property
    def can_user_edit(self):
        """
        :return: True if the application is in one of the editable status.
        """
        return self.customer_status in self.CUSTOMER_EDITABLE_STATE

    @property
    def can_user_view(self):
        """
        :return: True if the application is in one of the approved status.
        """
        return self.customer_status in self.CUSTOMER_VIEWABLE_STATE


class ApplicationLogEntry(CommunicationsLogEntry):
    application = models.ForeignKey(Application)


class ApplicationRequest(models.Model):
    application = models.ForeignKey(Application)
    subject = models.CharField(max_length=200, blank=True)
    text = models.TextField(blank=True)
    officer = models.ForeignKey(EmailUser, null=True)


class IDRequest(ApplicationRequest):
    REASON_CHOICES = (('missing', 'There is currently no Photographic Identification uploaded'),
                      ('expired', 'The current identification has expired'),
                      ('not_recognised',
                       'The current identification is not recognised by the Department of Parks and Wildlife'),
                      ('illegible', 'The current identification image is of poor quality and cannot be made out.'),
                      ('other', 'Other'))
    reason = models.CharField('Reason', max_length=30, choices=REASON_CHOICES, default=REASON_CHOICES[0][0])


class ReturnsRequest(ApplicationRequest):
    REASON_CHOICES = (('outstanding', 'There are currently outstanding returns for the previous licence'),
                      ('other', 'Other'))
    reason = models.CharField('Reason', max_length=30, choices=REASON_CHOICES, default=REASON_CHOICES[0][0])


class AmendmentRequest(ApplicationRequest):
    STATUS_CHOICES = (('requested', 'Requested'), ('amended', 'Amended'))
    REASON_CHOICES = (('insufficient_detail', 'The information provided was insufficient'),
                      ('missing_information', 'There was missing information'),
                      ('other', 'Other'))
    status = models.CharField('Status', max_length=30, choices=STATUS_CHOICES, default=STATUS_CHOICES[0][0])
    reason = models.CharField('Reason', max_length=30, choices=REASON_CHOICES, default=REASON_CHOICES[0][0])


class Assessment(ApplicationRequest):
    STATUS_CHOICES = (('awaiting_assessment', 'Awaiting Assessment'), ('assessed', 'Assessed'))
    assessor_group = models.ForeignKey(AssessorGroup)
    status = models.CharField('Status', max_length=20, choices=STATUS_CHOICES, default=STATUS_CHOICES[0][0])
    date_last_reminded = models.DateField(null=True, blank=True)
    conditions = models.ManyToManyField(Condition, through='AssessmentCondition')
    comment = models.TextField(blank=True)
    purpose = models.TextField(blank=True)


class ApplicationCondition(models.Model):
    condition = models.ForeignKey(Condition)
    application = models.ForeignKey(Application)
    order = models.IntegerField()

    class Meta:
        unique_together = ('condition', 'application', 'order')


class AssessmentCondition(models.Model):
    ACCEPTANCE_STATUS_CHOICES = (('not_specified', 'Not Specified'), ('accepted', 'Accepted'), ('declined', 'Declined'))
    condition = models.ForeignKey(Condition)
    assessment = models.ForeignKey(Assessment)
    order = models.IntegerField()
    acceptance_status = models.CharField('Acceptance Status', max_length=20, choices=ACCEPTANCE_STATUS_CHOICES,
                                         default=ACCEPTANCE_STATUS_CHOICES[0][0])

    class Meta:
        unique_together = ('condition', 'assessment', 'order')


@receiver(pre_delete, sender=Application)
def delete_documents(sender, instance, *args, **kwargs):
    for document in instance.documents.all():
        document.delete()<|MERGE_RESOLUTION|>--- conflicted
+++ resolved
@@ -83,19 +83,17 @@
     licence = models.ForeignKey(WildlifeLicence, blank=True, null=True)
 
     previous_application = models.ForeignKey('self', on_delete=models.PROTECT, blank=True, null=True)
-
-<<<<<<< HEAD
     order_number = models.CharField(max_length=50, blank=True, default='')
 
     invoice_number = models.CharField(max_length=50, blank=True, default='')
-=======
+
+
     def __str__(self):
         return self.reference
 
     @property
     def reference(self):
         return '{}-{}'.format(self.lodgement_number, self.lodgement_sequence)
->>>>>>> 6e0a7078
 
     @property
     def is_assigned(self):
