--- conflicted
+++ resolved
@@ -20,14 +20,8 @@
     PROCESSING_STATUS_CHOICES = (('draft', 'Draft'), ('new', 'New'), ('ready_for_action', 'Ready for Action'),
                                  ('awaiting_applicant_response', 'Awaiting Applicant Response'),
                                  ('awaiting_assessor_response', 'Awaiting Assessor Response'),
-<<<<<<< HEAD
                                  ('awaiting_responses', 'Awaiting Responses'), ('ready_for_conditions', 'Ready for Conditions'),
                                  ('ready_to_issue', 'Ready to Issue'), ('declined', 'Declined'))
-=======
-                                 ('awaiting_responses', 'Awaiting Responses'),
-                                 ('ready_for_conditions', 'Ready for Conditions'),
-                                 ('declined', 'Declined'))
->>>>>>> ca04a6b7
 
     ID_CHECK_STATUS_CHOICES = (('not_checked', 'Not Checked'), ('awaiting_update', 'Awaiting Update'),
                                ('updated', 'Updated'), ('accepted', 'Accepted'))
