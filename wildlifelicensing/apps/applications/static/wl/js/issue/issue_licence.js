define([
    'jQuery',
    'bootstrap-datetimepicker',
    'select2'
], function($) {
    "use strict";

    return {
<<<<<<< HEAD
        initialise: function() {
            var $issueLicenceForm = $('#issueLicenceForm'),
                $issueButton = $('#issue');
=======
        initialise: function(options) {
            var $issueLicenceForm = $('#issueLicenceForm'),
                $regionSelect = $issueLicenceForm.find('select');
>>>>>>> 8c15e67c

            // initialise all datapickers
            $("input[id$='date']").each(function() {
                $(this).datetimepicker({
                    format: 'DD/MM/YYYY'
                });
            });

            $issueButton.click(function(e) {
                if(!$(this).hasClass('disabled')) {
                    $issueLicenceForm.submit();
                }
            });

            if($issueButton.hasClass('disabled')) {
                $issueButton.tooltip({});
            }

            $('#previewLicence').click(function(e) {
                $(this).attr("href", this.href + '?' + $issueLicenceForm.serialize());
            });

            $regionSelect.select2({
                placeholder: "Select applicable regions."
            });
            $regionSelect.removeClass('hidden');
        }
    };
});<|MERGE_RESOLUTION|>--- conflicted
+++ resolved
@@ -1,46 +1,41 @@
-define([
-    'jQuery',
-    'bootstrap-datetimepicker',
-    'select2'
-], function($) {
-    "use strict";
-
-    return {
-<<<<<<< HEAD
-        initialise: function() {
-            var $issueLicenceForm = $('#issueLicenceForm'),
-                $issueButton = $('#issue');
-=======
-        initialise: function(options) {
-            var $issueLicenceForm = $('#issueLicenceForm'),
-                $regionSelect = $issueLicenceForm.find('select');
->>>>>>> 8c15e67c
-
-            // initialise all datapickers
-            $("input[id$='date']").each(function() {
-                $(this).datetimepicker({
-                    format: 'DD/MM/YYYY'
-                });
-            });
-
-            $issueButton.click(function(e) {
-                if(!$(this).hasClass('disabled')) {
-                    $issueLicenceForm.submit();
-                }
-            });
-
-            if($issueButton.hasClass('disabled')) {
-                $issueButton.tooltip({});
-            }
-
-            $('#previewLicence').click(function(e) {
-                $(this).attr("href", this.href + '?' + $issueLicenceForm.serialize());
-            });
-
-            $regionSelect.select2({
-                placeholder: "Select applicable regions."
-            });
-            $regionSelect.removeClass('hidden');
-        }
-    };
+define([
+    'jQuery',
+    'bootstrap-datetimepicker',
+    'select2'
+], function($) {
+    "use strict";
+
+    return {
+        initialise: function() {
+            var $issueLicenceForm = $('#issueLicenceForm'),
+                $issueButton = $('#issue'),
+				$regionSelect = $issueLicenceForm.find('select');
+
+            // initialise all datapickers
+            $("input[id$='date']").each(function() {
+                $(this).datetimepicker({
+                    format: 'DD/MM/YYYY'
+                });
+            });
+
+            $issueButton.click(function(e) {
+                if(!$(this).hasClass('disabled')) {
+                    $issueLicenceForm.submit();
+                }
+            });
+
+            if($issueButton.hasClass('disabled')) {
+                $issueButton.tooltip({});
+            }
+
+            $('#previewLicence').click(function(e) {
+                $(this).attr("href", this.href + '?' + $issueLicenceForm.serialize());
+            });
+
+            $regionSelect.select2({
+                placeholder: "Select applicable regions."
+            });
+            $regionSelect.removeClass('hidden');
+        }
+    };
 });