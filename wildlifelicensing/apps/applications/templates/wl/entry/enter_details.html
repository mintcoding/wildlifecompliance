--- conflicted
+++ resolved
@@ -1,137 +1,122 @@
-{% extends 'wl/base.html' %}
-
-{% load static %}
-
-{% load bootstrap3 %}
-
-{% load jsonify %}
-
-{% load users %}
-
-{% block extra_css %}
-    <link href="//static.dpaw.wa.gov.au/static/libs/select2/3.5.4/select2.min.css" rel="stylesheet"/>
-    <link href="//static.dpaw.wa.gov.au/static/libs/select2-bootstrap-css/1.4.6/select2-bootstrap.css" rel="stylesheet"/>
-    <link href="{% static 'wl/css/application.css' %}" rel="stylesheet"/>
-{% endblock %}
-
-{% block requirements %}
-    require(['jQuery', 'js/entry/application_entry'], function($, applicationDetails) {
-        applicationDetails.layoutFormItems('#formContainer', {{ structure|jsonify }}{% if data %}, {{ data|jsonify }}{% endif %});
-
-        $('#mainContainer').removeClass('hidden');
-
-        // need to initialise sidebar menu after showing main container otherwise affix height will be wrong
-        applicationDetails.initialiseSidebarMenu('#sectionList');
-    });
-{% endblock %}
-
-{% block breadcrumbs %}
-    <div class="container">
-        <div class="row">
-            <div class="col-md-12">
-                <ol class="breadcrumb wl-breadcrumbs">
-                    <li><a href="{% url 'home' %}">Home</a></li>
-                    {% if application_pk %}
-<<<<<<< HEAD
-                        <li><a href="{% url 'wl_applications:create_select_profile_existing_application' licence_type.code application_pk %}">Select Profile</a></li>
-=======
-                        <li><a href="{% url 'applications:create_select_profile_existing_application' licence_type.code_slug application_pk %}">Select Profile</a></li>
->>>>>>> 20d8e838
-                    {% else %}
-                        {% if request.user|is_officer %}
-                            <li><a href="{% url 'wl_applications:create_select_customer' %}">Select or Create Customer</a></li>
-                        {% endif %}
-<<<<<<< HEAD
-                        <li><a href="{% url 'wl_applications:select_licence_type' %}">Select Licence Type</a></li>
-                        <li><a href="{% url 'wl_applications:create_select_profile' licence_type.code %}">Select Profile</a></li>
-=======
-                        <li><a href="{% url 'applications:select_licence_type' %}">Select Licence Type</a></li>
-                        <li><a href="{% url 'applications:create_select_profile' licence_type.code_slug %}">Select Profile</a></li>
->>>>>>> 20d8e838
-                    {% endif %}
-                    <li class="active">Enter Application Details</li>
-                </ol>
-            </div>
-        </div>
-    </div>
-{% endblock %}
-
-{% block content %}
-    <div id="mainContainer" class="container hidden">
-        <div class="row">
-            <div class="col-md-12">
-                {% with heading='Enter Application Details' %}
-                    {% include 'wl/entry/header.html' %}
-                {% endwith %}
-                <p>
-                    In order to complete the application, you must fill out the questionnaire below. Please answer each question with careful consideration 
-                    as insufficient responses may require amendments to be made, delaying the issue of the licence.
-                </p>
-                <p>
-                    At any point you can save the questionnaire as a draft by clicking the Save Draft button at the bottom-left, allowing you to return to the
-                    application at a later time. When you are satisfied with your answers, click the Preview Application button at the bottom-right. You will
-                    then be shown a preview of the application as the Wildlife Licensing officer will see and be able to lodge the application.
-                </p>
-            </div>
-        </div>
-        {%  if amendments %}
-            <div class="row">
-                <div class="col-sm-2 col-md-10 col-md-offset-2">
-                    <div id="amendments-panel">
-                        <h4>
-                            <span class="icon glyphicon glyphicon-alert text-warning"></span>
-                            <label>Your application requires the following amendment(s) before approval:</label>
-                        </h4>
-                        {%  for amendment in amendments %}
-                            <div class="alert alert-warning">
-                                {{ amendment.text }}
-                            </div>
-                        {% endfor %}
-                    </div>
-                </div>
-            </div>
-        {%  endif %}
-        <div class="row">
-            <div class="col-md-2 col-sm-3">
-                <label class="top-buffer">Selected Profile:</label>
-                <p>{{ profile.name }}</p>
-                {% if application_pk %}
-<<<<<<< HEAD
-                    <p><em><a href="{% url 'wl_applications:create_select_profile_existing_application' licence_type.code application_pk %}">Change Profile</a></em></p>
-                {% else %}
-                    <p><em><a href="{% url 'wl_applications:create_select_profile' licence_type.code %}">Change Profile</a></em></p>
-=======
-                    <p><em><a href="{% url 'applications:create_select_profile_existing_application' licence_type.code_slug application_pk %}">Change Profile</a></em></p>
-                {% else %}
-                    <p><em><a href="{% url 'applications:create_select_profile' licence_type.code_slug %}">Change Profile</a></em></p>
->>>>>>> 20d8e838
-                {% endif %}
-                <nav class="hidden-xs top-buffer">
-                    <div id="sectionList">
-                        <ul class="nav nav-stacked">
-                        </ul>
-                    </div>
-                </nav>
-            </div>
-            <div class="col-xs-12 col-sm-9 col-md-10">
-                <form method="post" enctype="multipart/form-data">
-                    {% csrf_token %}
-                    <div id="formContainer">
-                    </div>
-                    {% if is_proxy_applicant %}
-                        <h3 class="section">Original Application Document</h3>
-                        <hr>
-                        <div class="form-group">
-                            <label>Application Document</label>
-                            <input name="application_document" type="file" class="form-control" accept=".pdf, .docx, .doc">
-                            <p class="help-block">Attach a scanned copy of the original application as a Word or PDF document</p>
-                        </div>
-                    {% endif %}
-                    <button type="submit" class="btn btn-primary pull-right" name="preview">Preview Application</button>
-                    <button type="submit" class="btn btn-info pull-right" style="margin-right: 20px;" name="draft_continue">Save Draft and Continue Editing</button>
-                    <button type="submit" class="btn btn-info pull-right" style="margin-right: 20px;" name="draft">Save Draft</button>
-                </form>
-            </div>
-        </div>
-    </div>
-{% endblock %}
+{% extends 'wl/base.html' %}
+
+{% load static %}
+
+{% load bootstrap3 %}
+
+{% load jsonify %}
+
+{% load users %}
+
+{% block extra_css %}
+    <link href="//static.dpaw.wa.gov.au/static/libs/select2/3.5.4/select2.min.css" rel="stylesheet"/>
+    <link href="//static.dpaw.wa.gov.au/static/libs/select2-bootstrap-css/1.4.6/select2-bootstrap.css" rel="stylesheet"/>
+    <link href="{% static 'wl/css/application.css' %}" rel="stylesheet"/>
+{% endblock %}
+
+{% block requirements %}
+    require(['jQuery', 'js/entry/application_entry'], function($, applicationDetails) {
+        applicationDetails.layoutFormItems('#formContainer', {{ structure|jsonify }}{% if data %}, {{ data|jsonify }}{% endif %});
+
+        $('#mainContainer').removeClass('hidden');
+
+        // need to initialise sidebar menu after showing main container otherwise affix height will be wrong
+        applicationDetails.initialiseSidebarMenu('#sectionList');
+    });
+{% endblock %}
+
+{% block breadcrumbs %}
+    <div class="container">
+        <div class="row">
+            <div class="col-md-12">
+                <ol class="breadcrumb wl-breadcrumbs">
+                    <li><a href="{% url 'home' %}">Home</a></li>
+                    {% if application_pk %}
+                        <li><a href="{% url 'wl_applications:create_select_profile_existing_application' licence_type.code_slug application_pk %}">Select Profile</a></li>
+                    {% else %}
+                        {% if request.user|is_officer %}
+                            <li><a href="{% url 'wl_applications:create_select_customer' %}">Select or Create Customer</a></li>
+                        {% endif %}
+                        <li><a href="{% url 'wl_applications:select_licence_type' %}">Select Licence Type</a></li>
+                        <li><a href="{% url 'wl_applications:create_select_profile' licence_type.code_slug %}">Select Profile</a></li>
+                    {% endif %}
+                    <li class="active">Enter Application Details</li>
+                </ol>
+            </div>
+        </div>
+    </div>
+{% endblock %}
+
+{% block content %}
+    <div id="mainContainer" class="container hidden">
+        <div class="row">
+            <div class="col-md-12">
+                {% with heading='Enter Application Details' %}
+                    {% include 'wl/entry/header.html' %}
+                {% endwith %}
+                <p>
+                    In order to complete the application, you must fill out the questionnaire below. Please answer each question with careful consideration 
+                    as insufficient responses may require amendments to be made, delaying the issue of the licence.
+                </p>
+                <p>
+                    At any point you can save the questionnaire as a draft by clicking the Save Draft button at the bottom-left, allowing you to return to the
+                    application at a later time. When you are satisfied with your answers, click the Preview Application button at the bottom-right. You will
+                    then be shown a preview of the application as the Wildlife Licensing officer will see and be able to lodge the application.
+                </p>
+            </div>
+        </div>
+        {%  if amendments %}
+            <div class="row">
+                <div class="col-sm-2 col-md-10 col-md-offset-2">
+                    <div id="amendments-panel">
+                        <h4>
+                            <span class="icon glyphicon glyphicon-alert text-warning"></span>
+                            <label>Your application requires the following amendment(s) before approval:</label>
+                        </h4>
+                        {%  for amendment in amendments %}
+                            <div class="alert alert-warning">
+                                {{ amendment.text }}
+                            </div>
+                        {% endfor %}
+                    </div>
+                </div>
+            </div>
+        {%  endif %}
+        <div class="row">
+            <div class="col-md-2 col-sm-3">
+                <label class="top-buffer">Selected Profile:</label>
+                <p>{{ profile.name }}</p>
+                {% if application_pk %}
+                    <p><em><a href="{% url 'wl_applications:create_select_profile_existing_application' licence_type.code_slug application_pk %}">Change Profile</a></em></p>
+                {% else %}
+                    <p><em><a href="{% url 'wl_applications:create_select_profile' licence_type.code_slug %}">Change Profile</a></em></p>
+                {% endif %}
+                <nav class="hidden-xs top-buffer">
+                    <div id="sectionList">
+                        <ul class="nav nav-stacked">
+                        </ul>
+                    </div>
+                </nav>
+            </div>
+            <div class="col-xs-12 col-sm-9 col-md-10">
+                <form method="post" enctype="multipart/form-data">
+                    {% csrf_token %}
+                    <div id="formContainer">
+                    </div>
+                    {% if is_proxy_applicant %}
+                        <h3 class="section">Original Application Document</h3>
+                        <hr>
+                        <div class="form-group">
+                            <label>Application Document</label>
+                            <input name="application_document" type="file" class="form-control" accept=".pdf, .docx, .doc">
+                            <p class="help-block">Attach a scanned copy of the original application as a Word or PDF document</p>
+                        </div>
+                    {% endif %}
+                    <button type="submit" class="btn btn-primary pull-right" name="preview">Preview Application</button>
+                    <button type="submit" class="btn btn-info pull-right" style="margin-right: 20px;" name="draft_continue">Save Draft and Continue Editing</button>
+                    <button type="submit" class="btn btn-info pull-right" style="margin-right: 20px;" name="draft">Save Draft</button>
+                </form>
+            </div>
+        </div>
+    </div>
+{% endblock %}