{% extends 'wl/base.html' %}

{% load static %}

{% load bootstrap3 %}

{% load jsonify %}

{% load users %}

{% block extra_css %}
    <link href="{% static 'wl/css/application.css' %}" rel="stylesheet"/>
{% endblock %}

{% block requirements %}
    require(['jQuery',
             'js/entry/application_preview',
             'js/entry/navigation'], function($, applicationPreview, navigation) {
        applicationPreview.layoutPreviewItems('#formContainer', {{ structure|jsonify }}, {{ data|jsonify }});

        $('#mainContainer').removeClass('hidden');

        // need to initialise sidebar menu after showing main container otherwise affix height will be wrong
        applicationPreview.initialiseSidebarMenu('#sectionList');

        applicationPreview.setupDisclaimer($('#disclaimers').find('input[type=checkbox]'), '#lodge');

        navigation.setupNavigateAway('Warning: any information entered into the form '+
                                     'will be lost if not saved as draft.');
    });
{% endblock %}

{% block breadcrumbs %}
    <div class="container">
        <div class="row">
            <div class="col-md-12">
                <ol class="breadcrumb wl-breadcrumbs">
                    <li><a href="{% url 'home' %}">Home</a></li>
                    {% if request.user|is_officer %}
                        <li><a href="{% url 'wl_applications:create_select_customer' %}">Select or Create Customer</a></li>
                    {% endif %}
                    <li><a href="{% url 'wl_applications:select_licence_type' %}">Select Licence Type</a></li>
                    <li><a data-entry-link="True" href="{% url 'wl_applications:create_select_profile' %}">Select Profile</a></li>
                    <li><a data-entry-link="True" href="{% url 'wl_applications:enter_details' %}">Enter Application Details</a></li>
                    <li class="active">Preview and Lodge Application</li>
                </ol>
            </div>
        </div>
    </div>
{% endblock %}

{% block content %}
    <div id="mainContainer" class="container hidden">
        <div class="row">
            <div class="col-md-12">
                {% with heading='Preview and Lodge Application' %}
                    {% include 'wl/entry/header.html' %}
                {% endwith %}
                <p>
                    Please review the answers you provided to ensure their correctness before lodging your application. If you need to change any answers, click the
                    Edit Application Details button at the bottom-left. When you are satisfied with your answers, check the disclaimer checkboxes and click the Lodge
                    Application button at the bottom-right.
                </p>
                <p>
                    Note that once you have lodged the application, you will not be able to alter it unless a Wildlife Licensing officer requests
                    amendments be made. Should amendments be required, you will be notified via email (using the email address for the profile selected) whereby
                    you will need to alter the application according to the amendments requested.
                </p>
            </div>
        </div>
        <div class="row">
            <div class="col-md-2 col-sm-3">
                <label class="top-buffer">Selected Profile:</label>
                <p>{{ profile.name }}</p>
                <p><em><a data-entry-link="True" href="{% url 'wl_applications:create_select_profile' %}">Change Profile</a></em></p>
                <nav class="hidden-xs top-buffer">
                    <div id="sectionList">
                        <ul class="nav nav-stacked">
                        </ul>
                    </div>
                </nav>
            </div>
            <div class="col-xs-12 col-sm-9 col-md-10">
                <form method="post" enctype="multipart/form-data">
                    {% csrf_token %}
                    <div id="formContainer">
                    </div>
                    <h3>Disclaimer</h3>
                    <div id="disclaimers" class="children-anchor-point">
                        <div class="form-group">
                           <label>
                                <input name="correctnessDisclaimer" type="checkbox" />
                                I acknowledge that the information provided in the application is true and correct at the time of submission.
                           </label> 
                        </div>
                        <div class="form-group">
                           <label>
                                <input name="furtherInfoDisclaimer" type="checkbox" />
                                I acknowledge that if further information or details are requested of me, the application assessment period may exceed
                                20 working days.
                           </label> 
                        </div>
                    </div>
                    <div>
<<<<<<< HEAD
                        <a data-entry-link="True" class="btn btn-default" href="{% url 'wl_applications:enter_details' %}">Edit Application Details</a>
                        <button type="submit" id="lodge" class="btn btn-primary pull-right" name="lodge" disabled>Lodge Application</button>
=======
                        <a class="btn btn-default" href="{% url 'wl_applications:enter_details' %}">Edit Application Details</a>
                        <button type="submit" id="lodge" class="btn btn-primary pull-right" name="lodge" disabled>
                            {% if is_application_free %}
                                Lodge Application
                            {% else %}
                                Proceed to Payment
                            {% endif %}
                        </button>
>>>>>>> ae6ae876
                    </div>
                </form>
            </div>
        </div>
    </div>
{% endblock %}<|MERGE_RESOLUTION|>--- conflicted
+++ resolved
@@ -102,11 +102,7 @@
                         </div>
                     </div>
                     <div>
-<<<<<<< HEAD
                         <a data-entry-link="True" class="btn btn-default" href="{% url 'wl_applications:enter_details' %}">Edit Application Details</a>
-                        <button type="submit" id="lodge" class="btn btn-primary pull-right" name="lodge" disabled>Lodge Application</button>
-=======
-                        <a class="btn btn-default" href="{% url 'wl_applications:enter_details' %}">Edit Application Details</a>
                         <button type="submit" id="lodge" class="btn btn-primary pull-right" name="lodge" disabled>
                             {% if is_application_free %}
                                 Lodge Application
@@ -114,7 +110,6 @@
                                 Proceed to Payment
                             {% endif %}
                         </button>
->>>>>>> ae6ae876
                     </div>
                 </form>
             </div>
