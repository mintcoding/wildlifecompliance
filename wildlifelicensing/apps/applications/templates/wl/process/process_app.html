--- conflicted
+++ resolved
@@ -30,11 +30,7 @@
             <div class="col-md-12">
                 <ol class="breadcrumb wl-breadcrumbs">
                     <li><a href="{% url 'home' %}">Home</a></li>
-<<<<<<< HEAD
-                    <li><a href="{% url 'wl_dashboard:tables_officer' %}">Applications</a></li>
-=======
-                    <li><a href="{% url 'dashboard:tables_applications_officer' %}">Applications</a></li>
->>>>>>> 1939a25a
+                    <li><a href="{% url 'wl_dashboard:tables_applications_officer' %}">Applications</a></li>
                     <li class="active">Process Application</li>
                 </ol>
             </div>
@@ -230,7 +226,7 @@
                                     </div>
                                 </div>
                             </div>
-                            <form method="post" action="{% url 'applications:process' data.application.id %}">
+                            <form method="post" action="{% url 'wl_applications:process' data.application.id %}">
                                 {% csrf_token %}
                                 <button id="approve" type="submit" name="enterConditions" type="button"
                                         class="btn btn-sm btn-success pull-right" disabled>Enter Conditions
@@ -291,7 +287,7 @@
                         <button type="button" class="close" data-dismiss="modal"><span>&times;</span></button>
                         <h4 class="modal-title">Request Photo Identification Upload</h4>
                     </div>
-                    <form id="idRequestForm" method="post" action="{% url 'applications:id_request' %}">
+                    <form id="idRequestForm" method="post" action="{% url 'wl_applications:id_request' %}">
                         {% csrf_token %}
                         <div class="modal-body">
                             {% bootstrap_form id_request_form %}
@@ -311,7 +307,7 @@
                         <button type="button" class="close" data-dismiss="modal"><span>&times;</span></button>
                         <h4 class="modal-title">Request Amendments to Application</h4>
                     </div>
-                    <form id="amendmentRequestForm" method="post" action="{% url 'applications:amendment_request' %}">
+                    <form id="amendmentRequestForm" method="post" action="{% url 'wl_applications:amendment_request' %}">
                         {% csrf_token %}
                         <div class="modal-body">
                             <div class="modal-body">
@@ -334,7 +330,7 @@
                             <h4 class="modal-title">Add log entry to application</h4>
                         </div>
                         <form id="addLogEntryForm" method="post"
-                              action="{% url 'applications:add_log_entry' data.application.id %}" enctype="multipart/form-data">
+                              action="{% url 'wl_applications:add_log_entry' data.application.id %}" enctype="multipart/form-data">
                             {% csrf_token %}
                             <div class="modal-body">
                                 <div class="modal-body">
