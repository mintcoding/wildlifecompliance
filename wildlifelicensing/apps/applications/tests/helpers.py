from django.test import TestCase
from mixer.backend.django import mixer

from django.core.urlresolvers import reverse_lazy

from ledger.accounts.models import Profile

from wildlifelicensing.apps.applications.models import Application, Assessment, Condition, AssessmentCondition
from wildlifelicensing.apps.main.tests.helpers import create_random_customer, create_licence_type, \
    SocialClient, get_or_create_default_assessor_group, get_or_create_default_officer


def create_profile(user):
    return mixer.blend(Profile, user=user)


def create_application(user=None, **kwargs):
    if 'applicant_profile' not in kwargs:
        if user is None:
            user = create_random_customer()
        kwargs['applicant_profile'] = create_profile(user)
    if 'licence_type' not in kwargs:
        kwargs['licence_type'] = create_licence_type()
    if 'data' not in kwargs:
        kwargs['data'] = {}
    application = mixer.blend(Application, **kwargs)
    return application


def lodge_application(application):
    """
    :param application:
    """
    client = SocialClient()
    client.login(application.applicant_profile.user.email)
<<<<<<< HEAD
    url = reverse_lazy('wl_applications:preview', args=[application.licence_type.code, application.pk])
=======
    url = reverse_lazy('applications:preview', args=[application.licence_type.code_slug, application.pk])
>>>>>>> 20d8e838
    session = client.session
    session['application'] = {
        'profile': application.applicant_profile.pk,
        'data': application.data
    }
    session.save()
    client.post(url)
    application.refresh_from_db()
    client.logout()
    return application


def create_and_lodge_application(user=None, **kwargs):
    return lodge_application(create_application(user, **kwargs))


def get_or_create_assessment(application):
    """
    First assessment for the given application or create one
    :param application:
    :return:
    """
    group = get_or_create_default_assessor_group()
    assessment = Assessment.objects.filter(application=application).first()
    if assessment is None:
        assessment = Assessment.objects.create(application=application, assessor_group=group,
                                               user=get_or_create_default_officer())
    return assessment


def get_or_create_condition(code, defaults):
    return Condition.objects.get_or_create(code=code, defaults=defaults)[0]


class HelpersTest(TestCase):
    def test_create_profile(self):
        user = create_random_customer()
        profile = create_profile(user)
        self.assertIsNotNone(profile)
        self.assertEquals(user, profile.user)
        self.assertEquals(profile, user.profile_set.first())

    def test_create_application(self):
        application = create_application()
        self.assertIsNotNone(application)<|MERGE_RESOLUTION|>--- conflicted
+++ resolved
@@ -33,11 +33,7 @@
     """
     client = SocialClient()
     client.login(application.applicant_profile.user.email)
-<<<<<<< HEAD
-    url = reverse_lazy('wl_applications:preview', args=[application.licence_type.code, application.pk])
-=======
-    url = reverse_lazy('applications:preview', args=[application.licence_type.code_slug, application.pk])
->>>>>>> 20d8e838
+    url = reverse_lazy('wl_applications:preview', args=[application.licence_type.code_slug, application.pk])
     session = client.session
     session['application'] = {
         'profile': application.applicant_profile.pk,
