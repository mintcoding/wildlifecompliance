--- conflicted
+++ resolved
@@ -153,20 +153,12 @@
         for url in urls_get_forbidden:
             response = self.client.get(url, follow=True)
             if response.status_code != 403:
-<<<<<<< HEAD
-                self.assertRedirects(response, reverse('wl_dashboard:assessor'), status_code=302,
-=======
-                self.assertRedirects(response, reverse('dashboard:tables_assessor'), status_code=302,
->>>>>>> a19e3d2d
+                self.assertRedirects(response, reverse('wl_dashboard:tables_assessor'), status_code=302,
                                      target_status_code=200)
         for url in urls_post_forbidden:
             response = self.client.post(url['url'], url['data'], follow=True)
             if response.status_code != 403:
-<<<<<<< HEAD
-                self.assertRedirects(response, reverse('wl_dashboard:assessor'), status_code=302,
-=======
-                self.assertRedirects(response, reverse('dashboard:tables_assessor'), status_code=302,
->>>>>>> a19e3d2d
+                self.assertRedirects(response, reverse('wl_dashboard:tables_assessor'), status_code=302,
                                      target_status_code=200)
         for url in urls_get_allowed:
             response = self.client.get(url, follow=True)
@@ -232,20 +224,12 @@
         for url in urls_get_forbidden:
             response = self.client.get(url, follow=True)
             if response.status_code != 403:
-<<<<<<< HEAD
-                self.assertRedirects(response, reverse('wl_dashboard:assessor'), status_code=302,
-=======
-                self.assertRedirects(response, reverse('dashboard:tables_assessor'), status_code=302,
->>>>>>> a19e3d2d
+                self.assertRedirects(response, reverse('wl_dashboard:tables_assessor'), status_code=302,
                                      target_status_code=200)
         for url in urls_post_forbidden:
             response = self.client.post(url['url'], url['data'], follow=True)
             if response.status_code != 403:
-<<<<<<< HEAD
-                self.assertRedirects(response, reverse('wl_dashboard:assessor'), status_code=302,
-=======
-                self.assertRedirects(response, reverse('dashboard:tables_assessor'), status_code=302,
->>>>>>> a19e3d2d
+                self.assertRedirects(response, reverse('wl_dashboard:tables_assessor'), status_code=302,
                                      target_status_code=200)
         for url in urls_get_allowed:
             response = self.client.get(url, follow=True)
