from __future__ import unicode_literals

<<<<<<< HEAD
import datetime

from six.moves.urllib.parse import urlparse

=======
>>>>>>> 22138b5c
from django.core.urlresolvers import reverse
from django.test import TestCase

from django_dynamic_fixture import G

from wildlifelicensing.apps.applications.tests import helpers as app_helpers
from wildlifelicensing.apps.main.tests import helpers as main_helpers
from wildlifelicensing.apps.main.models import Region


class TestViewsAccess(TestCase):
    """
    Only officers can access any of the views in the entry modules
    """
    fixtures = ['licences.json']

    def setUp(self):
        self.client = main_helpers.SocialClient()
        self.user = main_helpers.get_or_create_default_customer()
        self.officer = main_helpers.get_or_create_default_officer()
        self.assessor = main_helpers.get_or_create_default_assessor()
        self.lodged_application = app_helpers.create_and_lodge_application(self.user, **{
            'data': {
                'title': 'Lodged Application'
            }
        })
        self.issued_application = app_helpers.create_and_lodge_application(self.user, **{
            'data': {
                'title': 'Issued Application'
            }
        })
        self.licence = app_helpers.issue_licence(self.issued_application, self.officer)
        self.assertIsNotNone(self.licence)
        self.issue_urls_get = [
            {
                'url': reverse('wl_applications:issue_licence', args=[self.lodged_application.pk]),
                'data': None
            },
            {
                'url': reverse('wl_applications:reissue_licence', args=[self.licence.pk]),
                'data': None
            },
            {
                'url': reverse('wl_applications:preview_licence', args=[self.issued_application.pk]),
                'data': app_helpers.get_minimum_data_for_issuing_licence()
            },
        ]

        self.issue_urls_post = [
            {
                'url': reverse('wl_applications:issue_licence', args=[self.lodged_application.pk]),
                'data': app_helpers.get_minimum_data_for_issuing_licence()
            },
        ]

    def tearDown(self):
        self.client.logout()

    def test_customer_access(self):
        """
         A Customer cannot access any URL
        """
        # not logged-in
        for url in self.issue_urls_get:
            response = self.client.get(url['url'], data=url['data'], follow=True)
            self.assertTrue(main_helpers.is_login_page(response))

        for url in self.issue_urls_post:
            response = self.client.post(url['url'], url['data'], follow=True)
            self.assertTrue(main_helpers.is_login_page(response))

        # logged-in. Should redirect to dashboard
        self.client.login(self.user.email)
        for url in self.issue_urls_get:
            response = self.client.get(url['url'], data=url['data'], follow=True)
            self.assertRedirects(response, reverse('wl_dashboard:tables_customer'), status_code=302,
                                 target_status_code=200)
        for url in self.issue_urls_post:
            response = self.client.post(url['url'], url['data'], follow=True)
            self.assertRedirects(response, reverse('wl_dashboard:tables_customer'), status_code=302,
                                 target_status_code=200)

    def test_assessor_access(self):
        """
         An assessor cannot access any URL
        """
        self.client.login(self.assessor.email)
        for url in self.issue_urls_get:
            response = self.client.get(url['url'], data=url['data'], follow=True)
            self.assertRedirects(response, reverse('wl_dashboard:tables_assessor'), status_code=302,
                                 target_status_code=200)
        for url in self.issue_urls_post:
            response = self.client.post(url['url'], url['data'], follow=True)
            self.assertRedirects(response, reverse('wl_dashboard:tables_assessor'), status_code=302,
                                 target_status_code=200)

    def test_officer_access(self):
        """
        An officer should be able to go everywhere
        :return:
        """
        self.client.login(self.officer.email)
        for url in self.issue_urls_get:
            response = self.client.get(url['url'], data=url['data'], follow=True)
            self.assertEqual(200, response.status_code)
        for url in self.issue_urls_post:
            response = self.client.post(url['url'], data=url['data'], follow=True)
            self.assertEquals(200, response.status_code)

    def test_save_licence_details_from_issue_page(self):
        """
        Test that a licence can be saved in an unissued state from the issue page
        """
        # create application to issue
        application = app_helpers.create_and_lodge_application(self.user)

        self.client.login(self.officer.email)

        # save licence
        url = reverse('wl_applications:issue_licence', args=[application.pk])
        today = datetime.date.today()
        tomorrow = today + datetime.timedelta(days=1)
        data = {
            'submissionType': 'save',
            'regions': [G(Region).pk],
            'return_frequency': -1,
            'issue_date': str(today),
            'start_date': str(today),
            'end_date': str(tomorrow)
        }
        resp = self.client.post(url, data=data, follow=True)
        self.assertEquals(200, resp.status_code)
        application.refresh_from_db()
        self.assertNotEquals(application.processing_status, 'issued')
        self.assertIsNotNone(application.licence)
        self.assertFalse(application.licence.is_issued)


    def test_issue_licence(self):
        """
        Test that a licence can be issued
        """
        # create application to issue
        application = app_helpers.create_and_lodge_application(self.user)

        self.client.login(self.officer.email)

        # issue licence
        url = reverse('wl_applications:issue_licence', args=[application.pk])
        today = datetime.date.today()
        tomorrow = today + datetime.timedelta(days=1)
        data = {
            'regions': [G(Region).pk],
            'return_frequency': -1,
            'issue_date': str(today),
            'start_date': str(today),
            'end_date': str(tomorrow)
        }
        resp = self.client.post(url, data=data, follow=True)
        self.assertEquals(200, resp.status_code)
        application.refresh_from_db()
        self.assertEquals(application.processing_status, 'issued')
        self.assertIsNotNone(application.licence)
        self.assertTrue(application.licence.is_issued)<|MERGE_RESOLUTION|>--- conflicted
+++ resolved
@@ -1,12 +1,5 @@
 from __future__ import unicode_literals
 
-<<<<<<< HEAD
-import datetime
-
-from six.moves.urllib.parse import urlparse
-
-=======
->>>>>>> 22138b5c
 from django.core.urlresolvers import reverse
 from django.test import TestCase
 
