from django.contrib import messages
from django.db.models import Q
from django.db.utils import IntegrityError
from django.http import JsonResponse
from django.shortcuts import render, get_object_or_404, redirect
from django.views.generic import View, TemplateView
from django.core.urlresolvers import reverse_lazy

from preserialize.serialize import serialize

from ledger.accounts.models import EmailUser

from wildlifelicensing.apps.payments import utils as payment_utils
from wildlifelicensing.apps.main.models import Condition
from wildlifelicensing.apps.main.mixins import OfficerRequiredMixin, OfficerOrAssessorRequiredMixin
from wildlifelicensing.apps.main.serializers import WildlifeLicensingJSONEncoder
from wildlifelicensing.apps.applications.models import Application, ApplicationCondition, Assessment, \
    AssessmentCondition, ApplicationUserAction
from wildlifelicensing.apps.applications.utils import append_app_document_to_schema_data, convert_documents_to_url, \
    get_log_entry_to, format_application, format_assessment, ASSESSMENT_CONDITION_ACCEPTANCE_STATUSES
from wildlifelicensing.apps.applications.emails import send_assessment_done_email, send_assessment_assigned_email
from wildlifelicensing.apps.applications.views.process import determine_processing_status
from wildlifelicensing.apps.applications.mixins import CanPerformAssessmentMixin
from wildlifelicensing.apps.applications.forms import ApplicationLogEntryForm


class EnterConditionsView(OfficerRequiredMixin, TemplateView):
    template_name = 'wl/conditions/enter_conditions.html'

    def get_context_data(self, **kwargs):
        application = get_object_or_404(Application, pk=self.args[0])

        if application.hard_copy is not None:
            application.licence_type.application_schema, application.data = \
                append_app_document_to_schema_data(application.licence_type.application_schema, application.data,
                                                   application.hard_copy.file.url)

        convert_documents_to_url(application.data, application.documents.all(), '')

        #kwargs['application'] = serialize(application, posthook=format_application)
<<<<<<< HEAD
        kwargs['application'] = serialize(application,posthook=format_application,related={'applicant': {'exclude': ['residential_address','postal_address','billing_address']},'applicant_profile':{'fields':['email','id','institution','name']},'previous_application':{'exclude':['applicant','applicant_profile','previous_application','licence']}})
=======
        kwargs['application'] = serialize(application,posthook=format_application,
                                            related={
                                                'applicant': {'exclude': ['residential_address','postal_address','billing_address']},
                                                'applicant_profile':{'fields':['email','id','institution','name']},
                                                'previous_application':{'exclude':['applicant','applicant_profile','previous_application','licence']},
                                                'licence':{'related':{
                                                   'holder':{'exclude': ['residential_address','postal_address','billing_address']},
                                                   'issuer':{'exclude': ['residential_address','postal_address','billing_address']},
                                                   'profile':{'related': {'user': {'exclude': ['residential_address','postal_address','billing_address']}},
						       'exclude': ['postal_address']}
                                                   },'exclude':['holder','issuer','profile','licence_ptr']}
                                            })
>>>>>>> ad957a5a
        kwargs['form_structure'] = application.licence_type.application_schema
        kwargs['assessments'] = serialize(Assessment.objects.filter(application=application),
                                          posthook=format_assessment,exclude=['application','applicationrequest_ptr'],
                                          related={'assessor_group':{'related':{'members':{'exclude':['residential_address']}}},
                                              'officer':{'exclude':['residential_address']},
                                              'assigned_assessor':{'exclude':['residential_address']}})

        kwargs['log_entry_form'] = ApplicationLogEntryForm(to=get_log_entry_to(application),
                                                           fromm=self.request.user.get_full_name())

        kwargs['payment_status'] = payment_utils.PAYMENT_STATUSES.get(payment_utils.
                                                                      get_application_payment_status(application))

        return super(EnterConditionsView, self).get_context_data(**kwargs)

    def post(self, request, *args, **kwargs):
        application = get_object_or_404(Application, pk=self.args[0])

        if application.processing_status not in ['issued', 'declined'] and request.POST.get('submissionType') != 'save':
            application.processing_status = 'ready_to_issue'

        # remove existing conditions as there may be new conditions and/or changes of order
        application.conditions.clear()

        application.save()
        application.log_user_action(
            ApplicationUserAction.ACTION_ENTER_CONDITIONS,
            request)

        for order, condition_id in enumerate(request.POST.getlist('conditionID')):
            ApplicationCondition.objects.create(condition=Condition.objects.get(pk=condition_id),
                                                application=application, order=order)

        if request.POST.get('submissionType') == 'backToProcessing':
            return redirect('wl_applications:process', *args)
        elif request.POST.get('submissionType') == 'save':
            messages.warning(request, 'Conditions saved')
            return render(request, self.template_name, self.get_context_data())
        else:
            return redirect('wl_applications:issue_licence', *args, **kwargs)


class EnterConditionsAssessorView(CanPerformAssessmentMixin, TemplateView):
    template_name = 'wl/conditions/assessor_enter_conditions.html'
    success_url = reverse_lazy('wl_dashboard:home')

    def get_context_data(self, **kwargs):
        application = get_object_or_404(Application, pk=self.args[0])
        assessment = get_object_or_404(Assessment, pk=self.args[1])

        if application.hard_copy is not None:
            application.licence_type.application_schema, application.data = \
                append_app_document_to_schema_data(application.licence_type.application_schema, application.data,
                                                   application.hard_copy.file.url)

        convert_documents_to_url(application.data, application.documents.all(), '')

        #kwargs['application'] = serialize(application, posthook=format_application)
<<<<<<< HEAD
        kwargs['application'] = serialize(application,posthook=format_application,related={'applicant': {'exclude': ['residential_address','postal_address','billing_address']},'applicant_profile':{'fields':['email','id','institution','name']},'previous_application':{'exclude':['applicant','applicant_profile','previous_application','licence']}})
=======
        kwargs['application'] = serialize(application,posthook=format_application,
                                            related={
                                                'applicant': {'exclude': ['residential_address','postal_address','billing_address']},
                                                'applicant_profile':{'fields':['email','id','institution','name']},
                                                'previous_application':{'exclude':['applicant','applicant_profile','previous_application','licence']},
                                                'licence':{'related':{
                                                   'holder':{'exclude': ['residential_address','postal_address','billing_address']},
                                                   'issuer':{'exclude': ['residential_address','postal_address','billing_address']},
                                                   'profile':{'related': {'user': {'exclude': ['residential_address','postal_address','billing_address']}},
						       'exclude': ['postal_address']}
                                                   },'exclude':['holder','issuer','profile','licence_ptr']}
                                            })
>>>>>>> ad957a5a
        kwargs['form_structure'] = application.licence_type.application_schema

        kwargs['assessment'] = serialize(assessment, post_hook=format_assessment,
                                            exclude=['application','applicationrequest_ptr'],
                                            related={'assessor_group':{'related':{'members':{'exclude':['residential_address']}}},
                                                'officer':{'exclude':['residential_address']},
                                                'assigned_assessor':{'exclude':['residential_address']}})

        kwargs['other_assessments'] = serialize(Assessment.objects.filter(application=application).
						exclude(id=assessment.id).order_by('id'),
                                                posthook=format_assessment,exclude=['application','applicationrequest_ptr'],
                                                related={'assessor_group':{'related':{'members':{'exclude':['residential_address']}}},
                                                    'officer':{'exclude':['residential_address']},
                                                    'assigned_assessor':{'exclude':['residential_address']}})

        assessors = [{'id': assessor.id, 'text': assessor.get_full_name()} for assessor in
                     assessment.assessor_group.members.all().order_by('first_name')]
        assessors.insert(0, {'id': 0, 'text': 'Unassigned'})

        kwargs['assessors'] = assessors

        kwargs['log_entry_form'] = ApplicationLogEntryForm(to=get_log_entry_to(application),
                                                           fromm=self.request.user.get_full_name())

        return super(EnterConditionsAssessorView, self).get_context_data(**kwargs)

    def _check_read_only(self, assessment, request):
        if assessment.status == 'assessed':
            messages.warning(request, """This assessment has already been concluded and may only be viewed in
            read-only mode.""")
            return True
        elif assessment.status == 'assessment_expired':
            messages.warning(request, """The assessment period for this application has expired, likely due to the
                application having been issued or declined. The assessment may only be viewed in read-only mode""")
            return True

        return False

    def get(self, request, *args, **kwargs):
        assessment = get_object_or_404(Assessment, pk=args[1])

        if self._check_read_only(assessment, request):
            return redirect('wl_applications:view_assessment', *args)

        return super(EnterConditionsAssessorView, self).get(*args, **kwargs)

    def post(self, request, *args, **kwargs):
        application = get_object_or_404(Application, pk=self.args[0])
        assessment = get_object_or_404(Assessment, pk=self.args[1])

        if self._check_read_only(assessment, request):
            return redirect('wl_applications:view_assessment', *args)

        assessment.assessmentcondition_set.all().delete()
        for order, condition_id in enumerate(request.POST.getlist('conditionID')):
            AssessmentCondition.objects.create(condition=Condition.objects.get(pk=condition_id),
                                               assessment=assessment, order=order)

        # set the assessment request status to be 'assessed' if concluding
        user_action = ApplicationUserAction.ACTION_SAVE_ASSESSMENT_
        if 'conclude' in request.POST:
            assessment.status = 'assessed'
            user_action = ApplicationUserAction.ACTION_CONCLUDE_ASSESSMENT_
        application.log_user_action(
            user_action.format(assessment.assessor_group),
            request)

        comment = request.POST.get('comment', '')
        if len(comment.strip()) > 0:
            assessment.comment = comment

        purpose = request.POST.get('purpose', '')
        if len(purpose.strip()) > 0:
            assessment.purpose = purpose

        assessment.save()

        # set application status process
        application.processing_status = determine_processing_status(application)
        application.save()

        if 'conclude' in request.POST:
            send_assessment_done_email(assessment, request)

            messages.success(request, 'The application assessment has been forwarded back to the Wildlife Licensing '
                                      'office for review.')

            return redirect(self.success_url)
        else:
            messages.warning(request, 'The application assessment was saved.')

            return render(request, self.template_name, self.get_context_data())


class SearchConditionsView(OfficerOrAssessorRequiredMixin, View):
    def get(self, request, *args, **kwargs):
        query = request.GET.get('q')

        if query is not None:
            q = (Q(code__icontains=query) | Q(text__icontains=query)) & Q(one_off=False)
            qs = Condition.objects.filter(q)
        else:
            qs = Condition.objects.none()
        conditions = serialize(qs)

        return JsonResponse(conditions, safe=False, encoder=WildlifeLicensingJSONEncoder)


class CreateConditionView(OfficerRequiredMixin, View):
    def post(self, request, *args, **kwargs):
        try:
            condition = Condition.objects.create(code=request.POST.get('code'), text=request.POST.get('text'),
                                                 one_off=not request.POST.get('addToGeneralList', False))
            if len(self.args) > 0:
                application = get_object_or_404(Application, pk=self.args[0])
                application.log_user_action(
                    ApplicationUserAction.ACTION_CREATE_CONDITION_.format(condition),
                    request
                )
            response = serialize(condition)
        except IntegrityError:
            response = 'This code has already been used. Please enter a unique code.'

        return JsonResponse(response, safe=False, encoder=WildlifeLicensingJSONEncoder)


class SetAssessmentConditionState(OfficerRequiredMixin, View):
    def post(self, request, *args, **kwargs):
        assessment_condition = get_object_or_404(AssessmentCondition, pk=request.POST.get('assessmentConditionID'))

        assessment_condition.acceptance_status = request.POST.get('acceptanceStatus')
        assessment_condition.save()

        response = ASSESSMENT_CONDITION_ACCEPTANCE_STATUSES[assessment_condition.acceptance_status]

        return JsonResponse(response, safe=False, encoder=WildlifeLicensingJSONEncoder)


class AssignAssessorView(OfficerOrAssessorRequiredMixin, View):
    def post(self, request, *args, **kwargs):
        assessment = get_object_or_404(Assessment, pk=request.POST['assessmentID'])

        try:
            assessment.assigned_assessor = EmailUser.objects.get(pk=request.POST['userID'])
        except EmailUser.DoesNotExist:
            assessment.assigned_assessor = None

        assessment.save()

        if assessment.assigned_assessor is not None:
            name = assessment.assigned_assessor.get_full_name()
            assigned_assessor = {'id': assessment.assigned_assessor.id, 'text': name}
            assessment.application.log_user_action(
                ApplicationUserAction.ACTION_ASSESSMENT_ASSIGN_TO_.format(name),
                request)
            if assessment.assigned_assessor != request.user:
                send_assessment_assigned_email(assessment, request)
        else:
            assigned_assessor = {'id': 0, 'text': 'Unassigned'}
            assessment.application.log_user_action(
                ApplicationUserAction.ACTION_ASSESSMENT_UNASSIGN,
                request)

        return JsonResponse({'assigned_assessor': assigned_assessor},
                            safe=False, encoder=WildlifeLicensingJSONEncoder)<|MERGE_RESOLUTION|>--- conflicted
+++ resolved
@@ -38,9 +38,6 @@
         convert_documents_to_url(application.data, application.documents.all(), '')
 
         #kwargs['application'] = serialize(application, posthook=format_application)
-<<<<<<< HEAD
-        kwargs['application'] = serialize(application,posthook=format_application,related={'applicant': {'exclude': ['residential_address','postal_address','billing_address']},'applicant_profile':{'fields':['email','id','institution','name']},'previous_application':{'exclude':['applicant','applicant_profile','previous_application','licence']}})
-=======
         kwargs['application'] = serialize(application,posthook=format_application,
                                             related={
                                                 'applicant': {'exclude': ['residential_address','postal_address','billing_address']},
@@ -53,7 +50,6 @@
 						       'exclude': ['postal_address']}
                                                    },'exclude':['holder','issuer','profile','licence_ptr']}
                                             })
->>>>>>> ad957a5a
         kwargs['form_structure'] = application.licence_type.application_schema
         kwargs['assessments'] = serialize(Assessment.objects.filter(application=application),
                                           posthook=format_assessment,exclude=['application','applicationrequest_ptr'],
@@ -112,9 +108,6 @@
         convert_documents_to_url(application.data, application.documents.all(), '')
 
         #kwargs['application'] = serialize(application, posthook=format_application)
-<<<<<<< HEAD
-        kwargs['application'] = serialize(application,posthook=format_application,related={'applicant': {'exclude': ['residential_address','postal_address','billing_address']},'applicant_profile':{'fields':['email','id','institution','name']},'previous_application':{'exclude':['applicant','applicant_profile','previous_application','licence']}})
-=======
         kwargs['application'] = serialize(application,posthook=format_application,
                                             related={
                                                 'applicant': {'exclude': ['residential_address','postal_address','billing_address']},
@@ -127,7 +120,6 @@
 						       'exclude': ['postal_address']}
                                                    },'exclude':['holder','issuer','profile','licence_ptr']}
                                             })
->>>>>>> ad957a5a
         kwargs['form_structure'] = application.licence_type.application_schema
 
         kwargs['assessment'] = serialize(assessment, post_hook=format_assessment,
