--- conflicted
+++ resolved
@@ -29,11 +29,7 @@
     def get_context_data(self, **kwargs):
         application = get_object_or_404(Application, pk=self.args[0])
 
-<<<<<<< HEAD
-        with open('%s/json/%s.json' % (APPLICATION_SCHEMA_PATH, application.licence_type.code), 'r') as data_file:
-=======
-        with open('%s/json/%s.json' % (APPLICATION_SCHEMA_PATH, application.licence_type.code_slug)) as data_file:
->>>>>>> 20d8e838
+        with open('%s/json/%s.json' % (APPLICATION_SCHEMA_PATH, application.licence_type.code_slug), 'r') as data_file:
             form_structure = json.load(data_file)
 
         convert_application_data_files_to_url(form_structure, application.data, application.documents.all())
@@ -63,13 +59,7 @@
         assessment = get_object_or_404(Assessment, pk=self.args[1])
 
         kwargs['assessment'] = assessment
-<<<<<<< HEAD
-        #  override action url
-        kwargs['action_url'] = reverse('wl_applications:submit_conditions_assessor', args=[application_pk, assessment.pk])
-=======
-
-        kwargs['action_url'] = reverse('applications:submit_conditions_assessor', args=[application.pk, assessment.pk])
->>>>>>> 20d8e838
+        kwargs['action_url'] = reverse('wl_applications:submit_conditions_assessor', args=[application.pk, assessment.pk])
 
         return super(EnterConditionsAssessorView, self).get_context_data(**kwargs)
 
