--- conflicted
+++ resolved
@@ -55,15 +55,9 @@
 
         kwargs['assessment'] = assessment
         #  override action url
-<<<<<<< HEAD
-        ctx['action_url'] = reverse('wl_applications:submit_conditions_assessor',
-                                    args=[application_pk, assessment.pk])
-        return ctx
-=======
-        kwargs['action_url'] = reverse('applications:submit_conditions_assessor', args=[application_pk, assessment.pk])
+        kwargs['action_url'] = reverse('wl_applications:submit_conditions_assessor', args=[application_pk, assessment.pk])
 
         return super(EnterConditionsAssessorView, self).get_context_data(**kwargs)
->>>>>>> a19e3d2d
 
 
 class SearchConditionsView(OfficerOrAssessorRequiredMixin, View):
