--- conflicted
+++ resolved
@@ -55,6 +55,9 @@
 class NewApplicationView(OfficerOrCustomerRequiredMixin, View):
     def get(self, request, *args, **kwargs):
         delete_application_session_data(request.session)
+
+        request.session['application'] = {}
+        request.session.modified = True
 
         if is_customer(request.user):
             set_application_session_data(request.session, 'customer_pk', request.user.pk)
@@ -255,15 +258,8 @@
                 amendments = AmendmentRequest.objects.filter(application=application).filter(status='requested')
                 kwargs['amendments'] = amendments
 
-<<<<<<< HEAD
-        kwargs['is_proxy_application'] = is_officer(self.request.user)
-
-        if self.request.session.get('application') and 'data' in self.request.session.get('application'):
-            kwargs['data'] = self.request.session.get('application').get('data')
-=======
         if is_application_session_data_set(self.request.session, 'data'):
             kwargs['data'] = get_application_session_data(self.request.session, 'data')
->>>>>>> 8dcab75b
 
         return super(EnterDetailsView, self).get_context_data(**kwargs)
 
@@ -333,15 +329,11 @@
                 if not is_application_session_data_set(request.session, 'files'):
                     set_application_session_data(request.session, 'files', tempfile.mkdtemp())
                 for f in request.FILES:
-<<<<<<< HEAD
                     if f == 'application_document':
                         request.session['application']['application_document'] = str(request.FILES[f])
                         request.session.modified = True
 
                     with open(os.path.join(request.session.get('application').get('files'), str(request.FILES[f])),
-=======
-                    with open(os.path.join(get_application_session_data(request.session, 'files'), str(request.FILES[f])),
->>>>>>> 8dcab75b
                               'wb+') as destination:
                         for chunk in request.FILES[f].chunks():
                             destination.write(chunk)
@@ -440,12 +432,7 @@
                 messages.error(request, 'There was a problem creating the application: %s' % e)
             finally:
                 try:
-<<<<<<< HEAD
-                    # delete temporary files that were stored in session
-                    shutil.rmtree(request.session.get('application').get('files'))
-=======
                     shutil.rmtree(file_path)
->>>>>>> 8dcab75b
                 except (shutil.Error, OSError) as e:
                     messages.warning(request, 'There was a problem deleting temporary files: %s' % e)
         else:
