--- conflicted
+++ resolved
@@ -10,22 +10,14 @@
 from ledger.accounts.models import EmailUser, Document
 from ledger.accounts.forms import EmailUserForm, AddressForm, ProfileForm
 
-<<<<<<< HEAD
-from wildlifelicensing.apps.main.models import WildlifeLicenceType, \
-    WildlifeLicenceCategory
-from wildlifelicensing.apps.main.forms import IdentificationForm, SeniorCardForm
-
-from wildlifelicensing.apps.applications.models import Application, AmendmentRequest
-=======
 from wildlifelicensing.apps.main.models import WildlifeLicenceType,\
     WildlifeLicenceCategory, Variant
 from wildlifelicensing.apps.main.forms import IdentificationForm
 from wildlifelicensing.apps.applications.models import Application, AmendmentRequest,\
     ApplicationVariantLink
->>>>>>> a0f3a881
 from wildlifelicensing.apps.applications import utils
 from wildlifelicensing.apps.applications.forms import ProfileSelectionForm
-from wildlifelicensing.apps.applications.mixins import UserCanEditApplicationMixin, \
+from wildlifelicensing.apps.applications.mixins import UserCanEditApplicationMixin,\
     UserCanViewApplicationMixin
 from wildlifelicensing.apps.main.mixins import OfficerRequiredMixin, OfficerOrCustomerRequiredMixin
 from wildlifelicensing.apps.main.helpers import is_customer
@@ -235,15 +227,6 @@
             return variants
 
         for category in WildlifeLicenceCategory.objects.all():
-<<<<<<< HEAD
-            categories[category.name] = WildlifeLicenceType.objects. \
-                filter(category=category, replaced_by__isnull=True).values('code_slug',
-                                                                           'name', 'code')
-
-        if WildlifeLicenceType.objects.filter(category__isnull=True, replaced_by__isnull=True).exists():
-            categories['Other'] = WildlifeLicenceType.objects. \
-                filter(category__isnull=True, replaced_by__isnull=True).values('code_slug', 'name', 'code')
-=======
             category_dict = {'name': category.name}
             category_dict['licence_types'] = []
 
@@ -273,7 +256,6 @@
                 else:
                     licence_type_dict['href'] = reverse('wl_applications:select_licence_type',
                                                         args=(licence_type.id,))
->>>>>>> a0f3a881
 
                 category_dict['licence_types'].append(licence_type_dict)
 
@@ -325,7 +307,7 @@
         application.applicant.save()
 
         # update any other applications for this user that are awaiting ID upload
-        #       for application in Application.objects.filter(applicant_profile__user=applicant):
+#       for application in Application.objects.filter(applicant_profile__user=applicant):
         for app in Application.objects.filter(applicant=application.applicant):
             if app.id_check_status == 'awaiting_update':
                 app.id_check_status = 'updated'
@@ -523,19 +505,14 @@
             messages.error(self.request, e.message)
             return redirect('wl_applications:new_application')
 
-<<<<<<< HEAD
-        kwargs['is_payment_required'] = not is_licence_free(application.licence_type) and \
-                                        not application.invoice_reference and is_customer(self.request.user)
-=======
         kwargs['is_payment_required'] = not is_licence_free(generate_product_code(application)) and \
             not application.invoice_reference and is_customer(self.request.user)
->>>>>>> a0f3a881
 
         if application.data:
             utils.convert_documents_to_url(application.data, application.documents.all(), '')
 
         if application.hard_copy is not None:
-            application.licence_type.application_schema, application.data = utils. \
+            application.licence_type.application_schema, application.data = utils.\
                 append_app_document_to_schema_data(application.licence_type.application_schema, application.data,
                                                    application.hard_copy.file.url)
         else:
@@ -600,13 +577,8 @@
 
         context['application'] = application
 
-<<<<<<< HEAD
-        context['show_invoice'] = not is_licence_free(application.licence_type) and \
-                                  not application.is_licence_amendment
-=======
         context['show_invoice'] = not is_licence_free(generate_product_code(application)) and \
             not application.is_licence_amendment
->>>>>>> a0f3a881
 
         delete_session_application(request.session)
 
