--- conflicted
+++ resolved
@@ -140,13 +140,8 @@
         try:
             applicant = determine_applicant(self.request)
         except SessionDataMissingException as e:
-<<<<<<< HEAD
             messages.error(self.request, six.text_type(e))
-            return redirect('wl_applications:create_select_customer', *args)
-=======
-            messages.error(self.request, e.message)
-            return redirect('applications:create_select_customer')
->>>>>>> a19e3d2d
+            return redirect('wl_applications:create_select_customer')
 
         if licence_type.identification_required and applicant.identification is None:
             return super(CheckIdentificationRequiredView, self).get(*args, **kwargs)
@@ -162,13 +157,8 @@
         try:
             applicant = determine_applicant(self.request)
         except SessionDataMissingException as e:
-<<<<<<< HEAD
             messages.error(self.request, six.text_type(e))
-            return redirect('wl_applications:create_select_customer', *self.args)
-=======
-            messages.error(self.request, e.message)
-            return redirect('applications:create_select_customer')
->>>>>>> a19e3d2d
+            return redirect('wl_applications:create_select_customer')
 
         if applicant.identification is not None:
             applicant.identification.delete()
@@ -195,13 +185,8 @@
         try:
             applicant = determine_applicant(self.request)
         except SessionDataMissingException as e:
-<<<<<<< HEAD
             messages.error(self.request, six.text_type(e))
-            return redirect('wl_applications:create_select_customer', *self.args)
-=======
-            messages.error(self.request, e.message)
-            return redirect('applications:create_select_customer')
->>>>>>> a19e3d2d
+            return redirect('wl_applications:create_select_customer')
 
         profile_exists = applicant.profile_set.count() > 0
 
@@ -227,13 +212,8 @@
         try:
             applicant = determine_applicant(request)
         except SessionDataMissingException as e:
-<<<<<<< HEAD
             messages.error(request, six.text_type(e))
-            return redirect('wl_applications:create_select_customer', *args)
-=======
-            messages.error(request, e.message)
-            return redirect('applications:create_select_customer')
->>>>>>> a19e3d2d
+            return redirect('wl_applications:create_select_customer')
 
         licence_type = WildlifeLicenceType.objects.get(code=args[0])
 
@@ -369,13 +349,8 @@
             messages.warning(request, 'The application was saved to draft.')
 
             if 'draft' in request.POST:
-<<<<<<< HEAD
-                delete_application_session_data(request.session)
+                delete_app_session_data(request.session)
                 return redirect('wl_dashboard:home')
-=======
-                delete_app_session_data(request.session)
-                return redirect('dashboard:home')
->>>>>>> a19e3d2d
             else:
                 return redirect('wl_applications:enter_details', args[0], application.pk)
         else:
