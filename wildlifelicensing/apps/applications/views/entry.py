import os
import tempfile
import shutil

import six

from datetime import datetime

from django.views.generic.base import View, TemplateView
from django.views.generic.edit import FormView
from django.shortcuts import render, redirect, get_object_or_404
from django.core.urlresolvers import reverse
from django.conf import settings
from django.core.files import File
from django.contrib import messages
from django.contrib.auth.mixins import LoginRequiredMixin
from django.utils.http import urlencode

from ledger.accounts.models import EmailUser, Profile, Document
from ledger.accounts.forms import EmailUserForm, AddressForm, ProfileForm

from wildlifelicensing.apps.main.models import WildlifeLicenceType,\
    WildlifeLicenceCategory
from wildlifelicensing.apps.main.forms import IdentificationForm

from wildlifelicensing.apps.applications.models import Application, AmendmentRequest
from wildlifelicensing.apps.applications import utils
from wildlifelicensing.apps.applications.forms import ProfileSelectionForm
from wildlifelicensing.apps.applications.mixins import UserCanEditApplicationMixin, UserCanViewApplicationMixin
from wildlifelicensing.apps.main.mixins import OfficerRequiredMixin, OfficerOrCustomerRequiredMixin
from wildlifelicensing.apps.main.helpers import is_officer, is_customer
from wildlifelicensing.apps.main import payment_utils as payments

LICENCE_TYPE_NUM_CHARS = 2
LODGEMENT_NUMBER_NUM_CHARS = 6


class ApplicationEntryBaseView(TemplateView):
    login_url = '/'

    def get_context_data(self, **kwargs):
        kwargs['licence_type'] = get_object_or_404(WildlifeLicenceType, code_slug=self.args[0])

        if is_officer(self.request.user) and utils.is_app_session_data_set(self.request.session, 'customer_pk'):
            kwargs['customer'] = EmailUser.objects.get(pk=utils.get_app_session_data(self.request.session, 'customer_pk'))

        kwargs['is_renewal'] = False
        if len(self.args) > 1:
            try:
                application = Application.objects.get(pk=self.args[1])
                if application.processing_status == 'renewal':
                    kwargs['is_renewal'] = True
            except Exception:
                pass

        return super(ApplicationEntryBaseView, self).get_context_data(**kwargs)


class NewApplicationView(OfficerOrCustomerRequiredMixin, View):
    def get(self, request, *args, **kwargs):
        try:
            utils.delete_app_session_data(request.session)
        except Exception as e:
            messages.warning(request, 'There was a problem deleting session data: %s' % e)

        utils.set_app_session_data(request.session, 'temp_files_dir', tempfile.mkdtemp(dir=settings.MEDIA_ROOT))

        if is_customer(request.user):
            utils.set_app_session_data(request.session, 'customer_pk', request.user.pk)

            return redirect('wl_applications:select_licence_type', *args, **kwargs)
        else:
            return redirect('wl_applications:create_select_customer')


class EditApplicationView(UserCanEditApplicationMixin, View):
    def get(self, request, *args, **kwargs):
        try:
            utils.delete_app_session_data(request.session)
        except Exception as e:
            messages.warning(request, 'There was a problem deleting session data: %s' % e)

        temp_files_dir = tempfile.mkdtemp(dir=settings.MEDIA_ROOT)
        utils.set_app_session_data(request.session, 'temp_files_dir', temp_files_dir)

        application = get_object_or_404(Application, pk=args[1]) if len(args) > 1 else None
        if application is not None:
            utils.set_app_session_data(request.session, 'customer_pk', application.applicant_profile.user.pk)
            utils.set_app_session_data(request.session, 'profile_pk', application.applicant_profile.pk)
            utils.set_app_session_data(request.session, 'data', application.data)

            # copy document files into temp_files_dir
            for document in application.documents.all():
                shutil.copyfile(document.file.path, os.path.join(temp_files_dir, document.name))

            if application.hard_copy is not None:
                shutil.copyfile(application.hard_copy.file.path, os.path.join(temp_files_dir, application.hard_copy.name))
                utils.set_app_session_data(request.session, 'application_document', application.hard_copy.name)

        return redirect('wl_applications:enter_details', *args, **kwargs)


class CreateSelectCustomer(OfficerRequiredMixin, TemplateView):
    template_name = 'wl/entry/create_select_customer.html'
    login_url = '/'

    def get_context_data(self, **kwargs):
        kwargs['create_customer_form'] = EmailUserForm(email_required=False)

        return super(CreateSelectCustomer, self).get_context_data(**kwargs)

    def post(self, request, *args, **kwargs):
        if 'select' in request.POST:
            utils.set_app_session_data(request.session, 'customer_pk', request.POST.get('customer'))
        elif 'create' in request.POST:
            create_customer_form = EmailUserForm(request.POST, email_required=False)
            if create_customer_form.is_valid():
                customer = create_customer_form.save()
                utils.set_app_session_data(request.session, 'customer_pk', customer.id)
            else:
                context = {'create_customer_form': create_customer_form}
                return render(request, self.template_name, context)

        return redirect('wl_applications:select_licence_type', *args, **kwargs)


class SelectLicenceTypeView(LoginRequiredMixin, TemplateView):
    template_name = 'wl/entry/select_licence_type.html'
    login_url = '/'

    def get_context_data(self, **kwargs):
        categories = {}

        for category in WildlifeLicenceCategory.objects.all():
            categories[category.name] = WildlifeLicenceType.objects.\
                filter(category=category, replaced_by__isnull=True).values('code_slug',
                                                                           'name', 'code')

        if WildlifeLicenceType.objects.filter(category__isnull=True, replaced_by__isnull=True).exists():
            categories['Other'] = WildlifeLicenceType.objects.\
                filter(category__isnull=True, replaced_by__isnull=True).values('code_slug', 'name', 'code')

        kwargs['licence_categories'] = categories

        return super(SelectLicenceTypeView, self).get_context_data(**kwargs)


class CheckIdentificationRequiredView(LoginRequiredMixin, ApplicationEntryBaseView, FormView):
    template_name = 'wl/entry/upload_identification.html'
    form_class = IdentificationForm

    def get(self, *args, **kwargs):
        licence_type = get_object_or_404(WildlifeLicenceType, code_slug=args[1])

        try:
            applicant = utils.determine_applicant(self.request)
        except utils.SessionDataMissingException as e:
            messages.error(self.request, six.text_type(e))
            return redirect('wl_applications:create_select_customer')

        if licence_type.identification_required and applicant.identification is None:
            return super(CheckIdentificationRequiredView, self).get(*args, **kwargs)
        else:
            return redirect('wl_applications:create_select_profile', args[1], **kwargs)

    def get_context_data(self, **kwargs):
        kwargs['file_types'] = ', '.join(['.' + file_ext for file_ext in IdentificationForm.VALID_FILE_TYPES])

        return super(CheckIdentificationRequiredView, self).get_context_data(**kwargs)

    def form_valid(self, form):
        try:
            applicant = utils.determine_applicant(self.request)
        except utils.SessionDataMissingException as e:
            messages.error(self.request, six.text_type(e))
            return redirect('wl_applications:create_select_customer')

        if applicant.identification is not None:
            applicant.identification.delete()

        applicant.identification = Document.objects.create(file=self.request.FILES['identification_file'])
        applicant.save()

        # update any other applications for this user that are awaiting ID upload
        for application in Application.objects.filter(applicant_profile__user=applicant):
            if application.id_check_status == 'awaiting_update':
                application.id_check_status = 'updated'
                application.save()

        return redirect('wl_applications:create_select_profile', *self.args)


class CreateSelectProfileView(LoginRequiredMixin, ApplicationEntryBaseView):
    template_name = 'wl/entry/create_select_profile.html'

    def get_context_data(self, **kwargs):
        if len(self.args) > 1:
            kwargs['application_pk'] = self.args[1]

        try:
            applicant = utils.determine_applicant(self.request)
        except utils.SessionDataMissingException as e:
            messages.error(self.request, six.text_type(e))
            return redirect('wl_applications:create_select_customer')

        profile_exists = applicant.profile_set.count() > 0

        if utils.is_app_session_data_set(self.request.session, 'profile_pk'):
            selected_profile = Profile.objects.get(id=utils.get_app_session_data(self.request.session, 'profile_pk'))
            kwargs['profile_selection_form'] = ProfileSelectionForm(user=applicant, selected_profile=selected_profile)
        else:
            if profile_exists:
                kwargs['profile_selection_form'] = ProfileSelectionForm(user=applicant)

        if profile_exists:
            kwargs['profile_creation_form'] = ProfileForm(user=utils.get_app_session_data(self.request.session, 'customer_pk'))
        else:
            kwargs['profile_creation_form'] = ProfileForm(initial_display_name='Default', initial_email=applicant.email,
                                                          user=utils.get_app_session_data(self.request.session, 'customer_pk'))

        kwargs['address_form'] = AddressForm()
        kwargs['licence_type'] = get_object_or_404(WildlifeLicenceType, code_slug=self.args[0])

        return super(CreateSelectProfileView, self).get_context_data(**kwargs)

    def post(self, request, *args, **kwargs):
        try:
            applicant = utils.determine_applicant(request)
        except utils.SessionDataMissingException as e:
            messages.error(request, six.text_type(e))
            return redirect('wl_applications:create_select_customer')

        licence_type = WildlifeLicenceType.objects.get(code_slug=args[0])

        if 'select' in request.POST:
            profile_selection_form = ProfileSelectionForm(request.POST, user=applicant)

            if profile_selection_form.is_valid():
                utils.set_app_session_data(request.session, 'profile_pk', profile_selection_form.cleaned_data.get('profile').id)
            else:
                return render(request, self.template_name, {'licence_type': licence_type,
                                                            'profile_selection_form': profile_selection_form,
                                                            'profile_creation_form': ProfileForm(),
                                                            'address_form': AddressForm()})
        elif 'create' in request.POST:
            profile_form = ProfileForm(request.POST)
            address_form = AddressForm(request.POST)

            if profile_form.is_valid() and address_form.is_valid():
                profile = profile_form.save(commit=False)
                profile.postal_address = address_form.save()
                profile.save()

                utils.set_app_session_data(request.session, 'profile_pk', profile.id)
            else:
                return render(request, self.template_name,
                              {'licence_type': licence_type,
                               'profile_selection_form': ProfileSelectionForm(user=request.user),
                               'profile_creation_form': profile_form, 'address_form': address_form})

        return redirect('wl_applications:enter_details', *args)


class EnterDetailsView(UserCanEditApplicationMixin, ApplicationEntryBaseView):
    template_name = 'wl/entry/enter_details.html'

    def get_context_data(self, **kwargs):
        application = get_object_or_404(Application, pk=self.args[1]) if len(self.args) > 1 else None

        licence_type = WildlifeLicenceType.objects.get(code_slug=self.args[0])
        if utils.is_app_session_data_set(self.request.session, 'profile_pk'):
            profile = get_object_or_404(Profile, pk=utils.get_app_session_data(self.request.session, 'profile_pk'))
        else:
            profile = application.applicant_profile

        kwargs['licence_type'] = licence_type
        kwargs['profile'] = profile
        kwargs['structure'] = licence_type.application_schema

        kwargs['is_proxy_applicant'] = is_officer(self.request.user)

        if application is not None:
            kwargs['application_pk'] = application.pk
            if application.review_status == 'awaiting_amendments':
                amendments = AmendmentRequest.objects.filter(application=application).filter(status='requested')
                kwargs['amendments'] = amendments

        temp_files_dir = utils.get_app_session_data(self.request.session, 'temp_files_dir')
        if temp_files_dir is not None:
            temp_files_url = settings.MEDIA_URL + os.path.basename(os.path.normpath(temp_files_dir))

        if utils.is_app_session_data_set(self.request.session, 'data'):
            data = utils.get_app_session_data(self.request.session, 'data')

            if temp_files_dir is not None:
                utils.prepend_url_to_files(licence_type.application_schema, data, temp_files_url)

            kwargs['data'] = data

        if utils.is_app_session_data_set(self.request.session, 'application_document'):
            application_document = utils.get_app_session_data(self.request.session, 'application_document')

            if temp_files_dir is not None:
                application_document = os.path.join(temp_files_url, application_document)

            kwargs['application_document'] = application_document

        return super(EnterDetailsView, self).get_context_data(**kwargs)

    def post(self, request, *args, **kwargs):
        licence_type = WildlifeLicenceType.objects.get(code_slug=self.args[0])

        utils.rename_filename_doubleups(request.POST, request.FILES)

        utils.set_app_session_data(request.session, 'data', utils.create_data_from_form(licence_type.application_schema,
                                                                            request.POST, request.FILES))

        temp_files_dir = utils.get_app_session_data(request.session, 'temp_files_dir')

        if 'draft' in request.POST or 'draft_continue' in request.POST:
            if len(args) > 1:
                application = get_object_or_404(Application, pk=args[1])
            else:
                application = Application()

            if is_officer(request.user):
                application.proxy_applicant = request.user

            application.data = utils.get_app_session_data(request.session, 'data')
            application.licence_type = WildlifeLicenceType.objects.get(code_slug=args[0])
            application.applicant_profile = get_object_or_404(Profile,
                                                              pk=utils.get_app_session_data(request.session, 'profile_pk'))
            application.customer_status = 'draft'

            if application.processing_status != 'renewal':
                application.processing_status = 'draft'

            application.save(version_user=application.applicant_profile.user)

            application.documents.clear()

            # need to create documents from all the existing files that haven't been replaced
            # (saved in temp_files_dir) as well as any new ones
            try:
                for filename in utils.get_all_filenames_from_application_data(licence_type.application_schema,
                                                                              utils.get_app_session_data(request.session, 'data')):

                    # need to be sure file is in tmp directory (as it could be a freshly attached file)
                    if os.path.exists(os.path.join(temp_files_dir, filename)):
                        document = Document.objects.create(name=filename)
                        with open(os.path.join(temp_files_dir, filename), 'rb') as doc_file:
                            document.file.save(filename, File(doc_file), save=True)
                            application.documents.add(document)
            except Exception as e:
                messages.error(request, 'There was a problem appending applications files: %s' % e)

            for f in request.FILES:
                if f == 'application_document':
                    application.hard_copy = Document.objects.create(name=str(request.FILES[f]), file=request.FILES[f])
                else:
                    application.documents.add(Document.objects.create(name=str(request.FILES[f]), file=request.FILES[f]))

            application.save(no_revision=True)

            messages.warning(request, 'The application was saved to draft.')

            if 'draft' in request.POST:
                try:
                    utils.delete_app_session_data(request.session)
                except Exception as e:
                    messages.warning(request, 'There was a problem deleting session data: %s' % e)

                return redirect('wl_dashboard:home')
            else:
                # if continuing, need to save new files in temp so they can be previewed on enter details screen
                if len(request.FILES) > 0:
                    temp_files_dir = utils.get_app_session_data(request.session, 'temp_files_dir')

                    for f in request.FILES:
                        if f == 'application_document':
                            utils.set_app_session_data(request.session, 'application_document', str(request.FILES[f]))

                        with open(os.path.join(temp_files_dir, str(request.FILES[f])), 'wb+') as destination:
                            for chunk in request.FILES[f].chunks():
                                destination.write(chunk)

                return redirect('wl_applications:enter_details', args[0], application.pk)
        else:
            if len(request.FILES) > 0:
                temp_files_dir = utils.get_app_session_data(request.session, 'temp_files_dir')

                for f in request.FILES:
                    if f == 'application_document':
                        utils.set_app_session_data(request.session, 'application_document', str(request.FILES[f]))

                    with open(os.path.join(temp_files_dir, str(request.FILES[f])), 'wb+') as destination:
                        for chunk in request.FILES[f].chunks():
                            destination.write(chunk)

            return redirect('wl_applications:preview', *args)


class PreviewView(UserCanEditApplicationMixin, ApplicationEntryBaseView):
    template_name = 'wl/entry/preview.html'

    def get_context_data(self, **kwargs):
        licence_type = WildlifeLicenceType.objects.get(code_slug=self.args[0])

        application = get_object_or_404(Application, pk=self.args[1]) if len(self.args) > 1 else None

        if utils.is_app_session_data_set(self.request.session, 'profile_pk'):
            profile = get_object_or_404(Profile, pk=utils.get_app_session_data(self.request.session, 'profile_pk'))
        else:
            profile = application.applicant_profile

        kwargs['licence_type'] = licence_type
        kwargs['profile'] = profile
        kwargs['structure'] = licence_type.application_schema

        kwargs['is_proxy_applicant'] = is_officer(self.request.user)

        if len(self.args) > 1:
            kwargs['application_pk'] = self.args[1]

        temp_files_dir = utils.get_app_session_data(self.request.session, 'temp_files_dir')
        if temp_files_dir is not None:
            temp_files_url = settings.MEDIA_URL + os.path.basename(os.path.normpath(temp_files_dir))

        if utils.is_app_session_data_set(self.request.session, 'data'):
            data = utils.get_app_session_data(self.request.session, 'data')

            if temp_files_dir is not None:
                utils.prepend_url_to_files(licence_type.application_schema, data, temp_files_url)

            kwargs['data'] = data

        if utils.is_app_session_data_set(self.request.session, 'application_document'):
            application_document = utils.get_app_session_data(self.request.session, 'application_document')

            if temp_files_dir is not None:
                application_document = os.path.join(temp_files_url, application_document)

            kwargs['structure'], kwargs['data'] = utils.append_app_document_to_schema_data(kwargs['structure'],
                                                                                           kwargs['data'],
                                                                                           application_document)

        return super(PreviewView, self).get_context_data(**kwargs)

    def post(self, request, *args, **kwargs):
        if len(args) > 1:
            application = get_object_or_404(Application, pk=args[1])
        else:
            application = Application()

        if is_officer(request.user):
            application.proxy_applicant = request.user

        application.data = utils.get_app_session_data(self.request.session, 'data')
        application.licence_type = get_object_or_404(WildlifeLicenceType, code_slug=args[0])
        application.correctness_disclaimer = request.POST.get('correctnessDisclaimer', '') == 'on'
        application.further_information_disclaimer = request.POST.get('furtherInfoDisclaimer', '') == 'on'
        application.applicant_profile = get_object_or_404(Profile, pk=utils.get_app_session_data(request.session,
                                                                                                 'profile_pk'))
        application.lodgement_sequence += 1
        application.lodgement_date = datetime.now().date()

        if application.customer_status == 'amendment_required':
            # this is a 're-lodged' application after some amendment were required.
            # from this point we assume that all the amendments have been amended.
            AmendmentRequest.objects.filter(application=application).filter(status='requested').update(status='amended')
            application.review_status = 'amended'
            application.processing_status = 'ready_for_action'
        else:
            if application.processing_status != 'renewal':
                application.processing_status = 'new'

        application.customer_status = 'under_review'

        # need to save application in order to get its pk
        if not application.lodgement_number:
            application.save(no_revision=True)
            application.lodgement_number = '%s-%s' % (str(application.licence_type.pk).zfill(LICENCE_TYPE_NUM_CHARS),
                                                      str(application.pk).zfill(LODGEMENT_NUMBER_NUM_CHARS))

        application.documents.clear()

        # if attached files were saved temporarily, add each to application as part of a Document
        temp_files_dir = utils.get_app_session_data(request.session, 'temp_files_dir')
        try:
            for filename in utils.get_all_filenames_from_application_data(application.licence_type.application_schema,
                                                                          utils.get_app_session_data(request.session, 'data')):
                document = Document.objects.create(name=filename)
                with open(os.path.join(temp_files_dir, filename), 'rb') as doc_file:
                    document.file.save(filename, File(doc_file), save=True)

                    application.documents.add(document)

            if utils.is_app_session_data_set(request.session, 'application_document'):
                filename = utils.get_app_session_data(request.session, 'application_document')
                document = Document.objects.create(name=filename)
                with open(os.path.join(utils.get_app_session_data(request.session, 'temp_files_dir'), filename), 'rb') as doc_file:
                    document.file.save(filename, File(doc_file), save=True)

                    application.hard_copy = document

        except Exception as e:
            messages.error(request, 'There was a problem creating the application: %s' % e)

        application.save(version_user=application.applicant_profile.user, version_comment='Details Modified')

        return redirect(reverse('wl_main:checkout_application', args=[application.pk]))


class ApplicationCompleteView(UserCanViewApplicationMixin, ApplicationEntryBaseView):
    template_name = 'wl/entry/complete.html'

    def get(self, request, *args, **kwargs):
        try:
            utils.delete_app_session_data(self.request.session)
        except Exception as e:
            messages.warning(self.request, 'There was a problem deleting session data: %s' % e)

        application = get_object_or_404(Application, pk=self.args[1])

<<<<<<< HEAD
        application.order_number = request.GET.get('order_id')
        application.invoice_number = request.GET.get('invoice_ref')
=======
        application.invoice_reference = request.GET.get('invoice')
>>>>>>> 0adfe781

        application.save()

        return render(request, self.template_name, {'application': application})


class RenewLicenceView(View):  # NOTE: need a UserCanRenewLicence type mixin
    def get(self, request, *args, **kwargs):
        try:
            utils.delete_app_session_data(request.session)
        except Exception as e:
            messages.warning(request, 'There was a problem deleting session data: %s' % e)

        previous_application = get_object_or_404(Application, licence=args[0])

        # check if there is already a renewal, otherwise create one
        try:
            application = Application.objects.get(previous_application=previous_application)
            if application.customer_status == 'under_review':
                messages.warning(request, 'A renewal for this licence has already been lodged and is awaiting review.')
                return redirect('wl_dashboard:home')
        except Application.DoesNotExist:
            application = utils.clone_application_for_renewal(previous_application)

        utils.set_app_session_data(request.session, 'customer_pk', application.applicant_profile.user.pk)
        utils.set_app_session_data(request.session, 'profile_pk', application.applicant_profile.pk)
        utils.set_app_session_data(request.session, 'data', application.data)
        utils.set_app_session_data(request.session, 'temp_files_dir', tempfile.mkdtemp(dir=settings.MEDIA_ROOT))

        return redirect('wl_applications:enter_details', application.licence_type.code_slug, application.pk, **kwargs)<|MERGE_RESOLUTION|>--- conflicted
+++ resolved
@@ -522,12 +522,7 @@
 
         application = get_object_or_404(Application, pk=self.args[1])
 
-<<<<<<< HEAD
-        application.order_number = request.GET.get('order_id')
-        application.invoice_number = request.GET.get('invoice_ref')
-=======
         application.invoice_reference = request.GET.get('invoice')
->>>>>>> 0adfe781
 
         application.save()
 
