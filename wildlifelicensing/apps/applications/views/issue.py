--- conflicted
+++ resolved
@@ -174,9 +174,6 @@
         application = get_object_or_404(Application, pk=self.args[0])
 
         #kwargs['application'] = serialize(application, posthook=format_application)
-<<<<<<< HEAD
-        kwargs['application'] = serialize(application,posthook=format_application,related={'applicant': {'exclude': ['residential_address','postal_address','billing_address']},'applicant_profile':{'fields':['email','id','institution','name']},'previous_application':{'exclude':['applicant','applicant_profile','previous_application','licence']}})
-=======
         kwargs['application'] = serialize(application,posthook=format_application,
                                             related={
                                                 'applicant': {'exclude': ['residential_address','postal_address','billing_address']},
@@ -189,7 +186,6 @@
 						       'exclude': ['postal_address']}
                                                    },'exclude':['holder','issuer','profile','licence_ptr']}
                                             })
->>>>>>> ad957a5a
 
         if application.licence:
             kwargs['issue_licence_form'] = IssueLicenceForm(instance=application.licence)
@@ -290,9 +286,6 @@
 
                 return render(request, self.template_name, {
                     #'application': serialize(application, posthook=format_application),
-<<<<<<< HEAD
-                    'application': serialize(application,posthook=format_application,related={'applicant': {'exclude': ['residential_address','postal_address','billing_address']},'applicant_profile':{'fields':['email','id','institution','name']},'previous_application':{'exclude':['applicant','applicant_profile','previous_application','licence']}}),
-=======
                     'application': serialize(application,posthook=format_application,
                                                 related={
                                                     'applicant': {'exclude': ['residential_address','postal_address','billing_address']},
@@ -305,7 +298,6 @@
                                                            'exclude': ['postal_address']}
                                                        },'exclude':['holder','issuer','profile','licence_ptr']}
                                                 }),
->>>>>>> ad957a5a
                     'issue_licence_form': issue_licence_form,
                     'extracted_fields': extracted_fields,
                     'payment_status': payment_status_verbose,
@@ -324,9 +316,6 @@
 
             return render(request, self.template_name, {
                 #'application': serialize(application, posthook=format_application),
-<<<<<<< HEAD
-                'application': serialize(application,posthook=format_application,related={'applicant': {'exclude': ['residential_address','postal_address','billing_address']},'applicant_profile':{'fields':['email','id','institution','name']},'previous_application':{'exclude':['applicant','applicant_profile','previous_application','licence']}}),
-=======
                 'application': serialize(application,posthook=format_application,
                                             related={
                                                 'applicant': {'exclude': ['residential_address','postal_address','billing_address']},
@@ -339,7 +328,6 @@
                                                        'exclude': ['postal_address']}
                                                    },'exclude':['holder','issuer','profile','licence_ptr']}
                                             }),
->>>>>>> ad957a5a
                 'issue_licence_form': issue_licence_form,
                 'extracted_fields': extracted_fields,
                 'payment_status': payment_status_verbose,
