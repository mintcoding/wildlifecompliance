from django.core.context_processors import csrf
import os
import json

from django.http import JsonResponse
from django.views.generic import TemplateView, View
from django.shortcuts import get_object_or_404, redirect
from django.utils import formats

from reversion import revisions
from preserialize.serialize import serialize

from ledger.accounts.models import EmailUser

from wildlifelicensing.apps.main.mixins import OfficerRequiredMixin, OfficerOrAssessorRequiredMixin
from wildlifelicensing.apps.main.helpers import get_all_officers, render_user_name
from wildlifelicensing.apps.main.serializers import WildlifeLicensingJSONEncoder
from wildlifelicensing.apps.applications.models import Application, AmendmentRequest, Assessment
from wildlifelicensing.apps.applications.forms import IDRequestForm, AmendmentRequestForm
<<<<<<< HEAD
from wildlifelicensing.apps.applications.emails import send_amendment_requested_email, send_assessment_reminder_email, \
    send_assessment_requested_email
from wildlifelicensing.apps.main.models import AssessorGroup
=======
from wildlifelicensing.apps.applications.emails import send_amendment_requested_email, send_assessment_requested_email, \
    send_id_update_request_email
from wildlifelicensing.apps.main.models import AssessorDepartment
>>>>>>> 25d9241c

from wildlifelicensing.apps.applications.utils import PROCESSING_STATUSES, ID_CHECK_STATUSES, CHARACTER_CHECK_STATUSES, \
    REVIEW_STATUSES, format_application, format_amendment_request, format_assessment

APPLICATION_SCHEMA_PATH = os.path.abspath(os.path.join(os.path.dirname(__file__), os.pardir))


class ProcessView(OfficerOrAssessorRequiredMixin, TemplateView):
    template_name = 'wl/process/process_app.html'

    def _build_data(self, request, application):
        with open('%s/json/%s.json' % (APPLICATION_SCHEMA_PATH, application.licence_type.code)) as data_file:
            form_structure = json.load(data_file)

        officers = [{'id': officer.id, 'text': render_user_name(officer)} for officer in get_all_officers()]
        officers.insert(0, {'id': 0, 'text': 'Unassigned'})

        current_ass_depts = [ass_request.assessor_department for ass_request in
                             Assessment.objects.filter(application=application)]
        ass_depts = [{'id': ass_dept.id, 'text': ass_dept.name} for ass_dept in
                     AssessorGroup.objects.all().exclude(id__in=[ass_dept.pk for ass_dept in current_ass_depts])]

        previous_application_data = []
        for revision in revisions.get_for_object(application).filter(revision__comment='Details Modified').order_by(
                '-revision__date_created'):
            previous_application_data.append({'lodgement_number': revision.object_version.object.lodgement_number +
                                                                  '-' + str(
                revision.object_version.object.lodgement_sequence),
                                              'date': formats.date_format(revision.revision.date_created, 'd/m/Y',
                                                                          True),
                                              'data': revision.object_version.object.data})

        data = {
            'user': serialize(request.user),
            'application': serialize(application, posthook=format_application),
            'form_structure': form_structure,
            'officers': officers,
            'amendment_requests': serialize(AmendmentRequest.objects.filter(application=application),
                                            posthook=format_amendment_request),
            'assessor_departments': ass_depts,
            'assessments': serialize(Assessment.objects.filter(application=application),
                                     posthook=format_assessment),
            'previous_application_data': serialize(previous_application_data),
            'csrf_token': str(csrf(request).get('csrf_token'))
        }

        return data

    def get_context_data(self, **kwargs):
        application = get_object_or_404(Application, pk=self.args[0])
        if 'data' not in kwargs:
            kwargs['data'] = self._build_data(self.request, application)
        kwargs['id_request_form'] = IDRequestForm(application=application, user=self.request.user)
        kwargs['amendment_request_form'] = AmendmentRequestForm(application=application, user=self.request.user)

        return super(ProcessView, self).get_context_data(**kwargs)

    def post(self, request, *args, **kwargs):
        application = get_object_or_404(Application, pk=self.args[0])
        application.processing_status = 'ready_for_conditions'
        application.save()

        return redirect('applications:enter_conditions', *args, **kwargs)


class AssignOfficerView(OfficerRequiredMixin, View):
    def post(self, request, *args, **kwargs):
        application = get_object_or_404(Application, pk=request.POST['applicationID'])

        try:
            application.assigned_officer = EmailUser.objects.get(pk=request.POST['userID'])
        except EmailUser.DoesNotExist:
            application.assigned_officer = None

        application.processing_status = determine_processing_status(application)
        application.save()

        if application.assigned_officer is not None:
            assigned_officer = {'id': application.assigned_officer.id, 'text': '%s %s' %
                                                                               (application.assigned_officer.first_name,
                                                                                application.assigned_officer.last_name)}
        else:
            assigned_officer = {'id': 0, 'text': 'Unassigned'}

        return JsonResponse({'assigned_officer': assigned_officer,
                             'processing_status': PROCESSING_STATUSES[application.processing_status]},
                            safe=False, encoder=WildlifeLicensingJSONEncoder)


class SetIDCheckStatusView(OfficerRequiredMixin, View):
    def post(self, request, *args, **kwargs):
        application = get_object_or_404(Application, pk=request.POST['applicationID'])
        application.id_check_status = request.POST['status']

        application.customer_status = determine_customer_status(application)
        application.processing_status = determine_processing_status(application)
        application.save()

        return JsonResponse({'id_check_status': ID_CHECK_STATUSES[application.id_check_status],
                             'processing_status': PROCESSING_STATUSES[application.processing_status]},
                            safe=False, encoder=WildlifeLicensingJSONEncoder)


class IDRequestView(OfficerRequiredMixin, View):
    def post(self, request, *args, **kwargs):
        id_request_form = IDRequestForm(request.POST)
        if id_request_form.is_valid():
            id_request = id_request_form.save()

            application = id_request.application
            application.id_check_status = 'awaiting_update'
            application.customer_status = determine_customer_status(application)
            application.processing_status = determine_processing_status(application)
            application.save()
            try:
                send_id_update_request_email(id_request, request)
            except Exception as e:
                print(str(e))

            response = {'id_check_status': ID_CHECK_STATUSES[application.id_check_status],
                        'processing_status': PROCESSING_STATUSES[application.processing_status]}

            return JsonResponse(response, safe=False, encoder=WildlifeLicensingJSONEncoder)
        else:
            return JsonResponse(id_request_form.errors, safe=False, encoder=WildlifeLicensingJSONEncoder)


class SetCharacterCheckStatusView(OfficerRequiredMixin, View):
    def post(self, request, *args, **kwargs):
        application = get_object_or_404(Application, pk=request.POST['applicationID'])
        application.character_check_status = request.POST['status']

        application.processing_status = determine_processing_status(application)
        application.save()

        return JsonResponse({'character_check_status': CHARACTER_CHECK_STATUSES[application.character_check_status],
                             'processing_status': PROCESSING_STATUSES[application.processing_status]},
                            safe=False, encoder=WildlifeLicensingJSONEncoder)


class SetReviewStatusView(OfficerRequiredMixin, View):
    def post(self, request, *args, **kwargs):
        application = get_object_or_404(Application, pk=request.POST['applicationID'])
        application.review_status = request.POST['status']

        application.customer_status = determine_customer_status(application)
        application.processing_status = determine_processing_status(application)
        application.save()

        response = {'review_status': REVIEW_STATUSES[application.review_status],
                    'processing_status': PROCESSING_STATUSES[application.processing_status]}

        return JsonResponse(response, safe=False, encoder=WildlifeLicensingJSONEncoder)


class AmendmentRequestView(OfficerRequiredMixin, View):
    def post(self, request, *args, **kwargs):
        amendment_request_form = AmendmentRequestForm(request.POST)
        if amendment_request_form.is_valid():
            amendment_request = amendment_request_form.save()

            application = amendment_request.application
            application.review_status = 'awaiting_amendments'
            application.customer_status = determine_customer_status(application)
            application.processing_status = determine_processing_status(application)
            application.save()

            send_amendment_requested_email(application, amendment_request, request=request)

            response = {'review_status': REVIEW_STATUSES[application.review_status],
                        'processing_status': PROCESSING_STATUSES[application.processing_status],
                        'amendment_request': serialize(amendment_request, posthook=format_amendment_request)}

            return JsonResponse(response, safe=False, encoder=WildlifeLicensingJSONEncoder)
        else:
            return JsonResponse(amendment_request_form.errors, safe=False, encoder=WildlifeLicensingJSONEncoder)


class SendForAssessmentView(OfficerRequiredMixin, View):
    def post(self, request, *args, **kwargs):
        application = get_object_or_404(Application, pk=request.POST['applicationID'])

        ass_dept = get_object_or_404(AssessorGroup, pk=request.POST['assDeptID'])
        assessment = Assessment.objects.create(application=application, assessor_department=ass_dept,
                                               status=request.POST['status'], user=request.user)

        application.processing_status = determine_processing_status(application)
        application.save()
        send_assessment_requested_email(assessment, request)

        return JsonResponse({'assessment': serialize(assessment, posthook=format_assessment),
                             'processing_status': PROCESSING_STATUSES[application.processing_status]},
                            safe=False, encoder=WildlifeLicensingJSONEncoder)


class RemindAssessmentView(OfficerRequiredMixin, View):
    def post(self, request, *args, **kwargs):
        assessment = get_object_or_404(Assessment, pk=request.POST['assessmentID'])

        send_assessment_reminder_email(assessment, request)

        return JsonResponse('ok', safe=False, encoder=WildlifeLicensingJSONEncoder)


def determine_processing_status(application):
    status = 'ready_for_action'

    if application.id_check_status == 'awaiting_update' or application.review_status == 'awaiting_amendments':
        status = 'awaiting_applicant_response'

    if Assessment.objects.filter(application=application).filter(status='awaiting_assessment').exists():
        if status == 'awaiting_applicant_response':
            status = 'awaiting_responses'
        else:
            status = 'awaiting_assessor_response'

    return status


def determine_customer_status(application):
    status = 'under_review'

    if application.id_check_status == 'awaiting_update' and application.review_status == 'awaiting_amendments':
        status = 'id_and_amendment_required'
    elif application.id_check_status == 'awaiting_update':
        status = 'id_required'
    elif application.review_status == 'awaiting_amendments':
        status = 'amendment_required'

    return status<|MERGE_RESOLUTION|>--- conflicted
+++ resolved
@@ -17,18 +17,13 @@
 from wildlifelicensing.apps.main.serializers import WildlifeLicensingJSONEncoder
 from wildlifelicensing.apps.applications.models import Application, AmendmentRequest, Assessment
 from wildlifelicensing.apps.applications.forms import IDRequestForm, AmendmentRequestForm
-<<<<<<< HEAD
-from wildlifelicensing.apps.applications.emails import send_amendment_requested_email, send_assessment_reminder_email, \
-    send_assessment_requested_email
+from wildlifelicensing.apps.applications.emails import send_amendment_requested_email, send_assessment_requested_email, send_assessment_reminder_email, \
+    send_id_update_request_email
 from wildlifelicensing.apps.main.models import AssessorGroup
-=======
-from wildlifelicensing.apps.applications.emails import send_amendment_requested_email, send_assessment_requested_email, \
-    send_id_update_request_email
-from wildlifelicensing.apps.main.models import AssessorDepartment
->>>>>>> 25d9241c
 
 from wildlifelicensing.apps.applications.utils import PROCESSING_STATUSES, ID_CHECK_STATUSES, CHARACTER_CHECK_STATUSES, \
     REVIEW_STATUSES, format_application, format_amendment_request, format_assessment
+
 
 APPLICATION_SCHEMA_PATH = os.path.abspath(os.path.join(os.path.dirname(__file__), os.pardir))
 
@@ -43,19 +38,15 @@
         officers = [{'id': officer.id, 'text': render_user_name(officer)} for officer in get_all_officers()]
         officers.insert(0, {'id': 0, 'text': 'Unassigned'})
 
-        current_ass_depts = [ass_request.assessor_department for ass_request in
-                             Assessment.objects.filter(application=application)]
-        ass_depts = [{'id': ass_dept.id, 'text': ass_dept.name} for ass_dept in
-                     AssessorGroup.objects.all().exclude(id__in=[ass_dept.pk for ass_dept in current_ass_depts])]
+        current_ass_groups = [ass_request.assessor_group for ass_request in Assessment.objects.filter(application=application)]
+        ass_groups = [{'id': ass_group.id, 'text': ass_group.name} for ass_group in
+                     AssessorGroup.objects.all().exclude(id__in=[ass_group.pk for ass_group in current_ass_groups])]
 
         previous_application_data = []
-        for revision in revisions.get_for_object(application).filter(revision__comment='Details Modified').order_by(
-                '-revision__date_created'):
+        for revision in revisions.get_for_object(application).filter(revision__comment='Details Modified').order_by('-revision__date_created'):
             previous_application_data.append({'lodgement_number': revision.object_version.object.lodgement_number +
-                                                                  '-' + str(
-                revision.object_version.object.lodgement_sequence),
-                                              'date': formats.date_format(revision.revision.date_created, 'd/m/Y',
-                                                                          True),
+                                              '-' + str(revision.object_version.object.lodgement_sequence),
+                                              'date': formats.date_format(revision.revision.date_created, 'd/m/Y', True),
                                               'data': revision.object_version.object.data})
 
         data = {
@@ -63,9 +54,8 @@
             'application': serialize(application, posthook=format_application),
             'form_structure': form_structure,
             'officers': officers,
-            'amendment_requests': serialize(AmendmentRequest.objects.filter(application=application),
-                                            posthook=format_amendment_request),
-            'assessor_departments': ass_depts,
+            'amendment_requests': serialize(AmendmentRequest.objects.filter(application=application), posthook=format_amendment_request),
+            'assessor_groups': ass_groups,
             'assessments': serialize(Assessment.objects.filter(application=application),
                                      posthook=format_assessment),
             'previous_application_data': serialize(previous_application_data),
@@ -105,8 +95,7 @@
 
         if application.assigned_officer is not None:
             assigned_officer = {'id': application.assigned_officer.id, 'text': '%s %s' %
-                                                                               (application.assigned_officer.first_name,
-                                                                                application.assigned_officer.last_name)}
+                                (application.assigned_officer.first_name, application.assigned_officer.last_name)}
         else:
             assigned_officer = {'id': 0, 'text': 'Unassigned'}
 
@@ -140,11 +129,8 @@
             application.customer_status = determine_customer_status(application)
             application.processing_status = determine_processing_status(application)
             application.save()
-            try:
-                send_id_update_request_email(id_request, request)
-            except Exception as e:
-                print(str(e))
-
+            send_id_update_request_email(id_request, request)
+	
             response = {'id_check_status': ID_CHECK_STATUSES[application.id_check_status],
                         'processing_status': PROCESSING_STATUSES[application.processing_status]}
 
@@ -208,8 +194,8 @@
     def post(self, request, *args, **kwargs):
         application = get_object_or_404(Application, pk=request.POST['applicationID'])
 
-        ass_dept = get_object_or_404(AssessorGroup, pk=request.POST['assDeptID'])
-        assessment = Assessment.objects.create(application=application, assessor_department=ass_dept,
+        ass_group = get_object_or_404(AssessorGroup, pk=request.POST['assGroupID'])
+        assessment = Assessment.objects.create(application=application, assessor_group=ass_group,
                                                status=request.POST['status'], user=request.user)
 
         application.processing_status = determine_processing_status(application)
