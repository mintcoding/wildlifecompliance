from django.core.context_processors import csrf
import os
import json

from django.http import JsonResponse
from django.views.generic import TemplateView, View
from django.shortcuts import get_object_or_404, redirect
from django.utils import formats

from reversion import revisions
from preserialize.serialize import serialize

from ledger.accounts.models import EmailUser, Document

from wildlifelicensing.apps.main.mixins import OfficerRequiredMixin, OfficerOrAssessorRequiredMixin
from wildlifelicensing.apps.main.helpers import get_all_officers, render_user_name
from wildlifelicensing.apps.main.serializers import WildlifeLicensingJSONEncoder
from wildlifelicensing.apps.applications.models import Application, AmendmentRequest, Assessment, EmailLogEntry, \
    CustomLogEntry
from wildlifelicensing.apps.applications.forms import IDRequestForm, ReturnsRequestForm, AmendmentRequestForm, \
    ApplicationLogEntryForm
from wildlifelicensing.apps.applications.emails import send_amendment_requested_email, send_assessment_requested_email, \
    send_id_update_request_email, send_returns_request_email, send_assessment_reminder_email
from wildlifelicensing.apps.main.models import AssessorGroup
from wildlifelicensing.apps.returns.models import Return

from wildlifelicensing.apps.applications.utils import PROCESSING_STATUSES, ID_CHECK_STATUSES, RETURNS_CHECK_STATUSES, \
    CHARACTER_CHECK_STATUSES, REVIEW_STATUSES, convert_application_data_files_to_url, format_application, \
    format_amendment_request, format_assessment

APPLICATION_SCHEMA_PATH = os.path.abspath(os.path.join(os.path.dirname(__file__), os.pardir))


class ProcessView(OfficerOrAssessorRequiredMixin, TemplateView):
    template_name = 'wl/process/process_app.html'

    def _build_data(self, request, application):
<<<<<<< HEAD
        with open('%s/json/%s.json' % (APPLICATION_SCHEMA_PATH, application.licence_type.code), 'r') as data_file:
=======
        with open('%s/json/%s.json' % (APPLICATION_SCHEMA_PATH, application.licence_type.code_slug)) as data_file:
>>>>>>> 20d8e838
            form_structure = json.load(data_file)

        officers = [{'id': officer.id, 'text': render_user_name(officer)} for officer in get_all_officers()]
        officers.insert(0, {'id': 0, 'text': 'Unassigned'})

        current_ass_groups = [ass_request.assessor_group for ass_request in
                              Assessment.objects.filter(application=application)]
        ass_groups = [{'id': ass_group.id, 'text': ass_group.name} for ass_group in
                      AssessorGroup.objects.all().exclude(id__in=[ass_group.pk for ass_group in current_ass_groups])]

        previous_lodgements = []
        for revision in revisions.get_for_object(application).filter(revision__comment='Details Modified').order_by(
                '-revision__date_created'):
            previous_lodgements.append({'lodgement_number': revision.object_version.object.lodgement_number +
                                        '-' + str(revision.object_version.object.lodgement_sequence),
                                        'date': formats.date_format(revision.revision.date_created, 'd/m/Y', True),
                                        'data': revision.object_version.object.data})

        previous_application_returns_outstanding = False
        if application.previous_application is not None:
            previous_application_returns_outstanding = Return.objects.filter(licence=application.previous_application.licence).\
                exclude(status='accepted').exclude(status='submitted').exists()

        convert_application_data_files_to_url(form_structure, application.data, application.documents.all())

        data = {
            'user': serialize(request.user),
            'application': serialize(application, posthook=format_application),
            'form_structure': form_structure,
            'officers': officers,
            'amendment_requests': serialize(AmendmentRequest.objects.filter(application=application),
                                            posthook=format_amendment_request),
            'assessor_groups': ass_groups,
            'assessments': serialize(Assessment.objects.filter(application=application),
                                     posthook=format_assessment),
            'previous_versions': serialize(previous_lodgements),
            'returns_outstanding': previous_application_returns_outstanding,
            'csrf_token': str(csrf(request).get('csrf_token'))
        }

        return data

    def get_context_data(self, **kwargs):
        application = get_object_or_404(Application, pk=self.args[0])
        if 'data' not in kwargs:
            kwargs['data'] = self._build_data(self.request, application)
        kwargs['id_request_form'] = IDRequestForm(application=application, user=self.request.user)
        kwargs['returns_request_form'] = ReturnsRequestForm(application=application, user=self.request.user)
        kwargs['amendment_request_form'] = AmendmentRequestForm(application=application, user=self.request.user)
        kwargs['application_log_entry_form'] = ApplicationLogEntryForm()

        return super(ProcessView, self).get_context_data(**kwargs)

    def post(self, request, *args, **kwargs):
        application = get_object_or_404(Application, pk=self.args[0])
        application.processing_status = 'ready_for_conditions'
        application.save()

        return redirect('wl_applications:enter_conditions', *args, **kwargs)


class AssignOfficerView(OfficerRequiredMixin, View):
    def post(self, request, *args, **kwargs):
        application = get_object_or_404(Application, pk=request.POST['applicationID'])

        try:
            application.assigned_officer = EmailUser.objects.get(pk=request.POST['userID'])
        except EmailUser.DoesNotExist:
            application.assigned_officer = None

        application.processing_status = determine_processing_status(application)
        application.save()

        if application.assigned_officer is not None:
            assigned_officer = {'id': application.assigned_officer.id, 'text': '%s %s' %
                                (application.assigned_officer.first_name, application.assigned_officer.last_name)}
        else:
            assigned_officer = {'id': 0, 'text': 'Unassigned'}

        return JsonResponse({'assigned_officer': assigned_officer,
                            'processing_status': PROCESSING_STATUSES[application.processing_status]},
                            safe=False, encoder=WildlifeLicensingJSONEncoder)


class SetIDCheckStatusView(OfficerRequiredMixin, View):
    def post(self, request, *args, **kwargs):
        application = get_object_or_404(Application, pk=request.POST['applicationID'])
        application.id_check_status = request.POST['status']

        application.customer_status = determine_customer_status(application)
        application.processing_status = determine_processing_status(application)
        application.save()

        return JsonResponse({'id_check_status': ID_CHECK_STATUSES[application.id_check_status],
                             'processing_status': PROCESSING_STATUSES[application.processing_status]},
                            safe=False, encoder=WildlifeLicensingJSONEncoder)


class IDRequestView(OfficerRequiredMixin, View):
    def post(self, request, *args, **kwargs):
        id_request_form = IDRequestForm(request.POST)
        if id_request_form.is_valid():
            id_request = id_request_form.save()

            application = id_request.application
            application.id_check_status = 'awaiting_update'
            application.customer_status = determine_customer_status(application)
            application.processing_status = determine_processing_status(application)
            application.save()
            send_id_update_request_email(id_request, request)

            response = {'id_check_status': ID_CHECK_STATUSES[application.id_check_status],
                        'processing_status': PROCESSING_STATUSES[application.processing_status]}

            return JsonResponse(response, safe=False, encoder=WildlifeLicensingJSONEncoder)
        else:
            return JsonResponse(id_request_form.errors, safe=False, encoder=WildlifeLicensingJSONEncoder)


class ReturnsRequestView(OfficerRequiredMixin, View):
    def post(self, request, *args, **kwargs):
        returns_request_form = ReturnsRequestForm(request.POST)
        if returns_request_form.is_valid():
            returns_request = returns_request_form.save()

            application = returns_request.application
            application.returns_check_status = 'awaiting_returns'
            application.customer_status = determine_customer_status(application)
            application.processing_status = determine_processing_status(application)
            application.save()
            send_returns_request_email(returns_request, request)

            response = {'returns_check_status': RETURNS_CHECK_STATUSES[application.returns_check_status],
                        'processing_status': PROCESSING_STATUSES[application.processing_status]}

            return JsonResponse(response, safe=False, encoder=WildlifeLicensingJSONEncoder)
        else:
            return JsonResponse(returns_request_form.errors, safe=False, encoder=WildlifeLicensingJSONEncoder)


class SetReturnsCheckStatusView(OfficerRequiredMixin, View):
    def post(self, request, *args, **kwargs):
        application = get_object_or_404(Application, pk=request.POST['applicationID'])
        application.returns_check_status = request.POST['status']

        application.customer_status = determine_customer_status(application)
        application.processing_status = determine_processing_status(application)
        application.save()

        return JsonResponse({'returns_check_status': CHARACTER_CHECK_STATUSES[application.returns_check_status],
                             'processing_status': PROCESSING_STATUSES[application.processing_status]},
                            safe=False, encoder=WildlifeLicensingJSONEncoder)


class SetCharacterCheckStatusView(OfficerRequiredMixin, View):
    def post(self, request, *args, **kwargs):
        application = get_object_or_404(Application, pk=request.POST['applicationID'])
        application.character_check_status = request.POST['status']

        application.processing_status = determine_processing_status(application)
        application.save()

        return JsonResponse({'character_check_status': CHARACTER_CHECK_STATUSES[application.character_check_status],
                             'processing_status': PROCESSING_STATUSES[application.processing_status]},
                            safe=False, encoder=WildlifeLicensingJSONEncoder)


class SetReviewStatusView(OfficerRequiredMixin, View):
    def post(self, request, *args, **kwargs):
        application = get_object_or_404(Application, pk=request.POST['applicationID'])
        application.review_status = request.POST['status']

        application.customer_status = determine_customer_status(application)
        application.processing_status = determine_processing_status(application)
        application.save()

        response = {'review_status': REVIEW_STATUSES[application.review_status],
                    'processing_status': PROCESSING_STATUSES[application.processing_status]}

        return JsonResponse(response, safe=False, encoder=WildlifeLicensingJSONEncoder)


class AmendmentRequestView(OfficerRequiredMixin, View):
    def post(self, request, *args, **kwargs):
        amendment_request_form = AmendmentRequestForm(request.POST)
        if amendment_request_form.is_valid():
            amendment_request = amendment_request_form.save()

            application = amendment_request.application
            application.review_status = 'awaiting_amendments'
            application.customer_status = determine_customer_status(application)
            application.processing_status = determine_processing_status(application)
            application.save()

            send_amendment_requested_email(application, amendment_request, request=request)

            response = {'review_status': REVIEW_STATUSES[application.review_status],
                        'processing_status': PROCESSING_STATUSES[application.processing_status],
                        'amendment_request': serialize(amendment_request, posthook=format_amendment_request)}

            return JsonResponse(response, safe=False, encoder=WildlifeLicensingJSONEncoder)
        else:
            return JsonResponse(amendment_request_form.errors, safe=False, encoder=WildlifeLicensingJSONEncoder)


class SendForAssessmentView(OfficerRequiredMixin, View):
    def post(self, request, *args, **kwargs):
        application = get_object_or_404(Application, pk=request.POST['applicationID'])

        ass_group = get_object_or_404(AssessorGroup, pk=request.POST['assGroupID'])
        assessment = Assessment.objects.create(application=application, assessor_group=ass_group,
                                               status=request.POST['status'], user=request.user)

        application.processing_status = determine_processing_status(application)
        application.save()
        send_assessment_requested_email(assessment, request)

        return JsonResponse({'assessment': serialize(assessment, posthook=format_assessment),
                             'processing_status': PROCESSING_STATUSES[application.processing_status]},
                            safe=False, encoder=WildlifeLicensingJSONEncoder)


class RemindAssessmentView(OfficerRequiredMixin, View):
    def post(self, request, *args, **kwargs):
        assessment = get_object_or_404(Assessment, pk=request.POST['assessmentID'])

        send_assessment_reminder_email(assessment, request)

        return JsonResponse('ok', safe=False, encoder=WildlifeLicensingJSONEncoder)


def determine_processing_status(application):
    status = 'ready_for_action'

    if application.id_check_status == 'awaiting_update' or application.review_status == 'awaiting_amendments':
        status = 'awaiting_applicant_response'

    if Assessment.objects.filter(application=application).filter(status='awaiting_assessment').exists():
        if status == 'awaiting_applicant_response':
            status = 'awaiting_responses'
        else:
            status = 'awaiting_assessor_response'

    return status


def determine_customer_status(application):
    status = 'under_review'

    if application.id_check_status == 'awaiting_update':
        if application.returns_check_status == 'awaiting_returns':
            if application.review_status == 'awaiting_amendments':
                status = 'id_and_returns_and_amendment_required'
            else:
                status = 'id_and_returns_required'
        elif application.review_status == 'awaiting_amendments':
            status = 'id_and_amendment_required'
        else:
            status = 'id_required'
    elif application.returns_check_status == 'awaiting_returns':
        if application.review_status == 'awaiting_amendments':
            status = 'returns_and_amendments_required'
        else:
            status = 'returns_required'
    elif application.review_status == 'awaiting_amendments':
        status = 'amendment_required'

    return status


class CommunicationLogListView(OfficerRequiredMixin, View):
    def get(self, request, *args, **kwargs):
        application = get_object_or_404(Application, pk=args[0])
        data = []
        for obj in EmailLogEntry.objects.filter(application=application):
            r = {
                'date': obj.created,
                'type': 'Email',
                'subject': obj.subject,
                'text': obj.text,
                'document': obj.document.file.url if obj.document else None
            }
            data.append(r)

        for obj in CustomLogEntry.objects.filter(application=application):
            r = {
                'date': obj.created,
                'type': 'Custom',
                'subject': obj.subject,
                'text': obj.text,
                'document': obj.document.file.url if obj.document else None
            }
            data.append(r)

        return JsonResponse({'data': data}, safe=False, encoder=WildlifeLicensingJSONEncoder)


class AddLogEntryView(OfficerRequiredMixin, View):
    def post(self, request, *args, **kwargs):
        form = ApplicationLogEntryForm(data=request.POST, files=request.FILES)
        if form.is_valid():
            application = get_object_or_404(Application, pk=args[0])

            user = request.user

            document = None
            if request.FILES and 'document' in request.FILES:
                document = Document.objects.create(file=request.FILES['document'])
            data = {
                'document': document,
                'user': user,
                'application': application,
                'text': form.cleaned_data['text'],
                'subject': form.cleaned_data['subject']
            }

            CustomLogEntry.objects.create(**data)

            return JsonResponse('ok', safe=False, encoder=WildlifeLicensingJSONEncoder)
        else:
            return JsonResponse(
                {
                    "errors": [
                        {
                            'status': "422",
                            'title': 'Data not valid',
                            'detail': form.errors
                        }
                    ]
                },
                safe=False, encoder=WildlifeLicensingJSONEncoder, status_code=422)<|MERGE_RESOLUTION|>--- conflicted
+++ resolved
@@ -35,11 +35,7 @@
     template_name = 'wl/process/process_app.html'
 
     def _build_data(self, request, application):
-<<<<<<< HEAD
-        with open('%s/json/%s.json' % (APPLICATION_SCHEMA_PATH, application.licence_type.code), 'r') as data_file:
-=======
-        with open('%s/json/%s.json' % (APPLICATION_SCHEMA_PATH, application.licence_type.code_slug)) as data_file:
->>>>>>> 20d8e838
+        with open('%s/json/%s.json' % (APPLICATION_SCHEMA_PATH, application.licence_type.code_slug), 'r') as data_file:
             form_structure = json.load(data_file)
 
         officers = [{'id': officer.id, 'text': render_user_name(officer)} for officer in get_all_officers()]
