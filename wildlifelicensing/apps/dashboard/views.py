import json
import datetime
import itertools
import urllib

from django.views.generic import TemplateView, RedirectView
from django.shortcuts import redirect
from django.core.urlresolvers import reverse_lazy, reverse
from django.db.models.query import Q
from braces.views import LoginRequiredMixin
from django_datatables_view.base_datatable_view import BaseDatatableView


from .models import generate_mock_data, DATA_SAMPLES
from wildlifelicensing.apps.applications.models import Application

MOCK_DATA_SESSION_KEY = 'mock-data'


def _get_mock_data(request):
    if MOCK_DATA_SESSION_KEY in request.session:
        mock_data = request.session[MOCK_DATA_SESSION_KEY]
    else:
        mock_data = generate_mock_data()
        request.session[MOCK_DATA_SESSION_KEY] = mock_data
    return mock_data


def _build_url(base, query):
    return base + '?' + urllib.urlencode(query)


class DashBoardRoutingView(TemplateView):
    template_name = 'wl/index.html'

    def get(self, *args, **kwargs):
        if self.request.user.is_authenticated():
            return redirect('dashboard:quick')
        else:
            return super(DashBoardRoutingView, self).get(*args, **kwargs)


class DashboardQuickView(TemplateView):
    template_name = 'wl/dash_quick.html'

    @staticmethod
    def _build_tree_nodes(mock_data):

        def _create_node(title, href=None, count=None):
            node_template = {
                'text': 'Title',
                'href': '#',
                'tags': [],
                'nodes': None
            }
            result = {}
            result.update(node_template)
            result['text'] = str(title)
            if href is not None:
                result['href'] = str(href)
            if count is not None:
                result['tags'].append(str(count))

            return result

        def _add_node(parent, child):
            if 'nodes' not in parent or type(parent['nodes']) != list:
                parent['nodes'] = [child]
            else:
                parent['nodes'].append(child)
            return parent

        date_format = '%Y-%m-%d'
        today = datetime.date.today()
        url = reverse_lazy('dashboard:tables')

        # pending applications
        query = {
            'model': 'application',
            'state': 'lodged',
        }
        pending_applications = Application.objects.filter(state='lodged')
        pending_applications_node = _create_node('Pending applications', href=_build_url(url, query),
                                                 count=len(pending_applications))
        # data = sorted(pending_applications, lambda x, y: cmp(x['license_type'].lower(), y['license_type'].lower()))
        # for k, g in itertools.groupby(data, lambda x: x['license_type']):
        #     query['license_type'] = k
        #     node = _create_node(k, href=_build_url(url, query), count=len(list(g)))
        #     _add_node(pending_applications_node, node)

        # pending licenses
        query = {
            'model': 'license',
            'status': 'pending',
        }
        pending_licenses = [lic for lic in mock_data['licenses'] if lic['status'] == 'pending']
        pending_licenses_node = _create_node('Pending licenses', href=_build_url(url, query),
                                             count=len(pending_licenses))
        data = sorted(pending_licenses, lambda x, y: cmp(x['license_type'].lower(), y['license_type'].lower()))
        for k, g in itertools.groupby(data, lambda x: x['license_type']):
            query['license_type'] = k
            node = _create_node(k, href=_build_url(url, query), count=len(list(g)))
            _add_node(pending_licenses_node, node)

        # overdue license
        query = {
            'model': 'return',
            'due_date': 'overdue'
        }
        overdue_returns = [ret for ret in mock_data['returns'] if
                           datetime.datetime.strptime(ret['due_date'], date_format).date() < today]
        overdue_returns_node = _create_node('Overdue returns', href=_build_url(url, query),
                                            count=len(overdue_returns))
        data = sorted(overdue_returns, lambda x, y: cmp(x['license_type'].lower(), y['license_type'].lower()))
        for k, g in itertools.groupby(data, lambda x: x['license_type']):
            query['license-type'] = k
            node = _create_node(k, href=_build_url(url, query), count=len(list(g)))
            _add_node(overdue_returns_node, node)

        return [pending_applications_node, pending_licenses_node, overdue_returns_node]

    def get_context_data(self, **kwargs):
        mock_data = _get_mock_data(self.request)
        if 'dataJSON' not in kwargs:
            kwargs['dataJSON'] = json.dumps(self._build_tree_nodes(mock_data))
        return super(DashboardQuickView, self).get_context_data(**kwargs)


class DashboardTableView(TemplateView):
    template_name = 'wl/dash_tables.html'

    def get_context_data(self, **kwargs):
        mock_data = _get_mock_data(self.request)
        if 'dataJSON' not in kwargs:
            data = {
                'applications': {
                    'filters': {
                        'licenseType': {
                            'values': ['All'],
                        },
                        'status': {
                            'values': ['All'] + [state[1] for state in Application.STATES],
                            'selected': 'All'
                        }
                    }
                },
                'licenses': {
                    'tableData': mock_data['licenses'],
                    'collapsed': False,
                    'filters': {
                        'licenseType': {
                            'values': ['All'] + DATA_SAMPLES['licenseTypes'],
                            'selected': 'All'
                        },
                        'status': {
                            'values': ['All'] + DATA_SAMPLES['statusLicense'],
                            'selected': 'All'
                        }
                    }
                },
                'returns': {
                    'tableData': mock_data['returns'],
                    'collapsed': False,
                    'filters': {
                        'licenseType': {
                            'values': ['All'] + DATA_SAMPLES['licenseTypes'],
                            'selected': 'All'
                        },
                        'dueDate': {
                            'values': ['All', 'Overdue'],
                            'selected': 'All'
                        }
                    }
                },
                'query': self.request.GET.dict()
            }
            kwargs['dataJSON'] = json.dumps(data)
<<<<<<< HEAD
        return super(DashboardTableView, self).get_context_data(**kwargs)


class ApplicationDataTableView(BaseDatatableView):
    model = Application
    columns = ['state']
    order_columns = ['state']

    def get(self, request, *args, **kwargs):
        print(request.GET)
        return super(ApplicationDataTableView, self).get(request, *args, **kwargs)


# TODO This should be handle by the ledger view (see ledger/accounts/mail.py)
class VerificationView(RedirectView):
    def get_redirect_url(self, *args, **kwargs):
        redirect_url = '{}?verification_code={}'.format(
            reverse('social:complete', args=('email',)),
            kwargs['token']
        )
        if self.request.user and hasattr(self.request.user, 'email'):
            redirect_url += '&email={}'.format(self.request.user.email)
        return redirect_url
=======
        return super(DashboardTableView, self).get_context_data(**kwargs)
>>>>>>> 6b1692c5
<|MERGE_RESOLUTION|>--- conflicted
+++ resolved
@@ -6,7 +6,6 @@
 from django.views.generic import TemplateView, RedirectView
 from django.shortcuts import redirect
 from django.core.urlresolvers import reverse_lazy, reverse
-from django.db.models.query import Q
 from braces.views import LoginRequiredMixin
 from django_datatables_view.base_datatable_view import BaseDatatableView
 
@@ -77,16 +76,16 @@
         # pending applications
         query = {
             'model': 'application',
-            'state': 'lodged',
+            'status': 'pending',
         }
-        pending_applications = Application.objects.filter(state='lodged')
+        pending_applications = [app for app in mock_data['applications'] if app['status'].lower() == 'pending']
         pending_applications_node = _create_node('Pending applications', href=_build_url(url, query),
                                                  count=len(pending_applications))
-        # data = sorted(pending_applications, lambda x, y: cmp(x['license_type'].lower(), y['license_type'].lower()))
-        # for k, g in itertools.groupby(data, lambda x: x['license_type']):
-        #     query['license_type'] = k
-        #     node = _create_node(k, href=_build_url(url, query), count=len(list(g)))
-        #     _add_node(pending_applications_node, node)
+        data = sorted(pending_applications, lambda x, y: cmp(x['license_type'].lower(), y['license_type'].lower()))
+        for k, g in itertools.groupby(data, lambda x: x['license_type']):
+            query['license_type'] = k
+            node = _create_node(k, href=_build_url(url, query), count=len(list(g)))
+            _add_node(pending_applications_node, node)
 
         # pending licenses
         query = {
@@ -175,7 +174,6 @@
                 'query': self.request.GET.dict()
             }
             kwargs['dataJSON'] = json.dumps(data)
-<<<<<<< HEAD
         return super(DashboardTableView, self).get_context_data(**kwargs)
 
 
@@ -188,17 +186,3 @@
         print(request.GET)
         return super(ApplicationDataTableView, self).get(request, *args, **kwargs)
 
-
-# TODO This should be handle by the ledger view (see ledger/accounts/mail.py)
-class VerificationView(RedirectView):
-    def get_redirect_url(self, *args, **kwargs):
-        redirect_url = '{}?verification_code={}'.format(
-            reverse('social:complete', args=('email',)),
-            kwargs['token']
-        )
-        if self.request.user and hasattr(self.request.user, 'email'):
-            redirect_url += '&email={}'.format(self.request.user.email)
-        return redirect_url
-=======
-        return super(DashboardTableView, self).get_context_data(**kwargs)
->>>>>>> 6b1692c5
