from __future__ import unicode_literals
import json
import urllib
import logging
import datetime

from django.core.urlresolvers import reverse_lazy, reverse
from django.shortcuts import redirect
from django.views.generic import TemplateView
from django_datatables_view.base_datatable_view import BaseDatatableView
from django.db.models import Q
from django.contrib.staticfiles.templatetags.staticfiles import static

from django.contrib.auth.mixins import LoginRequiredMixin

from ledger.licence.models import LicenceType
from wildlifelicensing.apps.main.models import WildlifeLicence
from wildlifelicensing.apps.applications.models import Application, Assessment
from wildlifelicensing.apps.main.mixins import OfficerRequiredMixin, OfficerOrAssessorRequiredMixin, \
    AssessorRequiredMixin
from wildlifelicensing.apps.main.helpers import is_officer, is_assessor, get_all_officers, render_user_name
from wildlifelicensing.apps.dashboard.forms import LoginForm

logger = logging.getLogger(__name__)


def _build_url(base, query):
    return base + '?' + urllib.urlencode(query)


def _get_user_applications(user):
    return Application.objects.filter(applicant_profile__user=user).exclude(customer_status='approved')


def _get_user_licences(user):
    return WildlifeLicence.objects.filter(user=user)


def _get_processing_statuses_but_draft():
    return [s for s in Application.PROCESSING_STATUS_CHOICES if s[0] != 'draft']


# render date in dd/mm/yyyy format
def _render_date(date):
    if isinstance(date, datetime.datetime) or isinstance(date, datetime.date):
        return date.strftime("%d/%m/%Y")
    if not date:
        return ''
    return 'not a valid date object'


def _render_licence_document(licence):
    if licence is not None and licence.document is not None:
        return '<a href="{0}" target="_blank">View PDF</a><img height="20" src="{1}"></img>'.format(
            licence.document.file.url,
            static('wl/img/pdf.png')
        )
    else:
        return ''


class DashBoardRoutingView(TemplateView):
    template_name = 'wl/index.html'

    def get(self, *args, **kwargs):
        if self.request.user.is_authenticated():
<<<<<<< HEAD
            if is_officer(self.request.user) or is_assessor(self.request.user):
                return redirect('wl_dashboard:tree_officer')
            return redirect('wl_dashboard:tree_customer')
=======
            if is_officer(self.request.user):
                return redirect('dashboard:tree_officer')
            elif is_assessor(self.request.user):
                return redirect('dashboard:tables_assessor')

            return redirect('dashboard:tables_customer')
>>>>>>> 1939a25a
        else:
            kwargs['form'] = LoginForm
            return super(DashBoardRoutingView, self).get(*args, **kwargs)


class DashboardTreeViewBase(TemplateView):
    template_name = 'wl/dash_tree.html'
<<<<<<< HEAD
    url = reverse_lazy('wl_dashboard:tables_officer')
=======
    url = reverse_lazy('dashboard:tables_applications_officer')
>>>>>>> 1939a25a

    @staticmethod
    def _create_node(title, href=None, count=None):
        node_template = {
            'text': 'Title',
            'href': '#',
            'tags': [],
            'nodes': None,
            'state': {
                'expanded': True
            }
        }
        result = {}
        result.update(node_template)
        result['text'] = str(title)
        if href is not None:
            result['href'] = str(href)
        if count is not None:
            result['tags'].append(str(count))

        return result

    @staticmethod
    def _add_node(parent, child):
        if 'nodes' not in parent or type(parent['nodes']) != list:
            parent['nodes'] = [child]
        else:
            parent['nodes'].append(child)
        return parent

    def _build_tree_nodes(self):
        """
        Subclass should implement the nodes with the help of _create_node and _build_node
        """
        parent_node = self._create_node('Parent node', href='#', count=2)
        child1 = self._create_node('Child#1', href='#', count=1)
        self._add_node(parent_node, child1)
        child2 = self._create_node('Child#2', href='#', count=1)
        self._add_node(parent_node, child2)
        return [parent_node]

    def get_context_data(self, **kwargs):
        if 'dataJSON' not in kwargs:
            kwargs['dataJSON'] = json.dumps(self._build_tree_nodes())
        if 'title' not in kwargs and hasattr(self, 'title'):
            kwargs['title'] = self.title
        return super(DashboardTreeViewBase, self).get_context_data(**kwargs)


class DashboardOfficerTreeView(OfficerRequiredMixin, DashboardTreeViewBase):
    template_name = 'wl/dash_tree.html'
<<<<<<< HEAD
    title = 'Dashboard'
    url = reverse_lazy('wl_dashboard:tables_officer')
=======
    title = 'Officer Dashboard'
    url = reverse_lazy('dashboard:tables_applications_officer')
>>>>>>> 1939a25a

    def _build_tree_nodes(self):
        """
            +Applications assigned to me
              - status
            +All applications
              - status
        """
        # The draft status is excluded from the officer status list
        statuses = _get_processing_statuses_but_draft()
        all_applications = Application.objects.filter(processing_status__in=[s[0] for s in statuses])
        all_applications_node = self._create_node('All applications', href=self.url,
                                                  count=all_applications.count())
        all_applications_node['state']['expanded'] = False
        for s_value, s_title in statuses:
            applications = all_applications.filter(processing_status=s_value)
            if applications.count() > 0:
                query = {
                    'application_status': s_value,
                }
                href = _build_url(self.url, query)
                node = self._create_node(s_title, href=href, count=applications.count())
                self._add_node(all_applications_node, node)

        user_applications = all_applications.filter(assigned_officer=self.request.user)
        query = {
            'application_assignee': self.request.user.pk
        }
        user_applications_node = self._create_node('My assigned applications', href=_build_url(self.url, query),
                                                   count=user_applications.count())
        user_applications_node['state']['expanded'] = True
        for s_value, s_title in statuses:
            applications = user_applications.filter(processing_status=s_value)
            if applications.count() > 0:
                query.update({
                    'application_status': s_value
                })
                href = _build_url(self.url, query)
                node = self._create_node(s_title, href=href, count=applications.count())
                self._add_node(user_applications_node, node)

        # Licences
        url = reverse_lazy('dashboard:tables_licences_officer')
        all_licences_node = self._create_node('All licences', href=url, count=WildlifeLicence.objects.count())

        return [user_applications_node, all_applications_node, all_licences_node]


class DashboardCustomerTreeView(LoginRequiredMixin, DashboardTreeViewBase):
    template_name = 'wl/dash_tree.html'
    title = 'My Dashboard'
    url = reverse_lazy('wl_dashboard:tables_customer')

    def _build_tree_nodes(self):
        """
            +My applications
              - status
        :return:
        """
        my_applications = _get_user_applications(self.request.user)
        my_applications_node = self._create_node('My applications', href=self.url, count=my_applications.count())
        # one children node per status
        for status_value, status_title in Application.CUSTOMER_STATUS_CHOICES:
            applications = my_applications.filter(customer_status=status_value)
            if applications.count() > 0:
                query = {
                    'application_status': status_value,
                }
                href = _build_url(self.url, query)
                node = self._create_node(status_title, href=href, count=applications.count())
                self._add_node(my_applications_node, node)
        return [my_applications_node]


class TableBaseView(TemplateView):
    template_name = 'wl/dash_tables.html'

    def _build_data(self):
        licence_types = [('all', 'All')] + [(lt.pk, lt.code) for lt in LicenceType.objects.all()]
        data = {
            'applications': {
                'columnDefinitions': [],
                'filters': {
                    'licenceType': {
                        'values': licence_types,
                    },
                    'status': {
                        'values': [],
                    }
                },
                'ajax': {
                    'url': ''
                }
            },
            'licences': {
                'columnDefinitions': [],
                'filters': {
                    'licenceType': {
                        'values': licence_types,
                    },
                },
                'ajax': {
                    'url': ''
                }
            }
        }
        return data

    def get_context_data(self, **kwargs):
        if 'dataJSON' not in kwargs:
            data = self._build_data()
            # add the request query to the data
            data['query'] = self.request.GET.dict()
            kwargs['dataJSON'] = json.dumps(data)
        return super(TableBaseView, self).get_context_data(**kwargs)


def _build_field_query(fields_to_search, search):
    """
    Build a OR __icontains query
    :param fields_to_search:
    :param search:
    :return:
    """
    query = Q()
    for field in fields_to_search:
        query |= Q(**{"{0}__icontains".format(field): search})
    return query


class DataTableBaseView(LoginRequiredMixin, BaseDatatableView):
    """
    View to handle datatable server-side processing
    It is extension of the BaseDatatableView at
     https://bitbucket.org/pigletto/django-datatables-view
    It just provides a configurable way to define render and search functions for each defined columns through the
    column_helpers = {
       'column': {
            'search': callable(search_term)
            'render': callable(model_instance)
       }
    }

    """
    columns_helpers = {
    }

    def _build_global_search_query(self, search):
        query = Q()
        col_data = super(DataTableBaseView, self).extract_datatables_column_data()
        for col_no, col in enumerate(col_data):
            if col['searchable']:
                col_name = self.columns[col_no]
                # special cases
                if col_name in self.columns_helpers and 'search' in self.columns_helpers[col_name]:
                    func = self.columns_helpers[col_name]['search']
                    if callable(func):
                        q = func(self, search)
                        query |= q
                else:
                    query |= Q(**{'{0}__icontains'.format(self.columns[col_no].replace('.', '__')): search})
        return query

    def _parse_filters(self):
        """
        The additional filters are sent in the query param with the following form (example):
        'filters[0][name]': '['licence_type']'
        'filters[0][value]: ['all']'
        'filters[1][name]': '['status']'
        'filters[1][value]: ['draft']'
        .....
        :return: a dict {
            'licence_type': 'all',
            'status': 'draft',
            ....
        }
<<<<<<< HEAD
        data['applications']['ajax']['url'] = reverse('wl_dashboard:applications_data_officer')
        return data
=======
        """
        result = {}
        querydict = self._querydict
        counter = 0
        filter_key = 'filters[{0}][name]'.format(counter)
        while filter_key in querydict:
            result[querydict.get(filter_key)] = querydict.get('filters[{0}][value]'.format(counter))
            counter += 1
            filter_key = 'filters[{0}][name]'.format(counter)
        return result
>>>>>>> 1939a25a

    def filter_queryset(self, qs):
        """
        Two level of filtering:
        1- The filters included in the query (see _parse_filter)
        2- The data table search filter
        :param qs:
        :return:
        """
        query = Q()
        # part 1: filter from top level filters
        filters = self._parse_filters()
        for filter_name, filter_value in filters.items():
            # look for a filter_<filter_name> method and call it with the filter value
            # the method must return a Q instance, if it returns None or anything else it will be ignored
            filter_method = getattr(self, 'filter_' + filter_name.lower(), None)
            if callable(filter_method):
                q_filter = filter_method(filter_value)
                if isinstance(q_filter, Q):
                    query &= q_filter

<<<<<<< HEAD
class DashboardTableCustomerView(DashboardTableBaseView):
    def _build_data(self):
        data = super(DashboardTableCustomerView, self)._build_data()
        data['applications']['columnDefinitions'] = [
            {
                'title': 'Licence Type',
                'name': 'license_type',
            },
            {
                'title': 'Persona',
                'name': 'applicant_persona'
            },
            {
                'title': 'Status',
                'name': 'status'
            },
            {
                'title': 'Action',
                'name': 'action',
                'searchable': False,
                'orderable': False
            }
        ]
        data['applications']['filters']['status']['values'] = \
            [('all', 'All')] + list(Application.CUSTOMER_STATUS_CHOICES)
        data['applications']['ajax']['url'] = reverse('wl_dashboard:applications_data_customer')
        return data
=======
        search = self.request.GET.get('search[value]', None)
        if search:
            query &= self._build_global_search_query(search)
        return qs.filter(query)

    def render_column(self, instance, column):
        if column in self.columns_helpers and 'render' in self.columns_helpers[column]:
            func = self.columns_helpers[column]['render']
            if callable(func):
                return func(self, instance)
            else:
                return 'render is not a function'
        else:
            result = super(DataTableBaseView, self).render_column(instance, column)
        return result
>>>>>>> 1939a25a


class DataTableApplicationBaseView(LoginRequiredMixin, BaseDatatableView):
    model = Application
    columns = ['licence_type.code', 'applicant_profile.user', 'applicant_profile', 'processing_status']
    order_columns = ['licence_type.code', 'applicant_profile.user', 'applicant_profile', 'processing_status']

    def _build_search_query(self, fields_to_search, search):
        query = Q()
        for field in fields_to_search:
            query |= Q(**{"{0}__icontains".format(field): search})
        return query

    def _build_user_search_query(self, search):
        fields_to_search = ['applicant_profile__user__last_name', 'applicant_profile__user__first_name']
        return self._build_search_query(fields_to_search, search)

    def _build_profile_search_query(self, search):
        fields_to_search = ['applicant_profile__email', 'applicant_profile__name']
        return self._build_search_query(fields_to_search, search)

    def _render_user_column(self, obj):
        return render_user_name(obj.applicant_profile.user, first_name_first=False)

    def _render_profile_column(self, obj):
        profile = obj.applicant_profile
        if profile is None:
            return 'unknown'
        else:
            # return the string rep
            return '{}'.format(profile)

    columns_helpers = {
        'applicant_profile.user': {
            'render': _render_user_column,
            'search': _build_user_search_query
        },
        'applicant_profile': {
            'render': _render_profile_column,
            'search': _build_profile_search_query
        }
    }

    def _parse_filters(self):
        """
        The additional filters are sent in the query param with the following form (example):
        'filters[0][name]': '['licence_type']'
        'filters[0][value]: ['all']'
        'filters[1][name]': '['status']'
        'filters[1][value]: ['draft']'
        .....
        :return: a dict {
            'licence_type': 'all',
            'status': 'draft',
            ....
        }
        """
        result = {}
        querydict = self._querydict
        counter = 0
        filter_key = 'filters[{0}][name]'.format(counter)
        while filter_key in querydict:
            result[querydict.get(filter_key)] = querydict.get('filters[{0}][value]'.format(counter))
            counter += 1
            filter_key = 'filters[{0}][name]'.format(counter)
        return result

    def get_initial_queryset(self):
        return self.model.objects.all()

    def _build_status_filter(self, status_value):
        return Q(processing_status=status_value) if status_value != 'all' else Q()

    def filter_queryset(self, qs):
        query = Q()
        # part 1: filter from top level filters
        filters = self._parse_filters()
        for filter_name, filter_value in filters.items():
            # if the value is 'all' no filter to apply.
            # There is a special case for the status. There are two kinds of status depending on the user
            # (customer or officer) also if the application is a draft it should not be seen by the officers.
            # That is why the status filter is left to be implemented by subclasses.
            if filter_name == 'status':
                query &= self._build_status_filter(filter_value)
            if filter_value != 'all':
                if filter_name == 'assignee':
                    query &= Q(assigned_officer__pk=filter_value)
        # part 2: filter from the global search
        search = self.request.GET.get('search[value]', None)
        if search:
            query &= self._build_global_search_query(search)
        return qs.filter(query)

    def render_column(self, application, column):
        if column in self.columns_helpers and 'render' in self.columns_helpers[column]:
            func = self.columns_helpers[column]['render']
            if callable(func):
                return func(self, application)
            else:
                return 'render is not a function'
        else:
            result = super(DataTableApplicationBaseView, self).render_column(application, column)
        return result

    def _build_global_search_query(self, search):
        query = Q()
        col_data = super(DataTableApplicationBaseView, self).extract_datatables_column_data()
        for col_no, col in enumerate(col_data):
            if col['searchable']:
                col_name = self.columns[col_no]
                # special cases
                if col_name in self.columns_helpers and 'search' in self.columns_helpers[col_name]:
                    func = self.columns_helpers[col_name]['search']
                    if callable(func):
                        q = func(self, search)
                        query |= q
                else:
                    query |= Q(**{'{0}__icontains'.format(self.columns[col_no].replace('.', '__')): search})
        return query


########################
#    Officers
########################

class TableApplicationsOfficerView(OfficerRequiredMixin, TableBaseView):
    template_name = 'wl/dash_tables_applications_officer.html'

    def _build_data(self):
        data = super(TableApplicationsOfficerView, self)._build_data()
        data['applications']['columnDefinitions'] = [
            {
                'title': 'Lodge No.'
            },
            {
                'title': 'Licence Type'
            },
            {
                'title': 'User'
            },
            {
                'title': 'Status',
            },
            {
                'title': 'Lodged on'
            },
            {
                'title': 'Assignee'
            },
            {
                'title': 'Proxy'
            },
            {
                'title': 'Action',
                'searchable': False,
                'orderable': False
            }
        ]
        data['applications']['filters']['status']['values'] = \
            [('all', 'All')] + _get_processing_statuses_but_draft()
        data['applications']['filters']['assignee'] = {
            'values': [('all', 'All')] + [(user.pk, render_user_name(user),) for user in get_all_officers()]
        }
        data['applications']['ajax']['url'] = reverse('dashboard:data_application_officer')
        # global table options
        data['applications']['tableOptions'] = {
            'pageLength': 25
        }
        return data


class DataTableApplicationsOfficerView(OfficerRequiredMixin, DataTableApplicationBaseView):
    columns = ['lodgement_number', 'licence_type.code', 'applicant_profile.user', 'processing_status', 'lodgement_date',
               'assigned_officer', 'proxy_applicant', 'action']
    order_columns = ['lodgement_number', 'licence_type.code',
                     ['applicant_profile.user.last_name', 'applicant_profile.user.first_name',
                      'applicant_profile.user.email'],
                     'processing_status', 'lodgement_date',
                     ['assigned_officer.first_name', 'assigned_officer.last_name', 'assigned_officer.email'],
                     ['proxy_applicant.first_name', 'proxy_applicant.last_name', 'proxy_applicant.email'],
                     '']

    def _build_status_filter(self, status_value):
        # officers should not see applications in draft mode.
        return Q(processing_status=status_value) if status_value != 'all' else ~Q(customer_status='draft')

    def _render_action_column(self, obj):
<<<<<<< HEAD
        return '<a href="{0}">Process</a>'.format(
            reverse('wl_applications:process', args={obj.pk}),
        )
=======
        if obj.processing_status == 'ready_for_conditions':
            return '<a href="{0}">Enter Conditions</a>'.format(
                reverse('applications:enter_conditions', args=[obj.pk]),
            )
        if obj.processing_status == 'ready_to_issue':
            return '<a href="{0}">Issue Licence</a>'.format(
                reverse('applications:issue_licence', args=[obj.pk]),
            )
        elif obj.processing_status == 'issued' and obj.licence is not None and obj.licence.document is not None:
            return '<a href="{0}" target="_blank">View licence</a>'.format(
                obj.licence.document.file.url
            )
        else:
            return '<a href="{0}">Process</a>'.format(
                reverse('applications:process', args=[obj.pk]),
            )
>>>>>>> 1939a25a

    def _build_assignee_search_query(self, search):
        fields_to_search = ['assigned_officer__last_name', 'assigned_officer__first_name']
        return self._build_search_query(fields_to_search, search)

    def _build_proxy_search_query(self, search):
        fields_to_search = ['assigned_officer__last_name', 'assigned_officer__first_name']
        return self._build_search_query(fields_to_search, search)

    def _render_assignee_column(self, obj):
        return render_user_name(obj.assigned_officer)

    def _render_lodgement_date(self, obj):
        return _render_date(obj.lodgement_date)

    columns_helpers = dict(DataTableApplicationBaseView.columns_helpers.items(), **{
        'assigned_officer': {
            'search': _build_assignee_search_query,
            'render': _render_assignee_column
        },
        'proxy_applicant': {
            'search': lambda self, search: _build_field_query([
                'proxy_applicant__last_name', 'proxy_applicant__first_name'],
                search),
            'render': lambda self, obj: render_user_name(obj.proxy_applicant)
        },
        'action': {
            'render': _render_action_column,
        },
        'lodgement_date': {
            'render': _render_lodgement_date
        },
    })

    def get_initial_queryset(self):
        return self.model.objects.all()


class TableLicencesOfficerView(OfficerRequiredMixin, TableBaseView):
    template_name = 'wl/dash_tables_licences_officer.html'

    DATE_FILTER_ACTIVE = 'active'
    DATE_FILTER_EXPIRING = 'expiring'
    DATE_FILTER_EXPIRED = 'expired'
    DATE_FILTER_ALL = 'all'

    def _build_data(self):
        data = super(TableLicencesOfficerView, self)._build_data()
        del data['applications']
        data['licences']['columnDefinitions'] = [
            {
                'title': 'Licence No.'
            },
            {
                'title': 'Licence Type'
            },
            {
                'title': 'User'
            },
            {
                'title': 'Start Date'
            },
            {
                'title': 'Expiry Date'
            },
            {
                'title': 'Licence',
                'searchable': False,
                'orderable': False
            },
            {
                'title': 'Action',
                'searchable': False,
                'orderable': False
            }
        ]
        data['licences']['ajax']['url'] = reverse('dashboard:data_licences_officer')
        # filters (note: there is already the licenceType from the super class)
        filters = {
            'date': {
                'values': [
                    (self.DATE_FILTER_ACTIVE, self.DATE_FILTER_ACTIVE.capitalize()),
                    (self.DATE_FILTER_EXPIRING, self.DATE_FILTER_EXPIRING.capitalize()),
                    (self.DATE_FILTER_EXPIRED, self.DATE_FILTER_EXPIRED.capitalize()),
                    (self.DATE_FILTER_ALL, self.DATE_FILTER_ALL.capitalize()),
                ]
            }
        }
        data['licences']['filters'].update(filters)
        # global table options
        data['licences']['tableOptions'] = {
            'pageLength': 25
        }
        return data


class DataTableLicencesOfficerView(DataTableBaseView):
    model = WildlifeLicence
    columns = ['licence_no', 'licence_type.code', 'profile.user', 'start_date', 'end_date', 'licence', 'action']
    order_columns = ['licence_no', 'licence_type.code', 'issue_date', 'start_date', 'end_date', '', '']

    columns_helpers = {
        'profile.user': {
            'render': lambda self, instance: render_user_name(instance.profile.user, first_name_first=False),
            'search': lambda self, search: _build_field_query([
                'profile__user__last_name', 'profile__user__first_name'],
                search),
        },
        'issue_date': {
            'render': lambda self, instance: _render_date(instance.issue_date)
        },
        'start_date': {
            'render': lambda self, instance: _render_date(instance.start_date)
        },
        'end_date': {
            'render': lambda self, instance: _render_date(instance.end_date)
        },
        'licence': {
            'render': lambda self, instance: _render_licence_document(instance)
        },
        'action': {
            'render': lambda self, instance: self._render_action(instance)
        }
    }

    @staticmethod
    def filter_date(value):
        today = datetime.date.today()
        if value == TableLicencesOfficerView.DATE_FILTER_ACTIVE:
            return Q(start_date__lte=today) & Q(end_date__gte=today)
        elif value == TableLicencesOfficerView.DATE_FILTER_EXPIRING:
            return Q(end_date__gte=today) & Q(end_date__lte=today + datetime.timedelta(days=30))
        elif value == TableLicencesOfficerView.DATE_FILTER_EXPIRED:
            return Q(end_date__lt=today)
        else:
            return None

    def filter_licence_type(self, value):
        if value.lower() != 'all':
            return Q(licence_type__pk=value)
        else:
            return None

    @staticmethod
    def _render_action(instance):
        url = reverse('applications:reissue_licence', args=(instance.pk,))
        return '<a href="{0}">Reissue</a>'.format(url)

    def get_initial_queryset(self):
        return WildlifeLicence.objects.all()


########################
#    Assessors
########################

class TableAssessorView(AssessorRequiredMixin, TableApplicationsOfficerView):
    """
    Same table as officer with limited filters
    """
    template_name = 'wl/dash_tables_assessor.html'

    def _build_data(self):
        data = super(TableApplicationsOfficerView, self)._build_data()
        data['applications']['columnDefinitions'] = [
            {
                'title': 'Lodge No.'
            },
            {
                'title': 'Licence Type'
            },
            {
                'title': 'User'
            },
            {
                'title': 'Lodged on'
            },
            {
                'title': 'Assigned Officer'
            },
            {
                'title': 'Action',
                'searchable': False,
                'orderable': False
            }
        ]
        data['applications']['ajax']['url'] = reverse('dashboard:data_application_assessor')
        return data


class DataTableApplicationAssessorView(OfficerOrAssessorRequiredMixin, DataTableApplicationBaseView):
    """
    Model of this table is not Application but Assessment
     see: get_initial_queryset method
    """
    columns = [
        'application.lodgement_number',
        'application.licence_type.code',
        'application.applicant_profile.user',
        'application.lodgement_date',
        'application.assigned_officer',
        'action'
    ]
    order_columns = [
        'application.lodgement_number',
        'application.licence_type.code',
        ['application.applicant_profile.user.last_name', 'application.applicant_profile.user.first_name',
         'application.applicant_profile.user.email'],
        'application.lodgement_date',
        ['application.assigned_officer.first_name', 'application.assigned_officer.last_name',
         'application.assigned_officer.email'], ''
    ]

    def _render_action_column(self, obj):
        return '<a href="{0}">Review</a>'.format(
            reverse('applications:enter_conditions_assessor', args=[obj.application.pk, obj.pk])
        )

    def _search_assignee_query(self, search):
        fields_to_search = ['application__assigned_officer__last_name',
                            'application__assigned_officer__first_name',
                            'application__assigned_officer__email']
        return self._build_search_query(fields_to_search, search)

    def _render_assignee_column(self, obj):
        return render_user_name(obj.application.assigned_officer)

    def _render_lodgement_date(self, obj):
        return _render_date(obj.application.lodgement_date)

    def _render_applicant(self, obj):
        return super(DataTableApplicationAssessorView, self)._render_user_column(obj.application),

    def _search_user_query(self, search):
        fields_to_search = ['application__applicant_profile__user__last_name',
                            'application__applicant_profile__user__first_name']
        return self._build_search_query(fields_to_search, search)

    columns_helpers = dict(**{
        'application.applicant_profile.user': {
            'render': _render_applicant,
            'search': _search_user_query
        },
        'application.assigned_officer': {
            'search': _search_assignee_query,
            'render': _render_assignee_column,
        },
        'action': {
            'render': _render_action_column,
        },
        'application.lodgement_date': {
            'render': _render_lodgement_date,
        },
    })

    def get_initial_queryset(self):
        groups = self.request.user.assessorgroup_set.all()
        assessments = Assessment.objects.filter(assessor_group__in=groups).filter(
            status='awaiting_assessment')
        return assessments


########################
#    Customers
########################


class TableCustomerView(LoginRequiredMixin, TableBaseView):
    template_name = 'wl/dash_tables_customer.html'

    def _build_data(self):
        data = super(TableCustomerView, self)._build_data()
        data['applications']['columnDefinitions'] = [
            {
                'title': 'Lodge No.'
            },
            {
                'title': 'Licence Type'
            },
            {
                'title': 'Profile'
            },
            {
                'title': 'Status'
            },
            {
                'title': 'Lodged on'
            },
            {
                'title': 'Action',
                'searchable': False,
                'orderable': False
            }
        ]
        data['applications']['filters']['status']['values'] = \
            [('all', 'All')] + list(Application.CUSTOMER_STATUS_CHOICES)
        data['applications']['ajax']['url'] = reverse('dashboard:data_application_customer')

        data['licences']['columnDefinitions'] = [
            {
                'title': 'Licence No.'
            },
            {
                'title': 'Licence Type'
            },
            {
                'title': 'Issue Date'
            },
            {
                'title': 'Start Date'
            },
            {
                'title': 'Expiry Date'
            },
            {
                'title': 'Licence',
                'searchable': False,
                'orderable': False
            },
            {
                'title': 'Action',
                'searchable': False,
                'orderable': False
            }
        ]
        data['licences']['ajax']['url'] = reverse('dashboard:data_licences_customer')
        return data


class DataTableApplicationCustomerView(DataTableApplicationBaseView):
    columns = ['lodgement_number', 'licence_type.code', 'applicant_profile', 'customer_status', 'lodgement_date',
               'action']
    order_columns = ['lodgement_number', 'licence_type.code', 'applicant_profile', 'customer_status', 'lodgement_date',
                     '']

    def get_initial_queryset(self):
        return _get_user_applications(self.request.user)

    def _build_status_filter(self, status_value):
        return Q(customer_status=status_value) if status_value != 'all' else Q()

    def _render_action_column(self, obj):
        status = obj.customer_status
        if status == 'draft':
            return '<a href="{0}">{1}</a>'.format(
<<<<<<< HEAD
                reverse('wl_applications:enter_details_existing_application', args=[obj.licence_type.code, obj.pk]),
=======
                reverse('applications:edit_application', args=[obj.licence_type.code, obj.pk]),
>>>>>>> 1939a25a
                'Continue application'
            )
        elif status == 'amendment_required' or status == 'id_and_amendment_required':
            return '<a href="{0}">{1}</a>'.format(
<<<<<<< HEAD
                reverse('wl_applications:enter_details_existing_application', args=[obj.licence_type.code, obj.pk]),
=======
                reverse('applications:edit_application', args=[obj.licence_type.code, obj.pk]),
>>>>>>> 1939a25a
                'Amend application'
            )
        elif status == 'id_required' and obj.id_check_status == 'awaiting_update':
            return '<a href="{0}">{1}</a>'.format(
                reverse('main:identification'),
                'Update ID')
        elif obj.processing_status == 'issued' and obj.licence is not None and obj.licence.document is not None:
            return '<a href="{0}" target="_blank">View licence</a>'.format(
                obj.licence.document.file.url
            )
        else:
            return 'Locked'

    def _render_lodgement_date(self, obj):
        return _render_date(obj.lodgement_date)

    columns_helpers = dict(DataTableApplicationBaseView.columns_helpers.items(), **{
        'action': {
            'render': _render_action_column,
        },
        'lodgement_date': {
            'render': _render_lodgement_date
        },
    })


class DataTableLicencesCustomerView(DataTableBaseView):
    model = WildlifeLicence
    columns = ['licence_no', 'licence_type.code', 'issue_date', 'start_date', 'end_date', 'licence', 'action']
    order_columns = ['licence_no', 'licence_type.code', 'issue_date', 'start_date', 'end_date', '', '']

    columns_helpers = {
        'issue_date': {
            'render': lambda self, instance: _render_date(instance.issue_date)
        },
        'start_date': {
            'render': lambda self, instance: _render_date(instance.start_date)
        },
        'end_date': {
            'render': lambda self, instance: _render_date(instance.end_date)
        },
        'licence': {
            'render': lambda self, instance: _render_licence_document(instance)
        },
        'action': {
            'render': lambda self, instance: self._render_action(instance)
        }
    }

    @staticmethod
    def _can_user_renew_licence(license):
        return license.licence_type.is_renewable \
               and license.end_date <= datetime.date.today() + datetime.timedelta(days=30)

    @staticmethod
    def _render_action(instance):
        if not DataTableLicencesCustomerView._can_user_renew_licence(instance):
            return 'Not renewable'

        try:
            application = Application.objects.get(licence=instance)
            if Application.objects.filter(previous_application=application).exists():
                return 'Renewed'
        except Application.DoesNotExist:
            pass

        url = reverse('applications:renew_licence', args=(instance.pk,))
        return '<a href="{0}">Renew</a>'.format(url)

    def get_initial_queryset(self):
        return _get_user_licences(self.request.user)<|MERGE_RESOLUTION|>--- conflicted
+++ resolved
@@ -64,18 +64,12 @@
 
     def get(self, *args, **kwargs):
         if self.request.user.is_authenticated():
-<<<<<<< HEAD
-            if is_officer(self.request.user) or is_assessor(self.request.user):
+            if is_officer(self.request.user):
                 return redirect('wl_dashboard:tree_officer')
-            return redirect('wl_dashboard:tree_customer')
-=======
-            if is_officer(self.request.user):
-                return redirect('dashboard:tree_officer')
             elif is_assessor(self.request.user):
-                return redirect('dashboard:tables_assessor')
-
-            return redirect('dashboard:tables_customer')
->>>>>>> 1939a25a
+                return redirect('wl_dashboard:tables_assessor')
+
+            return redirect('wl_dashboard:tables_customer')
         else:
             kwargs['form'] = LoginForm
             return super(DashBoardRoutingView, self).get(*args, **kwargs)
@@ -83,11 +77,7 @@
 
 class DashboardTreeViewBase(TemplateView):
     template_name = 'wl/dash_tree.html'
-<<<<<<< HEAD
-    url = reverse_lazy('wl_dashboard:tables_officer')
-=======
-    url = reverse_lazy('dashboard:tables_applications_officer')
->>>>>>> 1939a25a
+    url = reverse_lazy('wl_dashboard:tables_applications_officer')
 
     @staticmethod
     def _create_node(title, href=None, count=None):
@@ -139,13 +129,8 @@
 
 class DashboardOfficerTreeView(OfficerRequiredMixin, DashboardTreeViewBase):
     template_name = 'wl/dash_tree.html'
-<<<<<<< HEAD
-    title = 'Dashboard'
-    url = reverse_lazy('wl_dashboard:tables_officer')
-=======
     title = 'Officer Dashboard'
-    url = reverse_lazy('dashboard:tables_applications_officer')
->>>>>>> 1939a25a
+    url = reverse_lazy('wl_dashboard:tables_applications_officer')
 
     def _build_tree_nodes(self):
         """
@@ -188,7 +173,7 @@
                 self._add_node(user_applications_node, node)
 
         # Licences
-        url = reverse_lazy('dashboard:tables_licences_officer')
+        url = reverse_lazy('wl_dashboard:tables_licences_officer')
         all_licences_node = self._create_node('All licences', href=url, count=WildlifeLicence.objects.count())
 
         return [user_applications_node, all_applications_node, all_licences_node]
@@ -322,10 +307,6 @@
             'status': 'draft',
             ....
         }
-<<<<<<< HEAD
-        data['applications']['ajax']['url'] = reverse('wl_dashboard:applications_data_officer')
-        return data
-=======
         """
         result = {}
         querydict = self._querydict
@@ -336,7 +317,6 @@
             counter += 1
             filter_key = 'filters[{0}][name]'.format(counter)
         return result
->>>>>>> 1939a25a
 
     def filter_queryset(self, qs):
         """
@@ -358,35 +338,6 @@
                 if isinstance(q_filter, Q):
                     query &= q_filter
 
-<<<<<<< HEAD
-class DashboardTableCustomerView(DashboardTableBaseView):
-    def _build_data(self):
-        data = super(DashboardTableCustomerView, self)._build_data()
-        data['applications']['columnDefinitions'] = [
-            {
-                'title': 'Licence Type',
-                'name': 'license_type',
-            },
-            {
-                'title': 'Persona',
-                'name': 'applicant_persona'
-            },
-            {
-                'title': 'Status',
-                'name': 'status'
-            },
-            {
-                'title': 'Action',
-                'name': 'action',
-                'searchable': False,
-                'orderable': False
-            }
-        ]
-        data['applications']['filters']['status']['values'] = \
-            [('all', 'All')] + list(Application.CUSTOMER_STATUS_CHOICES)
-        data['applications']['ajax']['url'] = reverse('wl_dashboard:applications_data_customer')
-        return data
-=======
         search = self.request.GET.get('search[value]', None)
         if search:
             query &= self._build_global_search_query(search)
@@ -402,7 +353,6 @@
         else:
             result = super(DataTableBaseView, self).render_column(instance, column)
         return result
->>>>>>> 1939a25a
 
 
 class DataTableApplicationBaseView(LoginRequiredMixin, BaseDatatableView):
@@ -566,7 +516,7 @@
         data['applications']['filters']['assignee'] = {
             'values': [('all', 'All')] + [(user.pk, render_user_name(user),) for user in get_all_officers()]
         }
-        data['applications']['ajax']['url'] = reverse('dashboard:data_application_officer')
+        data['applications']['ajax']['url'] = reverse('wl_dashboard:data_application_officer')
         # global table options
         data['applications']['tableOptions'] = {
             'pageLength': 25
@@ -590,18 +540,13 @@
         return Q(processing_status=status_value) if status_value != 'all' else ~Q(customer_status='draft')
 
     def _render_action_column(self, obj):
-<<<<<<< HEAD
-        return '<a href="{0}">Process</a>'.format(
-            reverse('wl_applications:process', args={obj.pk}),
-        )
-=======
         if obj.processing_status == 'ready_for_conditions':
             return '<a href="{0}">Enter Conditions</a>'.format(
-                reverse('applications:enter_conditions', args=[obj.pk]),
+                reverse('wl_applications:enter_conditions', args=[obj.pk]),
             )
         if obj.processing_status == 'ready_to_issue':
             return '<a href="{0}">Issue Licence</a>'.format(
-                reverse('applications:issue_licence', args=[obj.pk]),
+                reverse('wl_applications:issue_licence', args=[obj.pk]),
             )
         elif obj.processing_status == 'issued' and obj.licence is not None and obj.licence.document is not None:
             return '<a href="{0}" target="_blank">View licence</a>'.format(
@@ -609,9 +554,8 @@
             )
         else:
             return '<a href="{0}">Process</a>'.format(
-                reverse('applications:process', args=[obj.pk]),
+                reverse('wl_applications:process', args=[obj.pk]),
             )
->>>>>>> 1939a25a
 
     def _build_assignee_search_query(self, search):
         fields_to_search = ['assigned_officer__last_name', 'assigned_officer__first_name']
@@ -688,7 +632,7 @@
                 'orderable': False
             }
         ]
-        data['licences']['ajax']['url'] = reverse('dashboard:data_licences_officer')
+        data['licences']['ajax']['url'] = reverse('wl_dashboard:data_licences_officer')
         # filters (note: there is already the licenceType from the super class)
         filters = {
             'date': {
@@ -757,7 +701,7 @@
 
     @staticmethod
     def _render_action(instance):
-        url = reverse('applications:reissue_licence', args=(instance.pk,))
+        url = reverse('wl_applications:reissue_licence', args=(instance.pk,))
         return '<a href="{0}">Reissue</a>'.format(url)
 
     def get_initial_queryset(self):
@@ -798,7 +742,7 @@
                 'orderable': False
             }
         ]
-        data['applications']['ajax']['url'] = reverse('dashboard:data_application_assessor')
+        data['applications']['ajax']['url'] = reverse('wl_dashboard:data_application_assessor')
         return data
 
 
@@ -827,7 +771,7 @@
 
     def _render_action_column(self, obj):
         return '<a href="{0}">Review</a>'.format(
-            reverse('applications:enter_conditions_assessor', args=[obj.application.pk, obj.pk])
+            reverse('wl_applications:enter_conditions_assessor', args=[obj.application.pk, obj.pk])
         )
 
     def _search_assignee_query(self, search):
@@ -908,7 +852,7 @@
         ]
         data['applications']['filters']['status']['values'] = \
             [('all', 'All')] + list(Application.CUSTOMER_STATUS_CHOICES)
-        data['applications']['ajax']['url'] = reverse('dashboard:data_application_customer')
+        data['applications']['ajax']['url'] = reverse('wl_dashboard:data_application_customer')
 
         data['licences']['columnDefinitions'] = [
             {
@@ -937,7 +881,7 @@
                 'orderable': False
             }
         ]
-        data['licences']['ajax']['url'] = reverse('dashboard:data_licences_customer')
+        data['licences']['ajax']['url'] = reverse('wl_dashboard:data_licences_customer')
         return data
 
 
@@ -957,25 +901,17 @@
         status = obj.customer_status
         if status == 'draft':
             return '<a href="{0}">{1}</a>'.format(
-<<<<<<< HEAD
-                reverse('wl_applications:enter_details_existing_application', args=[obj.licence_type.code, obj.pk]),
-=======
-                reverse('applications:edit_application', args=[obj.licence_type.code, obj.pk]),
->>>>>>> 1939a25a
+                reverse('wl_applications:edit_application', args=[obj.licence_type.code, obj.pk]),
                 'Continue application'
             )
         elif status == 'amendment_required' or status == 'id_and_amendment_required':
             return '<a href="{0}">{1}</a>'.format(
-<<<<<<< HEAD
-                reverse('wl_applications:enter_details_existing_application', args=[obj.licence_type.code, obj.pk]),
-=======
-                reverse('applications:edit_application', args=[obj.licence_type.code, obj.pk]),
->>>>>>> 1939a25a
+                reverse('wl_applications:edit_application', args=[obj.licence_type.code, obj.pk]),
                 'Amend application'
             )
         elif status == 'id_required' and obj.id_check_status == 'awaiting_update':
             return '<a href="{0}">{1}</a>'.format(
-                reverse('main:identification'),
+                reverse('wl_main:identification'),
                 'Update ID')
         elif obj.processing_status == 'issued' and obj.licence is not None and obj.licence.document is not None:
             return '<a href="{0}" target="_blank">View licence</a>'.format(
@@ -1037,7 +973,7 @@
         except Application.DoesNotExist:
             pass
 
-        url = reverse('applications:renew_licence', args=(instance.pk,))
+        url = reverse('wl_applications:renew_licence', args=(instance.pk,))
         return '<a href="{0}">Renew</a>'.format(url)
 
     def get_initial_queryset(self):
