--- conflicted
+++ resolved
@@ -149,87 +149,6 @@
         return super(DashboardTreeViewBase, self).get_context_data(**kwargs)
 
 
-<<<<<<< HEAD
-class DashboardOfficerTreeView(OfficerRequiredMixin, DashboardTreeViewBase):
-    template_name = 'wl/dash_tree.html'
-    title = 'Officer Dashboard'
-    url = reverse_lazy('wl_dashboard:tables_applications_officer')
-
-    def _build_tree_nodes(self):
-        """
-            +Applications assigned to me
-              - status
-            +All applications
-              - status
-        """
-        # The draft status is excluded from the officer status list
-        statuses = _get_processing_statuses_but_draft()
-        all_applications = Application.objects.filter(processing_status__in=[s[0] for s in statuses])
-        all_applications_node = self._create_node('All applications', href=self.url,
-                                                  count=all_applications.count())
-        all_applications_node['state']['expanded'] = False
-        for s_value, s_title in statuses:
-            applications = all_applications.filter(processing_status=s_value)
-            if applications.count() > 0:
-                query = {
-                    'application_status': s_value,
-                }
-                href = _build_url(self.url, query)
-                node = self._create_node(s_title, href=href, count=applications.count())
-                self._add_node(all_applications_node, node)
-
-        user_applications = all_applications.filter(assigned_officer=self.request.user)
-        query = {
-            'application_assignee': self.request.user.pk
-        }
-        user_applications_node = self._create_node('My assigned applications', href=_build_url(self.url, query),
-                                                   count=user_applications.count())
-        user_applications_node['state']['expanded'] = True
-        for s_value, s_title in statuses:
-            applications = user_applications.filter(processing_status=s_value)
-            if applications.count() > 0:
-                query.update({
-                    'application_status': s_value
-                })
-                href = _build_url(self.url, query)
-                node = self._create_node(s_title, href=href, count=applications.count())
-                self._add_node(user_applications_node, node)
-
-        # Licences
-        url = reverse_lazy('wl_dashboard:tables_licences_officer')
-        all_licences_node = self._create_node('All licences', href=url, count=WildlifeLicence.objects.count())
-
-        return [user_applications_node, all_applications_node, all_licences_node]
-
-
-class DashboardCustomerTreeView(LoginRequiredMixin, DashboardTreeViewBase):
-    template_name = 'wl/dash_tree.html'
-    title = 'My Dashboard'
-    url = reverse_lazy('wl_dashboard:tables_customer')
-
-    def _build_tree_nodes(self):
-        """
-            +My applications
-              - status
-        :return:
-        """
-        my_applications = _get_user_applications(self.request.user)
-        my_applications_node = self._create_node('My applications', href=self.url, count=my_applications.count())
-        # one children node per status
-        for status_value, status_title in Application.CUSTOMER_STATUS_CHOICES:
-            applications = my_applications.filter(customer_status=status_value)
-            if applications.count() > 0:
-                query = {
-                    'application_status': status_value,
-                }
-                href = _build_url(self.url, query)
-                node = self._create_node(status_title, href=href, count=applications.count())
-                self._add_node(my_applications_node, node)
-        return [my_applications_node]
-
-
-=======
->>>>>>> a19e3d2d
 class TableBaseView(TemplateView):
     template_name = 'wl/dash_tables.html'
 
@@ -440,7 +359,7 @@
 class DashboardOfficerTreeView(OfficerRequiredMixin, DashboardTreeViewBase):
     template_name = 'wl/dash_tree.html'
     title = 'Officer Dashboard'
-    url = reverse_lazy('dashboard:tables_applications_officer')
+    url = reverse_lazy('wl_dashboard:tables_applications_officer')
 
     def _build_tree_nodes(self):
         """
@@ -486,7 +405,7 @@
 
         on_behalf_applications = _get_current_onbehalf_applications(self.request.user)
         if on_behalf_applications.count() > 0:
-            url = reverse_lazy('dashboard:tables_applications_officer_onbehalf')
+            url = reverse_lazy('wl_dashboard:tables_applications_officer_onbehalf')
             on_behalf_applications_node = self._create_node('My current proxied applications', href=url,
                                                             count=on_behalf_applications.count())
             result.append(on_behalf_applications_node)
@@ -494,12 +413,12 @@
         result.append(all_applications_node)
 
         # Licences
-        url = reverse_lazy('dashboard:tables_licences_officer')
+        url = reverse_lazy('wl_dashboard:tables_licences_officer')
         all_licences_node = self._create_node('All licences', href=url, count=WildlifeLicence.objects.count())
         result.append(all_licences_node)
 
         # Returns
-        url = reverse_lazy('dashboard:tables_returns_officer')
+        url = reverse_lazy('wl_dashboard:tables_returns_officer')
         all_returns_node = self._create_node('All returns', href=url,
                                              count=Return.objects.exclude(status__in=['draft', 'future']).count())
         result.append(all_returns_node)
@@ -616,7 +535,7 @@
             )
         elif obj.processing_status == 'issued' and obj.licence is not None and obj.licence.licence_document is not None:
             return '<a href="{0}">{1}</a>'.format(
-                reverse('applications:view_application', args=[obj.pk]),
+                reverse('wl_applications:view_application', args=[obj.pk]),
                 'View application (read-only)'
             )
         else:
@@ -652,7 +571,7 @@
                 'orderable': False
             }
         ]
-        data['applications']['ajax']['url'] = reverse('dashboard:data_application_officer_onbehalf')
+        data['applications']['ajax']['url'] = reverse('wl_dashboard:data_application_officer_onbehalf')
 
         return data
 
@@ -683,21 +602,21 @@
         status = obj.customer_status
         if status == 'draft':
             return '<a href="{0}">{1}</a>'.format(
-                reverse('applications:edit_application', args=[obj.licence_type.code, obj.pk]),
+                reverse('wl_applications:edit_application', args=[obj.licence_type.code, obj.pk]),
                 'Continue application'
             )
         elif status == 'amendment_required' or status == 'id_and_amendment_required':
             return '<a href="{0}">{1}</a>'.format(
-                reverse('applications:edit_application', args=[obj.licence_type.code, obj.pk]),
+                reverse('wl_applications:edit_application', args=[obj.licence_type.code, obj.pk]),
                 'Amend application'
             )
         elif status == 'id_required' and obj.id_check_status == 'awaiting_update':
             return '<a href="{0}">{1}</a>'.format(
-                reverse('main:identification'),
+                reverse('wl_main:identification'),
                 'Update ID')
         else:
             return '<a href="{0}">{1}</a>'.format(
-                reverse('applications:view_application', args=[obj.pk]),
+                reverse('wl_applications:view_application', args=[obj.pk]),
                 'View application (read-only)'
             )
 
@@ -886,7 +805,7 @@
                 'orderable': False
             }
         ]
-        data['returns']['ajax']['url'] = reverse('dashboard:data_returns_officer')
+        data['returns']['ajax']['url'] = reverse('wl_dashboard:data_returns_officer')
         # global table options
         data['returns']['tableOptions'] = {
             'pageLength': 25
@@ -955,16 +874,16 @@
     @staticmethod
     def _render_action(instance):
         if instance.status == 'current' or instance.status == 'future':
-            url = reverse('returns:enter_return', args=(instance.pk,))
+            url = reverse('wl_returns:enter_return', args=(instance.pk,))
             return '<a href="{0}">Enter Return</a>'.format(url)
         elif instance.status == 'draft':
-            url = reverse('returns:enter_return', args=(instance.pk,))
+            url = reverse('wl_returns:enter_return', args=(instance.pk,))
             return '<a href="{0}">Edit Return</a>'.format(url)
         elif instance.status == 'submitted':
-            url = reverse('returns:curate_return', args=(instance.pk,))
+            url = reverse('wl_returns:curate_return', args=(instance.pk,))
             return '<a href="{0}">Curate Return</a>'.format(url)
         else:
-            url = reverse('returns:view_return', args=(instance.pk,))
+            url = reverse('wl_returns:view_return', args=(instance.pk,))
             return '<a href="{0}">View Return (read-only)</a>'.format(url)
 
     @staticmethod
@@ -1050,34 +969,6 @@
          'application.assigned_officer.email'], ''
     ]
 
-<<<<<<< HEAD
-    def _render_action_column(self, obj):
-        return '<a href="{0}">Review</a>'.format(
-            reverse('wl_applications:enter_conditions_assessor', args=[obj.application.pk, obj.pk])
-        )
-
-    def _search_assignee_query(self, search):
-        fields_to_search = ['application__assigned_officer__last_name',
-                            'application__assigned_officer__first_name',
-                            'application__assigned_officer__email']
-        return self._build_search_query(fields_to_search, search)
-
-    def _render_assignee_column(self, obj):
-        return render_user_name(obj.application.assigned_officer)
-
-    def _render_lodgement_date(self, obj):
-        return _render_date(obj.application.lodgement_date)
-
-    def _render_applicant(self, obj):
-        return super(DataTableApplicationAssessorView, self)._render_user_column(obj.application),
-
-    def _search_user_query(self, search):
-        fields_to_search = ['application__applicant_profile__user__last_name',
-                            'application__applicant_profile__user__first_name']
-        return self._build_search_query(fields_to_search, search)
-
-=======
->>>>>>> a19e3d2d
     columns_helpers = dict(**{
         'application.lodgement_number': {
             'render': lambda self, instance: _render_lodgement_number(instance.application)
@@ -1108,7 +999,7 @@
     @staticmethod
     def render_action_column(obj):
         return '<a href="{0}">Review</a>'.format(
-            reverse('applications:enter_conditions_assessor', args=[obj.application.pk, obj.pk])
+            reverse('wl_applications:enter_conditions_assessor', args=[obj.application.pk, obj.pk])
         )
 
     def get_initial_queryset(self):
@@ -1155,16 +1046,10 @@
                 'orderable': False
             }
         ]
-<<<<<<< HEAD
-        data['applications']['filters']['status']['values'] = \
-            [('all', 'All')] + list(Application.CUSTOMER_STATUS_CHOICES)
-        data['applications']['ajax']['url'] = reverse('wl_dashboard:data_application_customer')
-=======
         # no filters
         if 'filters' in data['applications']:
             del data['applications']['filters']
-        data['applications']['ajax']['url'] = reverse('dashboard:data_application_customer')
->>>>>>> a19e3d2d
+        data['applications']['ajax']['url'] = reverse('wl_dashboard:data_application_customer')
 
         # Licences
         data['licences']['columnDefinitions'] = [
@@ -1194,10 +1079,7 @@
                 'orderable': False
             }
         ]
-<<<<<<< HEAD
         data['licences']['ajax']['url'] = reverse('wl_dashboard:data_licences_customer')
-=======
-        data['licences']['ajax']['url'] = reverse('dashboard:data_licences_customer')
         # no filters
         if 'filters' in data['licences']:
             del data['licences']['filters']
@@ -1233,7 +1115,7 @@
                 'orderable': False
             }
         ]
-        data['returns']['ajax']['url'] = reverse('dashboard:data_returns_customer')
+        data['returns']['ajax']['url'] = reverse('wl_dashboard:data_returns_customer')
         # no filters
         if 'filters' in data['returns']:
             del data['returns']['filters']
@@ -1242,7 +1124,6 @@
             'order': [[3, 'desc']]
         }
 
->>>>>>> a19e3d2d
         return data
 
 
@@ -1283,7 +1164,7 @@
                 'Update ID')
         else:
             return '<a href="{0}"">{1}</a>'.format(
-                reverse('applications:view_application', args=[obj.pk]),
+                reverse('wl_applications:view_application', args=[obj.pk]),
                 'View application (read-only)'
             )
 
@@ -1330,7 +1211,7 @@
                 pass
             expiry_days = (instance.end_date - datetime.date.today()).days
             if expiry_days <= 30:
-                url = reverse('applications:renew_licence', args=(instance.pk,))
+                url = reverse('wl_applications:renew_licence', args=(instance.pk,))
                 return '<a href="{0}">Renew</a>'.format(url)
             else:
                 return 'Renewable in ' + str(expiry_days - 30) + ' days'
@@ -1339,10 +1220,6 @@
         return WildlifeLicence.objects.filter(holder=self.request.user)
 
 
-<<<<<<< HEAD
-        url = reverse('wl_applications:renew_licence', args=(instance.pk,))
-        return '<a href="{0}">Renew</a>'.format(url)
-=======
 class DataTableReturnsCustomerView(DataTableBaseView):
     model = Return
     columns = ['lodgement_number', 'licence.licence_type.code', 'lodgement_date', 'due_date', 'status', 'licence',
@@ -1375,13 +1252,13 @@
     @staticmethod
     def _render_action(instance):
         if instance.status == 'current':
-            url = reverse('returns:enter_return', args=(instance.pk,))
+            url = reverse('wl_returns:enter_return', args=(instance.pk,))
             return '<a href="{0}">Enter Return</a>'.format(url)
         elif instance.status == 'draft':
-            url = reverse('returns:enter_return', args=(instance.pk,))
+            url = reverse('wl_returns:enter_return', args=(instance.pk,))
             return '<a href="{0}">Edit Return</a>'.format(url)
         else:
-            url = reverse('returns:view_return', args=(instance.pk,))
+            url = reverse('wl_returns:view_return', args=(instance.pk,))
             return '<a href="{0}">View Return (read-only)</a>'.format(url)
 
     @staticmethod
@@ -1396,7 +1273,6 @@
                 return 'Current'
         else:
             return dict(Return.STATUS_CHOICES)[status]
->>>>>>> a19e3d2d
 
     def get_initial_queryset(self):
         return Return.objects.filter(licence__holder=self.request.user).exclude(status='future')