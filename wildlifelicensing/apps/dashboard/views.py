from __future__ import unicode_literals
import json
import urllib
import logging

from django.core.urlresolvers import reverse_lazy, reverse
from django.shortcuts import redirect
from django.views.generic import TemplateView
from django_datatables_view.base_datatable_view import BaseDatatableView
from django.db.models import Q

from braces.views import LoginRequiredMixin

from ledger.licence.models import LicenceType
from wildlifelicensing.apps.applications.models import Application
from wildlifelicensing.apps.main.mixins import OfficerRequiredMixin
from wildlifelicensing.apps.main.helpers import is_officer, is_customer
from .forms import LoginForm

logger = logging.getLogger(__name__)


def _build_url(base, query):
    return base + '?' + urllib.urlencode(query)


def _get_user_applications(user):
    return Application.objects.filter(applicant_persona__user=user)


class DashBoardRoutingView(TemplateView):
    template_name = 'wl/index.html'

    def get(self, *args, **kwargs):
        if self.request.user.is_authenticated():
            if is_officer(self.request.user):
                return redirect('dashboard:tree_officer')
            return redirect('dashboard:tree_customer')
        else:
            kwargs['form'] = LoginForm
            return super(DashBoardRoutingView, self).get(*args, **kwargs)


class DashboardTreeViewBase(TemplateView):
    template_name = 'wl/dash_tree.html'
    url = reverse_lazy('dashboard:tables_officer')

    @staticmethod
    def _create_node(title, href=None, count=None):
        node_template = {
            'text': 'Title',
            'href': '#',
            'tags': [],
            'nodes': None,
            'state': {
                'expanded': True
            }
        }
        result = {}
        result.update(node_template)
        result['text'] = str(title)
        if href is not None:
            result['href'] = str(href)
        if count is not None:
            result['tags'].append(str(count))

        return result

    @staticmethod
    def _add_node(parent, child):
        if 'nodes' not in parent or type(parent['nodes']) != list:
            parent['nodes'] = [child]
        else:
            parent['nodes'].append(child)
        return parent

    def _build_tree_nodes(self):
        # pending applications
        query = {
            'model': 'application',
            'customer_status': 'pending',
        }
<<<<<<< HEAD
        pending_applications = Application.objects.filter(status='lodged')
        pending_applications_node = self._create_node('New applications', href=_build_url(self.url, query),
=======
        pending_applications = Application.objects.filter(customer_status='pending')
        pending_applications_node = self._create_node('New applications', href=_build_url(url, query),
>>>>>>> 0f9aa611
                                                      count=len(pending_applications))
        return [pending_applications_node]

    def get_context_data(self, **kwargs):
        if 'dataJSON' not in kwargs:
            kwargs['dataJSON'] = json.dumps(self._build_tree_nodes())
        if 'title' not in kwargs and hasattr(self, 'title'):
            kwargs['title'] = self.title
        return super(DashboardTreeViewBase, self).get_context_data(**kwargs)


class DashboardOfficerTreeView(OfficerRequiredMixin, DashboardTreeViewBase):
    template_name = 'wl/dash_tree.html'
    title = 'Quick glance dashboard'
    url = reverse_lazy('dashboard:tables_officer')


class DashboardCustomerTreeView(LoginRequiredMixin, DashboardTreeViewBase):
    template_name = 'wl/dash_tree.html'
    title = 'My Dashboard'
    url = reverse_lazy('dashboard:tables_customer')

    def _build_tree_nodes(self):
        """
            +My applications
              - status
        :return:
        """
        my_applications = _get_user_applications(self.request.user)
        my_applications_node = self._create_node('My applications', href=self.url, count=len(my_applications))
        # one children node per status
        for status in [s[0] for s in Application.CUSTOMER_STATUS_CHOICES]:
            applications = my_applications.filter(customer_status=status)
            if applications.count() > 0:
                query = {
                    'model': 'application',
                    'customer_status': status,
                }
                href = _build_url(self.url, query)
                node = self._create_node(status, href=href, count=applications.count())
                self._add_node(my_applications_node, node)
        return [my_applications_node]


class DashboardTableBaseView(TemplateView):
    template_name = 'wl/dash_tables.html'
    licence_types = [('all', 'All')] + [(lt.pk, lt.code) for lt in LicenceType.objects.all()]
    applications_statuses = [('all', 'All')] + list(Application.STATUS_CHOICES)
    data = {
        'applications': {
            'columnDefinitions': [
            ],
            'filters': {
                'licenceType': {
                    'values': licence_types,
                },
                'status': {
                    'values': applications_statuses,
                }
            },
            'ajax': {
                'url': ''
            }
        }
    }

    def get_context_data(self, **kwargs):

        if 'dataJSON' not in kwargs:
<<<<<<< HEAD
            # add the request query to the data
            self.data['query'] = self.request.GET.dict()
            kwargs['dataJSON'] = json.dumps(self.data)
        return super(DashboardTableBaseView, self).get_context_data(**kwargs)


class DashboardTableOfficerView(DashboardTableBaseView):
    data = {
        'applications': {
            'columnDefinitions': [
                {
                    'title': 'Licence Type'
                },
                {
                    'title': 'Applicant'
=======
            data = {
                'applications': {
                    'filters': {
                        'licenceType': {
                            'values': licence_types,
                        },
                        'status': {
                            'values': [('all', 'All')] + list(Application.CUSTOMER_STATUS_CHOICES),
                        }
                    }
>>>>>>> 0f9aa611
                },
                {
                    'title': 'Status'
                }
            ],
            'filters': {
                'licenceType': {
                    'values': DashboardTableBaseView.licence_types,
                },
                'status': {
                    'values': DashboardTableBaseView.applications_statuses,
                }
            },
            'ajax': {
                # TODO why the reverse throw a ImproperlyConfigured exception
                # 'url': reverse('dashboard:applications_data_officer')
                'url': '/dashboard/data/applications/officer/'
            }
        }
    }


class DashboardTableCustomerView(DashboardTableBaseView):
    data = {
        'applications': {
            'columnDefinitions': [
                {
                    'title': 'Licence Type'
                },
                {
                    'title': 'Applicant'
                },
                {
                    'title': 'Status'
                }
            ],
            'filters': {
                'licenceType': {
                    'values': DashboardTableBaseView.licence_types,
                },
                'status': {
                    'values': DashboardTableBaseView.applications_statuses,
                }
            },
            'ajax': {
                # TODO why the reverse throw a ImproperlyConfigured exception
                # 'url': reverse('dashboard:applications_data_customer')
                'url': '/dashboard/data/applications/customer/'
            }
        }
    }


class ApplicationDataTableBaseView(LoginRequiredMixin, BaseDatatableView):
    model = Application
    columns = ['licence_type', 'applicant_persona', 'status']
    order_columns = ['licence_type', 'applicant_persona', 'status']

    def _parse_filters(self):
        """
        The additional filters are sent in the query param with the following form (example):
        'filters[0][name]': '['licence_type']'
        'filters[0][value]: ['all']'
        'filters[1][name]': '['status']'
        'filters[1][value]: ['draft']'
        .....
        :return: a dict {
            'licence_type': 'all',
            'status': 'draft',
            ....
        }
        """
        result = {}
        querydict = self._querydict
        counter = 0
        filter_key = 'filters[{0}][name]'.format(counter)
        while filter_key in querydict:
            result[querydict.get(filter_key)] = querydict.get('filters[{0}][value]'.format(counter))
            counter += 1
            filter_key = 'filters[{0}][name]'.format(counter)
        return result

    def get_initial_queryset(self):
        if is_customer(self.request.user):
            return _get_user_applications(self.request.user)
        else:
            return self.model.objects.all()

    def filter_queryset(self, qs):
        filters = self._parse_filters()
        query = Q()
        for filter_name, filter_value in filters.items():
            # if the value is 'all' no filter to apply
            if filter_value != 'all':
                if filter_name == 'status':
                    query &= Q(customer_status=filter_value)
        return qs.filter(query)

    def render_column(self, application, column):
        def render_applicant_column(persona):
            user_details = '{last}, {first}, {email}'.format(
                last=persona.user.last_name,
                first=persona.user.first_name,
                email=persona.email
            )
            persona_details = '{}'.format(persona)
            if is_officer(self.request.user):
                return user_details + ' [{}]'.format(persona_details)
            else:
                return persona_details

        if column == 'licence_type':
            licence_type = application.licence_type.code
            result = '{}'.format(licence_type) if licence_type is not None else 'unknown'
        elif column == 'applicant_persona':
            result = render_applicant_column(
                application.applicant_persona) if application.applicant_persona is not None else 'unknown'
        else:
            result = super(ApplicationDataTableBaseView, self).render_column(application, column)
        return result


class ApplicationDataTableOfficerView(ApplicationDataTableBaseView):
    pass


class ApplicationDataTableCustomerView(ApplicationDataTableBaseView):
    pass<|MERGE_RESOLUTION|>--- conflicted
+++ resolved
@@ -80,13 +80,8 @@
             'model': 'application',
             'customer_status': 'pending',
         }
-<<<<<<< HEAD
         pending_applications = Application.objects.filter(status='lodged')
         pending_applications_node = self._create_node('New applications', href=_build_url(self.url, query),
-=======
-        pending_applications = Application.objects.filter(customer_status='pending')
-        pending_applications_node = self._create_node('New applications', href=_build_url(url, query),
->>>>>>> 0f9aa611
                                                       count=len(pending_applications))
         return [pending_applications_node]
 
@@ -118,12 +113,12 @@
         my_applications = _get_user_applications(self.request.user)
         my_applications_node = self._create_node('My applications', href=self.url, count=len(my_applications))
         # one children node per status
-        for status in [s[0] for s in Application.CUSTOMER_STATUS_CHOICES]:
-            applications = my_applications.filter(customer_status=status)
+        for status in [s[0] for s in Application.STATUS_CHOICES]:
+            applications = my_applications.filter(status=status)
             if applications.count() > 0:
                 query = {
                     'model': 'application',
-                    'customer_status': status,
+                    'status': status,
                 }
                 href = _build_url(self.url, query)
                 node = self._create_node(status, href=href, count=applications.count())
@@ -156,7 +151,6 @@
     def get_context_data(self, **kwargs):
 
         if 'dataJSON' not in kwargs:
-<<<<<<< HEAD
             # add the request query to the data
             self.data['query'] = self.request.GET.dict()
             kwargs['dataJSON'] = json.dumps(self.data)
@@ -172,18 +166,6 @@
                 },
                 {
                     'title': 'Applicant'
-=======
-            data = {
-                'applications': {
-                    'filters': {
-                        'licenceType': {
-                            'values': licence_types,
-                        },
-                        'status': {
-                            'values': [('all', 'All')] + list(Application.CUSTOMER_STATUS_CHOICES),
-                        }
-                    }
->>>>>>> 0f9aa611
                 },
                 {
                     'title': 'Status'
