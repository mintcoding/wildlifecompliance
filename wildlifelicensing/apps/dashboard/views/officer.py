import datetime

from django.core.urlresolvers import reverse_lazy, reverse
from django.db.models import Q
from django.contrib.staticfiles.templatetags.staticfiles import static

from wildlifelicensing.apps.applications.models import Application
from wildlifelicensing.apps.main.mixins import OfficerRequiredMixin
from wildlifelicensing.apps.main.models import WildlifeLicence
from wildlifelicensing.apps.returns.models import Return
from wildlifelicensing.apps.dashboard.views import base
from wildlifelicensing.apps.main.helpers import get_all_officers
from wildlifelicensing.apps.returns.utils import is_return_overdue, is_return_due_soon


def _get_current_onbehalf_applications(officer):
    return Application.objects.filter(proxy_applicant=officer)


def _render_cover_letter_document(licence):
    if licence is not None and licence.cover_letter_document is not None:
        return '<a href="{0}" target="_blank">View PDF</a><img height="20" src="{1}"></img>'.format(
            licence.cover_letter_document.file.url, static('wl/img/pdf.png'))
    else:
        return ''


class DashboardOfficerTreeView(OfficerRequiredMixin, base.DashboardTreeViewBase):
    template_name = 'wl/dash_tree.html'
    title = 'Officer Dashboard'
    url = reverse_lazy('wl_dashboard:tables_applications_officer')

    def _build_tree_nodes(self):
        """
            +Applications assigned to me
              - status
            +All applications
              - status
        """
        # The draft status is excluded from the officer status list
        result = []
        statuses = base.get_processing_statuses_but_draft()
        all_applications = Application.objects.filter(processing_status__in=[s[0] for s in statuses])
        all_applications_node = self._create_node('All applications', href=self.url,
                                                  count=all_applications.count())
        all_applications_node['state']['expanded'] = False
        for s_value, s_title in statuses:
            applications = all_applications.filter(processing_status=s_value)
            if applications.count() > 0:
                query = {
                    'application_status': s_value,
                }
                href = base.build_url(self.url, query)
                node = self._create_node(s_title, href=href, count=applications.count())
                self._add_node(all_applications_node, node)

        assigned_applications = all_applications.filter(assigned_officer=self.request.user)
        query = {
            'application_assignee': self.request.user.pk
        }
        assigned_applications_node = self._create_node('My assigned applications', href=base.build_url(self.url, query),
                                                       count=assigned_applications.count())
        assigned_applications_node['state']['expanded'] = True
        for s_value, s_title in statuses:
            applications = assigned_applications.filter(processing_status=s_value)
            if applications.count() > 0:
                query.update({
                    'application_status': s_value
                })
                href = base.build_url(self.url, query)
                node = self._create_node(s_title, href=href, count=applications.count())
                self._add_node(assigned_applications_node, node)
        result.append(assigned_applications_node)

        on_behalf_applications = _get_current_onbehalf_applications(self.request.user)
        if on_behalf_applications.count() > 0:
            url = reverse_lazy('wl_dashboard:tables_applications_officer_onbehalf')
            on_behalf_applications_node = self._create_node('My current proxied applications', href=url,
                                                            count=on_behalf_applications.count())
            result.append(on_behalf_applications_node)

        result.append(all_applications_node)

        # Licences
        url = reverse_lazy('wl_dashboard:tables_licences_officer')
        all_licences_node = self._create_node('All licences', href=url, count=WildlifeLicence.objects.count())
        result.append(all_licences_node)

        # Returns
        url = reverse_lazy('wl_dashboard:tables_returns_officer')
        all_returns_node = self._create_node('All returns', href=url,
                                             count=Return.objects.exclude(status__in=['draft', 'future']).count())
        result.append(all_returns_node)

        return result


class TableApplicationsOfficerView(OfficerRequiredMixin, base.TableBaseView):
    template_name = 'wl/dash_tables_applications_officer.html'

    STATUS_PENDING = 'pending'

    def _build_data(self):
        data = super(TableApplicationsOfficerView, self)._build_data()
        data['applications']['columnDefinitions'] = [
            {
                'title': 'Lodge Number'
            },
            {
                'title': 'Licence Type'
            },
            {
                'title': 'User'
            },
            {
                'title': 'Status',
            },
            {
                'title': 'Lodged on'
            },
            {
                'title': 'Assignee'
            },
            {
                'title': 'Proxy'
            },
            {
                'title': 'Action',
                'searchable': False,
                'orderable': False
            }
        ]
        data['applications']['filters']['status']['values'] = \
            [('all', 'All')] + [(self.STATUS_PENDING, self.STATUS_PENDING.capitalize())] + \
            base.get_processing_statuses_but_draft()
        data['applications']['filters']['assignee'] = {
            'values': [('all', 'All')] + [(user.pk, base.render_user_name(user),) for user in get_all_officers()]
        }
        data['applications']['ajax']['url'] = reverse('wl_dashboard:data_application_officer')
        # global table options
        data['applications']['tableOptions'] = {
            'pageLength': 25
        }
        return data


class DataTableApplicationsOfficerView(OfficerRequiredMixin, base.DataTableApplicationBaseView):
    columns = ['lodgement_number', 'licence_type.code', 'applicant_profile.user', 'processing_status', 'lodgement_date',
               'assigned_officer', 'proxy_applicant', 'action']
    order_columns = ['lodgement_number', 'licence_type.code',
                     ['applicant_profile.user.last_name', 'applicant_profile.user.first_name',
                      'applicant_profile.user.email'],
                     'processing_status', 'lodgement_date',
                     ['assigned_officer.first_name', 'assigned_officer.last_name', 'assigned_officer.email'],
                     ['proxy_applicant.first_name', 'proxy_applicant.last_name', 'proxy_applicant.email'],
                     '']

    columns_helpers = dict(base.DataTableApplicationBaseView.columns_helpers.items(), **{
        'lodgement_number': {
            'search': lambda self, search: DataTableApplicationsOfficerView._search_lodgement_number(search),
            'render': lambda self, instance: base.render_lodgement_number(instance),
        },
        'assigned_officer': {
            'search': lambda self, search: base.build_field_query(
                ['assigned_officer__last_name', 'assigned_officer__first_name'],
                search
            ),
            'render': lambda self, instance: base.render_user_name(instance.assigned_officer)
        },
        'proxy_applicant': {
            'search': lambda self, search: base.build_field_query([
                'proxy_applicant__last_name', 'proxy_applicant__first_name'],
                search),
            'render': lambda self, obj: base.render_user_name(obj.proxy_applicant)
        },
        'action': {
            'render': lambda self, instance: DataTableApplicationsOfficerView._render_action_column(instance),
        },
        'lodgement_date': {
            'render': lambda self, instance: base.render_date(instance.lodgement_date)
        },
    })

    @staticmethod
    def _get_pending_processing_statuses():
        return [s[0] for s in Application.PROCESSING_STATUS_CHOICES
                if s[0] != 'draft' and s[0] != 'issued' and s[0] != 'declined']

    @staticmethod
    def filter_status(value):
        # officers should not see applications in draft mode.
        if value.lower() == TableApplicationsOfficerView.STATUS_PENDING:
            return Q(processing_status__in=DataTableApplicationsOfficerView._get_pending_processing_statuses())
        return Q(processing_status=value) if value != 'all' else ~Q(customer_status='draft')

    @staticmethod
    def _search_lodgement_number(search):
        # testing to see if search term contains no spaces and two hyphens, meaning it's a lodgement number with a sequence
        if search and search.count(' ') == 0 and search.count('-') == 2:
            components = search.split('-')
            lodgement_number, lodgement_sequence = '-'.join(components[:2]), '-'.join(components[2:])

            return Q(lodgement_number__icontains=lodgement_number) & Q(lodgement_sequence__icontains=lodgement_sequence)
        else:
            return Q(lodgement_number__icontains=search)

    @staticmethod
    def _render_action_column(obj):
        if obj.processing_status == 'ready_for_conditions':
            return '<a href="{0}">Enter Conditions</a>'.format(
                reverse('wl_applications:enter_conditions', args=[obj.pk]),
            )
        if obj.processing_status == 'ready_to_issue':
            return '<a href="{0}">Issue Licence</a>'.format(
                reverse('wl_applications:issue_licence', args=[obj.pk]),
            )
        elif obj.processing_status == 'issued' and obj.licence is not None and obj.licence.licence_document is not None:
            return '<a href="{0}">{1}</a>'.format(
                reverse('wl_applications:view_application', args=[obj.pk]),
                'View application (read-only)'
            )
        else:
            return '<a href="{0}">Process</a>'.format(
                reverse('wl_applications:process', args=[obj.pk]),
            )

    def get_initial_queryset(self):
        return Application.objects.exclude(processing_status='draft')


class TableApplicationsOfficerOnBehalfView(OfficerRequiredMixin, base.TableBaseView):
    template_name = 'wl/dash_tables_applications_officer_onbehalf.html'

    def _build_data(self):
        data = super(TableApplicationsOfficerOnBehalfView, self)._build_data()
        data['applications']['columnDefinitions'] = [
            {
                'title': 'Lodge Number'
            },
            {
                'title': 'Licence Type'
            },
            {
                'title': 'User'
            },
            {
                'title': 'Status'
            },
            {
                'title': 'Lodged on'
            },
            {
                'title': 'Action',
                'searchable': False,
                'orderable': False
            }
        ]
        data['applications']['ajax']['url'] = reverse('wl_dashboard:data_application_officer_onbehalf')

        return data


class DataTableApplicationsOfficerOnBehalfView(OfficerRequiredMixin, base.DataTableApplicationBaseView):
    columns = ['lodgement_number', 'licence_type.code', 'applicant_profile.user', 'processing_status', 'lodgement_date',
               'action']
    order_columns = ['lodgement_number', 'licence_type.code',
                     ['applicant_profile.user.last_name', 'applicant_profile.user.first_name',
                      'applicant_profile.user.email'],
                     'processing_status', 'lodgement_date',
                     '']

    columns_helpers = dict(base.DataTableApplicationBaseView.columns_helpers.items(), **{
        'lodgement_number': {
            'render': lambda self, instance: base.render_lodgement_number(instance)
        },
        'lodgement_date': {
            'render': lambda self, instance: base.render_date(instance.lodgement_date)
        },
        'action': {
            'render': lambda self, instance: self._render_action_column(instance),
        },
    })

    @staticmethod
    def _render_action_column(obj):
        status = obj.customer_status
        if status == 'draft':
            return '<a href="{0}">{1}</a>'.format(
                reverse('wl_applications:edit_application', args=[obj.licence_type.code_slug, obj.pk]),
                'Continue application'
            )
        elif status == 'amendment_required' or status == 'id_and_amendment_required':
            return '<a href="{0}">{1}</a>'.format(
                reverse('wl_applications:edit_application', args=[obj.licence_type.code_slug, obj.pk]),
                'Amend application'
            )
        elif status == 'id_required' and obj.id_check_status == 'awaiting_update':
            return '<a href="{0}">{1}</a>'.format(
                reverse('wl_main:identification'),
                'Update ID')
        else:
            return '<a href="{0}">{1}</a>'.format(
                reverse('wl_applications:view_application', args=[obj.pk]),
                'View application (read-only)'
            )

    def get_initial_queryset(self):
        return _get_current_onbehalf_applications(self.request.user)


class TableLicencesOfficerView(OfficerRequiredMixin, base.TableBaseView):
    template_name = 'wl/dash_tables_licences_officer.html'

    STATUS_FILTER_ACTIVE = 'active'
    STATUS_FILTER_RENEWABLE = 'renewable'
    STATUS_FILTER_EXPIRED = 'expired'
    STATUS_FILTER_ALL = 'all'

    def _build_data(self):
        data = super(TableLicencesOfficerView, self)._build_data()
        del data['applications']
        del data['returns']
        data['licences']['columnDefinitions'] = [
            {
                'title': 'Licence Number'
            },
            {
                'title': 'Licence Type'
            },
            {
                'title': 'User'
            },
            {
                'title': 'Start Date'
            },
            {
                'title': 'Expiry Date'
            },
            {
                'title': 'Licence PDF',
                'searchable': False,
                'orderable': False
            },
            {
                'title': 'Cover Letter',
                'searchable': False,
                'orderable': False
            },
            {
                'title': 'Renewal Letter',
                'searchable': False,
                'orderable': False
            },
            {
                'title': 'Action',
                'searchable': False,
                'orderable': False
            }
        ]
        data['licences']['ajax']['url'] = reverse('wl_dashboard:data_licences_officer')
        # filters (note: there is already the licenceType from the super class)
        filters = {
            'status': {
                'values': [
                    (self.STATUS_FILTER_ALL, self.STATUS_FILTER_ALL.capitalize()),
                    (self.STATUS_FILTER_ACTIVE, self.STATUS_FILTER_ACTIVE.capitalize()),
                    (self.STATUS_FILTER_RENEWABLE, self.STATUS_FILTER_RENEWABLE.capitalize()),
                    (self.STATUS_FILTER_EXPIRED, self.STATUS_FILTER_EXPIRED.capitalize()),
                ]
            }
        }
        data['licences']['filters'].update(filters)
        # global table options
        data['licences']['tableOptions'] = {
            'pageLength': 25
        }
        return data


class DataTableLicencesOfficerView(OfficerRequiredMixin, base.DataTableBaseView):
    model = WildlifeLicence
    columns = [
        'licence_number',
        'licence_type.code',
        'profile.user',
        'start_date',
        'end_date',
        'licence',
        'cover_letter',
        'renewal_letter',
        'action']
    order_columns = [
        'licence_number',
        'licence_type.code',
        ['profile.user.last_name', 'profile.user.first_name'],
        'start_date',
        'end_date',
        '',
        '']

    columns_helpers = {
        'licence_number': {
            'search': lambda self, search: DataTableLicencesOfficerView._search_licence_number(search),
            'render': lambda self, instance: base.render_licence_number(instance)
        },
        'profile.user': {
            'render': lambda self, instance: base.render_user_name(instance.profile.user, first_name_first=False),
            'search': lambda self, search: base.build_field_query([
                'profile__user__last_name', 'profile__user__first_name'],
                search),
        },
        'issue_date': {
            'render': lambda self, instance: base.render_date(instance.issue_date)
        },
        'start_date': {
            'render': lambda self, instance: base.render_date(instance.start_date)
        },
        'end_date': {
            'render': lambda self, instance: base.render_date(instance.end_date)
        },
        'licence': {
            'render': lambda self, instance: base.render_licence_document(instance)
        },
        'cover_letter': {
            'render': lambda self, instance: _render_cover_letter_document(instance)
        },
        'renewal_letter': {
            'render': lambda self, instance: self._render_renewal_letter(instance)
        },
        'action': {
            'render': lambda self, instance: self._render_action(instance)
        }
    }

    @staticmethod
    def filter_status(value):
        today = datetime.date.today()
        if value == TableLicencesOfficerView.STATUS_FILTER_ACTIVE:
            return Q(start_date__lte=today) & Q(end_date__gte=today)
        elif value == TableLicencesOfficerView.STATUS_FILTER_RENEWABLE:
            return Q(is_renewable=True) & Q(end_date__gte=today) & Q(end_date__lte=today + datetime.timedelta(days=30))
        elif value == TableLicencesOfficerView.STATUS_FILTER_EXPIRED:
            return Q(end_date__lt=today)
        else:
            return None

    @staticmethod
    def filter_licence_type(value):
        if value.lower() != 'all':
            return Q(licence_type__pk=value)
        else:
            return None

    @staticmethod
<<<<<<< HEAD
    def _render_renewal_letter(instance):
        if instance.is_renewable:
            return '<a href="{0}" target="_blank">View PDF</a><img height="20" src="{1}"></img>'.\
                format(reverse('wl_main:licence_renewal_pdf', args=(instance.pk,)), static('wl/img/pdf.png'))
        else:
            return 'Not renewable'
=======
    def _search_licence_number(search):
        # testing to see if search term contains no spaces and two hyphens, meaning it's a lodgement number with a sequence
        if search and search.count(' ') == 0 and search.count('-') == 2:
            components = search.split('-')
            licence_number, licence_sequence = '-'.join(components[:2]), '-'.join(components[2:])

            return Q(licence_number__icontains=licence_number) & Q(licence_sequence__icontains=licence_sequence)
        else:
            return Q(licence_number__icontains=search)
>>>>>>> ce06d06e

    @staticmethod
    def _render_action(instance):
        reissue_url = reverse('wl_applications:reissue_licence', args=(instance.pk,))
        expiry_days = (instance.end_date - datetime.date.today()).days

        if expiry_days <= 30 and instance.is_renewable:
            renew_url = reverse('wl_applications:renew_licence', args=(instance.pk,))
            return '<a href="{0}">Renew</a> / <a href="{1}">Reissue</a>'.format(renew_url, reissue_url)
        else:
            return '<a href="{0}">Reissue</a>'.format(reissue_url)

    def get_initial_queryset(self):
        return WildlifeLicence.objects.all()


class TableReturnsOfficerView(OfficerRequiredMixin, base.TableBaseView):
    template_name = 'wl/dash_tables_returns_officer.html'

    STATUS_FILTER_ALL_BUT_DRAFT_OR_FUTURE = 'all_but_draft_or_future'
    OVERDUE_FILTER = 'overdue'

    def _build_data(self):
        data = super(TableReturnsOfficerView, self)._build_data()
        del data['applications']
        del data['licences']
        data['returns']['columnDefinitions'] = [
            {
                'title': 'Lodge Number'
            },
            {
                'title': 'Licence Type'
            },
            {
                'title': 'User'
            },
            {
                'title': 'Lodged On'
            },
            {
                'title': 'Due On'
            },
            {
                'title': 'Status'
            },
            {
                'title': 'Licence',
                'orderable': False
            },
            {
                'title': 'Action',
                'searchable': False,
                'orderable': False
            }
        ]
        data['returns']['ajax']['url'] = reverse('wl_dashboard:data_returns_officer')
        # global table options
        data['returns']['tableOptions'] = {
            'pageLength': 25
        }
        filters = {
            'status': {
                'values': [
                    (self.STATUS_FILTER_ALL_BUT_DRAFT_OR_FUTURE, 'All (but draft or future)'),
                    (self.OVERDUE_FILTER, self.OVERDUE_FILTER.capitalize())
                ] + list(Return.STATUS_CHOICES)
            }
        }
        data['returns']['filters'].update(filters)

        return data


class DataTableReturnsOfficerView(base.DataTableBaseView):
    model = Return
    columns = [
        'lodgement_number',
        'licence.licence_type.code',
        'licence.profile.user',
        'lodgement_date',
        'due_date',
        'status',
        'licence_number',
        'action',
    ]
    order_columns = [
        'lodgement_number',
        'licence.licence_type.code',
        ['licence.profile.user.last_name', 'licence.profile.user.first_name'],
        'lodgement_date',
        'due_date',
        'status',
        '',
        '']
    columns_helpers = {
        'lodgement_number': {
            'render': lambda self, instance: instance.lodgement_number
        },
        'lodgement_date': {
            'render': lambda self, instance: base.render_date(instance.lodgement_date)
        },
        'licence.profile.user': {
            'render': lambda self, instance: base.render_user_name(instance.licence.profile.user,
                                                                   first_name_first=False),
            'search': lambda self, search: base.build_field_query([
                'licence__profile__user__last_name', 'licence__profile__user__first_name'],
                search),
        },
        'due_date': {
            'render': lambda self, instance: base.render_date(instance.due_date)
        },
        'status': {
            'render': lambda self, instance: self._render_status(instance)
        },
        'licence_number': {
            'render': lambda self, instance: base.render_licence_number(instance.licence),
            'search': lambda self, search: DataTableReturnsOfficerView._search_licence_number(search),

        },
        'action': {
            'render': lambda self, instance: self._render_action(instance)
        }
    }

    @staticmethod
    def _render_status(instance):
        status = instance.status
        if status == 'current':
            if is_return_overdue(instance):
                return '<span class="label label-danger">Overdue</span>'
            elif is_return_due_soon(instance):
                return '<span class="label label-warning">Due soon</span>'
            else:
                return 'Current'
        else:
            return dict(Return.STATUS_CHOICES)[status]

    @staticmethod
    def _render_action(instance):
        if instance.status == 'current' or instance.status == 'future':
            url = reverse('wl_returns:enter_return', args=(instance.pk,))
            return '<a href="{0}">Enter Return</a>'.format(url)
        elif instance.status == 'draft':
            url = reverse('wl_returns:enter_return', args=(instance.pk,))
            return '<a href="{0}">Edit Return</a>'.format(url)
        elif instance.status == 'submitted':
            url = reverse('wl_returns:curate_return', args=(instance.pk,))
            return '<a href="{0}">Curate Return</a>'.format(url)
        else:
            url = reverse('wl_returns:view_return', args=(instance.pk,))
            return '<a href="{0}">View Return (read-only)</a>'.format(url)

    @staticmethod
    def filter_licence_type(value):
        if value.lower() != 'all':
            return Q(return_type__licence_type__pk=value)
        else:
            return None

    @staticmethod
    def filter_status(value):
        if value == TableReturnsOfficerView.STATUS_FILTER_ALL_BUT_DRAFT_OR_FUTURE:
            return ~Q(status__in=['draft', 'future'])
        elif value == TableReturnsOfficerView.OVERDUE_FILTER:
            return Q(due_date__lt=datetime.date.today()) & ~Q(
                status__in=['future', 'submitted', 'accepted', 'declined'])
        elif value:
            return Q(status=value)
        else:
            return None

    @staticmethod
    def _search_licence_number(search):
        # testing to see if search term contains no spaces and two hyphens, meaning it's a lodgement number with a sequence
        if search and search.count(' ') == 0 and search.count('-') == 2:
            components = search.split('-')
            licence_number, licence_sequence = '-'.join(components[:2]), '-'.join(components[2:])

            return Q(licence__licence_number__icontains=licence_number) & Q(licence__licence_sequence__icontains=licence_sequence)
        else:
            return Q(licence__licence_number__icontains=search)

    def get_initial_queryset(self):
        return Return.objects.all()<|MERGE_RESOLUTION|>--- conflicted
+++ resolved
@@ -452,14 +452,6 @@
             return None
 
     @staticmethod
-<<<<<<< HEAD
-    def _render_renewal_letter(instance):
-        if instance.is_renewable:
-            return '<a href="{0}" target="_blank">View PDF</a><img height="20" src="{1}"></img>'.\
-                format(reverse('wl_main:licence_renewal_pdf', args=(instance.pk,)), static('wl/img/pdf.png'))
-        else:
-            return 'Not renewable'
-=======
     def _search_licence_number(search):
         # testing to see if search term contains no spaces and two hyphens, meaning it's a lodgement number with a sequence
         if search and search.count(' ') == 0 and search.count('-') == 2:
@@ -469,7 +461,14 @@
             return Q(licence_number__icontains=licence_number) & Q(licence_sequence__icontains=licence_sequence)
         else:
             return Q(licence_number__icontains=search)
->>>>>>> ce06d06e
+
+    @staticmethod
+    def _render_renewal_letter(instance):
+        if instance.is_renewable:
+            return '<a href="{0}" target="_blank">Create PDF</a><img height="20" src="{1}"></img>'.\
+                format(reverse('wl_main:licence_renewal_pdf', args=(instance.pk,)), static('wl/img/pdf.png'))
+        else:
+            return 'Not renewable'
 
     @staticmethod
     def _render_action(instance):
