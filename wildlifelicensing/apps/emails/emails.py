import logging
import six
from urlparse import urlparse, urlunparse
import mimetypes


from django.core.mail import EmailMultiAlternatives
from django.template import loader, Template, Context
from django.utils.html import strip_tags
from django.conf import settings
from django_hosts import reverse
from django.utils.encoding import smart_text

from ledger.accounts.models import Document


logger = logging.getLogger('log')


def _render(template, context):
    if isinstance(context, dict):
        context = Context(context)
    if isinstance(template, six.string_types):
        template = Template(template)
    return template.render(context)


def hosts_reverse(name, args=None, kwargs=None):
    scheme, netloc, path, params, query, fragment = urlparse(reverse(name, args=args, kwargs=kwargs))
    if netloc.startswith(settings.DEFAULT_HOST + '.' + settings.PARENT_HOST):
        netloc = netloc.replace(settings.DEFAULT_HOST + '.', '', 1)
    return urlunparse((scheme, netloc, path, params, query, fragment))


class TemplateEmailBase(object):
    subject = ''
    html_template = 'wl/emails/base_email.html'
    # txt_template can be None, in this case a 'tag-stripped' version of the html will be sent. (see send)
    txt_template = 'wl/emails/base-email.txt'

    def send_to_user(self, user, context=None):
        return self.send(user.email, context=context)

    def send(self, to_addresses, from_address=None, context=None, attachments=None, cc=None, bcc=None):
        """
        Send an email using EmailMultiAlternatives with text and html.
        :param to_addresses: a string or a list of addresses
        :param from_address: if None the settings.DEFAULT_FROM_EMAIL is used
        :param context: a dictionary or a Context object used for rendering the templates.
        :param attachments: a list of (filepath, content, mimetype) triples
               (see https://docs.djangoproject.com/en/1.9/topics/email/)
               or Documents
        :param bcc:
        :param cc:
        :return:
        """
        # The next line will throw a TemplateDoesNotExist if html template cannot be found
        html_template = loader.get_template(self.html_template)
        # render html
        html_body = _render(html_template, context)
        if self.txt_template is not None:
            txt_template = loader.get_template(self.txt_template)
            txt_body = _render(txt_template, context)
        else:
            txt_body = strip_tags(html_body)

        # build message
        if isinstance(to_addresses, six.string_types):
            to_addresses = [to_addresses]
        if attachments is None:
            attachments = []
        if attachments is not None and not isinstance(attachments, list):
            attachments = list(attachments)
<<<<<<< HEAD
        else:
=======

        if attachments is None:
>>>>>>> aecc0e33
            attachments = []

        # Convert Documents to (filename, content, mime) attachment
        _attachments = []
        for attachment in attachments:
            if isinstance(attachment, Document):
                filename = str(attachment)
                content = attachment.file.read()
                mime = mimetypes.guess_type(attachment.filename)[0]
                _attachments.append((filename, content, mime))
            else:
                _attachments.append(attachment)
        msg = EmailMultiAlternatives(self.subject, txt_body, from_email=from_address, to=to_addresses,
                                     attachments=_attachments, cc=cc, bcc=bcc)
        msg.attach_alternative(html_body, 'text/html')
        try:
            msg.send(fail_silently=False)
            return msg
        except Exception as e:
            logger.exception("Error while sending email to {}: {}".format(to_addresses, e))
            return None<|MERGE_RESOLUTION|>--- conflicted
+++ resolved
@@ -71,12 +71,8 @@
             attachments = []
         if attachments is not None and not isinstance(attachments, list):
             attachments = list(attachments)
-<<<<<<< HEAD
-        else:
-=======
 
         if attachments is None:
->>>>>>> aecc0e33
             attachments = []
 
         # Convert Documents to (filename, content, mime) attachment
