--- conflicted
+++ resolved
@@ -54,11 +54,7 @@
 
 
 def get_user_assessor_groups(user):
-<<<<<<< HEAD
-    return user.assessordepartment_set.all()
-=======
     return user.assessorgroup_set.all()
->>>>>>> a786ddc2
 
 
 def render_user_name(user, first_name_first=True):
