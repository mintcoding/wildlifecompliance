from __future__ import unicode_literals

from django.db import models
from django.utils.encoding import python_2_unicode_compatible
from django.contrib.postgres.fields.jsonb import JSONField
from django.core.exceptions import ValidationError

from ledger.accounts.models import RevisionedMixin, EmailUser, Document, Profile
from ledger.licence.models import LicenceType, Licence

from wildlifelicensing.apps.payments import utils as payment_utils


@python_2_unicode_compatible
class Condition(RevisionedMixin):
    text = models.TextField()
    code = models.CharField(max_length=10, unique=True)
    one_off = models.BooleanField(default=False)
    obsolete = models.BooleanField(default=False)

    def __str__(self):
        return self.code


@python_2_unicode_compatible
class Region(models.Model):
    name = models.CharField(max_length=200, blank=False, unique=True)

    def __str__(self):
        return self.name

    class Meta:
        ordering = ['name']


@python_2_unicode_compatible
class WildlifeLicenceCategory(models.Model):
    name = models.CharField(max_length=100, blank=False, unique=True)

    def __str__(self):
        return self.name

    class Meta:
        verbose_name_plural = 'Wildlife licence categories'


class WildlifeLicenceType(LicenceType):
    product_code = models.SlugField(max_length=64, unique=True)
    identification_required = models.BooleanField(default=False)
    senior_applicable = models.BooleanField(default=False)
    default_conditions = models.ManyToManyField(Condition, through='DefaultCondition', blank=True)
    application_schema = JSONField(blank=True, null=True)
    category = models.ForeignKey(WildlifeLicenceCategory, null=True, blank=True)
    variant_group = models.ForeignKey('VariantGroup', null=True, blank=True)

    def clean(self):
        """
        Pre save validation:
        - A payment product must exist before creating a LicenceType. Even if the licence is free, a product with price=0
        must be created.
        :return: raise an exception if error
        """
        if payment_utils.get_product(self.product_code) is None:
            msg = "Payment product not found." \
                  "You must create a payment product before creating a new Licence Type, even if the licence is free."
            raise ValidationError(msg)


@python_2_unicode_compatible
class WildlifeLicence(Licence):
    MONTH_FREQUENCY_CHOICES = [(-1, 'One off'), (1, 'Monthly'), (3, 'Quarterly'), (6, 'Twice-Yearly'), (12, 'Yearly')]
    DEFAULT_FREQUENCY = MONTH_FREQUENCY_CHOICES[0][0]

    profile = models.ForeignKey(Profile)
    sequence_number = models.IntegerField(default=1)
    purpose = models.TextField(blank=True)
    locations = models.TextField(blank=True)
    cover_letter_message = models.TextField(blank=True)
    additional_information = models.TextField(blank=True)
    licence_document = models.ForeignKey(Document, blank=True, null=True, related_name='licence_document')
    cover_letter_document = models.ForeignKey(Document, blank=True, null=True, related_name='cover_letter_document')
    return_frequency = models.IntegerField(choices=MONTH_FREQUENCY_CHOICES, default=DEFAULT_FREQUENCY)
    previous_licence = models.ForeignKey('self', blank=True, null=True)
    regions = models.ManyToManyField(Region, blank=False)
    variants = models.ManyToManyField('Variant', blank=True, through='WildlifeLicenceVariantLink')

    def __str__(self):
        return self.reference

    def get_title_with_variants(self):
        if self.pk is not None and self.variants.exists():
            return '{} ({})'.format(self.licence_type.name, ' / '.join(self.variants.all().values_list('name', flat=True)))
        else:
            return self.licence_type.name

    @property
    def reference(self):
        return '{}-{}'.format(self.licence_number, self.sequence_number)


class DefaultCondition(models.Model):
    condition = models.ForeignKey(Condition)
    wildlife_licence_type = models.ForeignKey(WildlifeLicenceType)
    order = models.IntegerField()

    class Meta:
        unique_together = ('condition', 'wildlife_licence_type', 'order')


class CommunicationsLogEntry(models.Model):
    TYPE_CHOICES = [('email', 'Email'), ('phone', 'Phone Call'), ('main', 'Mail'), ('person', 'In Person')]
    DEFAULT_TYPE = TYPE_CHOICES[0][0]

    to = models.CharField(max_length=200, blank=True, verbose_name="To")
    fromm = models.CharField(max_length=200, blank=True, verbose_name="From")
    cc = models.CharField(max_length=200, blank=True, verbose_name="cc")

    type = models.CharField(max_length=20, choices=TYPE_CHOICES, default=DEFAULT_TYPE)
    reference = models.CharField(max_length=100, blank=True)
    subject = models.CharField(max_length=200, blank=True, verbose_name="Subject / Description")
    text = models.TextField(blank=True)
    documents = models.ManyToManyField(Document, blank=True)

    customer = models.ForeignKey(EmailUser, null=True, related_name='customer')
<<<<<<< HEAD
    staff = models.ForeignKey(EmailUser, null=True, related_name='officer')
=======
    staff = models.ForeignKey(EmailUser, null=True, related_name='staff')
>>>>>>> aecc0e33

    created = models.DateTimeField(auto_now_add=True, null=False, blank=False)


@python_2_unicode_compatible
class Variant(models.Model):
    name = models.CharField(max_length=200)
    product_code = models.SlugField(max_length=64, unique=True)

    def __str__(self):
        return self.name


@python_2_unicode_compatible
class VariantGroup(models.Model):
    name = models.CharField(max_length=50)
    child = models.ForeignKey('self', null=True, blank=True)
    variants = models.ManyToManyField(Variant)

    def clean(self):
        """
        Guards against putting itself as child
        :return:
        """
        if self.child and self.child.pk == self.pk:
            raise ValidationError("Can't put yourself as a child")

    def __str__(self):
        if self.child is None or self.child.pk == self.pk:
            return self.name
        else:
            return '{} > {}'.format(self.name, self.child.__str__())


class WildlifeLicenceVariantLink(models.Model):
    licence = models.ForeignKey(WildlifeLicence)
    variant = models.ForeignKey(Variant)
    order = models.IntegerField()


@python_2_unicode_compatible
class AssessorGroup(models.Model):
    name = models.CharField(max_length=50)
    email = models.EmailField()
    members = models.ManyToManyField(EmailUser, blank=True)
    purpose = models.BooleanField(default=False)

    def __str__(self):
        return self.name<|MERGE_RESOLUTION|>--- conflicted
+++ resolved
@@ -122,11 +122,7 @@
     documents = models.ManyToManyField(Document, blank=True)
 
     customer = models.ForeignKey(EmailUser, null=True, related_name='customer')
-<<<<<<< HEAD
-    staff = models.ForeignKey(EmailUser, null=True, related_name='officer')
-=======
     staff = models.ForeignKey(EmailUser, null=True, related_name='staff')
->>>>>>> aecc0e33
 
     created = models.DateTimeField(auto_now_add=True, null=False, blank=False)
 
