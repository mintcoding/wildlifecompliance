from __future__ import unicode_literals

import os
<<<<<<< HEAD
import datetime
=======
import re
>>>>>>> f5c10b6e

from django.contrib.auth.models import Group
from django.core import mail
from django.core.urlresolvers import reverse
from django.test import Client, TestCase
<<<<<<< HEAD
from django.contrib.auth.models import Group
from django_dynamic_fixture import get as get_ddf
from social_django.models import UserSocialAuth
=======
from django.utils.encoding import smart_text
from django_dynamic_fixture import G
>>>>>>> f5c10b6e

from ledger.accounts.models import EmailUser, Profile, Address, Country
from wildlifelicensing.apps.main import helpers as accounts_helpers
from wildlifelicensing.apps.main.models import WildlifeLicenceType, WildlifeLicence, AssessorGroup


class TestData(object):
    TEST_ID_PATH = os.path.join('wildlifelicensing', 'apps', 'main', 'test_data', 'test_id.jpg')

    DEFAULT_CUSTOMER = {
        'email': 'customer@test.com',
        'first_name': 'Homer',
        'last_name': 'Cust',
        'dob': datetime.date(1989, 8, 12),
    }
    DEFAULT_PROFILE = {
        'email': 'customer@test.com',
    }
    DEFAULT_ADDRESS = {
        'line1': '1 Test Street',
        'locality': 'Testland',
        'postcode': '7777',
    }
    DEFAULT_OFFICER = {
        'email': 'officer@test.com',
        'first_name': 'Offy',
        'last_name': 'Sir',
        'dob': datetime.date(1979, 12, 13),
    }
    DEFAULT_ASSESSOR = {
        'email': 'assessor@test.com',
        'first_name': 'Assess',
        'last_name': 'Ore',
        'dob': datetime.date(1979, 10, 5),
    }
    DEFAULT_ASSESSOR_GROUP = {
        'name': 'ass group',
        'email': 'assessor@test.com',
    }
    DEFAULT_API_USER = {
        'email': 'apir@test.com',
        'first_name': 'api',
        'last_name': 'user',
        'dob': '1979-12-13',
    }


class SocialClient(Client):
    """
    A django Client for authenticating with the social auth password-less framework.
    """

    def login(self, email):
        # important clear the mail box before
        clear_mailbox()
        self.post(reverse('social:complete', kwargs={'backend': "email"}), {'email': email})
        if len(mail.outbox) == 0:
            raise Exception("Email not received")
        else:
            login_url = re.search('(?P<url>https?://[^\s]+)', mail.outbox[0].body).group('url')
            response = self.get(login_url, follow=True)
        return response

    def logout(self):
        self.get(reverse('accounts:logout'))


def create_default_country():
    return G(Country, iso_3166_1_a2='AU')


def is_client_authenticated(client):
    return '_auth_user_id' in client.session


def belongs_to(user, group_name):
    return accounts_helpers.belongs_to(user, group_name)


def add_to_group(user, group_name):
    if not belongs_to(user, group_name):
        group, created = Group.objects.get_or_create(name=group_name)
        user.groups.add(group)
        user.save()
    return user


def get_or_create_user(params):
    user, created = EmailUser.objects.get_or_create(**params)
    return user, created


def create_random_user():
<<<<<<< HEAD
    user = get_ddf(EmailUser, dob=datetime.date(1970, 1, 1))
    user.save()
    return user
=======
    return G(EmailUser, dob='1970-01-01')
>>>>>>> f5c10b6e


def create_random_customer():
    return create_random_user()


<<<<<<< HEAD
def get_or_create_default_customer():
    user, created = get_or_create_user(TestData.DEFAULT_CUSTOMER)
=======
def get_or_create_default_customer(include_default_profile=False):
    user, created = get_or_create_user(TestData.DEFAULT_CUSTOMER['email'], TestData.DEFAULT_CUSTOMER)

    if include_default_profile:
        address = Address.objects.create(user=user, **TestData.DEFAULT_ADDRESS)
        profile = Profile.objects.create(user=user, postal_address=address, **TestData.DEFAULT_PROFILE)
        profile.user = user

>>>>>>> f5c10b6e
    return user


def get_or_create_default_officer():
    user, created = get_or_create_user(TestData.DEFAULT_OFFICER)
    if created:
        add_to_group(user, 'Officers')
    return user


def get_or_create_api_user():
    user, created = get_or_create_user(TestData.DEFAULT_API_USER['email'], TestData.DEFAULT_API_USER)
    if created:
        add_to_group(user, 'API')
    return user


def get_or_create_licence_type(product_title='regulation-17'):
    return WildlifeLicenceType.objects.get_or_create(product_title=product_title)[0]


def create_licence(holder, issuer, product_title='regulation-17'):
    licence_type = get_or_create_licence_type(product_title)
    return WildlifeLicence.objects.create(licence_type=licence_type, holder=holder, issuer=issuer,
                                          profile=holder.profiles.first())


def get_or_create_default_assessor():
    user, created = get_or_create_user(TestData.DEFAULT_ASSESSOR)
    if created:
        add_to_group(user, 'Assessors')
    return user


def get_or_create_default_assessor_group():
    return AssessorGroup.objects.get_or_create(defaults=TestData.DEFAULT_ASSESSOR_GROUP,
                                               name=TestData.DEFAULT_ASSESSOR_GROUP['name'])[0]


def add_assessor_to_assessor_group(assessor, group):
    group.members.add(assessor)
    group.save()


def is_login_page(response):
    if hasattr(response, 'content'):
        content = response.content
    else:
        content = smart_text(response)
    return content.find(b'<div id="wl-login-container">') > 0


def get_emails():
    return mail.outbox


def get_email():
    emails = get_emails()
    return emails[0] if len(emails) > 0 else None


def is_email():
    return len(get_emails()) > 0


def clear_mailbox():
    mail.outbox = []


def upload_id(user):
    with open(TestData.TEST_ID_PATH, 'rb') as fp:
        post_params = {
            'identification': True,
            'identification_file': fp
        }
        client = SocialClient()
        client.login(user.email)
        response = client.post(reverse('wl_main:identification'), post_params, follow=True)
        client.logout()
        return response


def clear_id_file(user):
    if user.identification:
        os.remove(user.identification.path)


def clear_all_id_files():
    for user in EmailUser.objects.all():
        clear_id_file(user)


def get_user_home_url(user):
    if accounts_helpers.is_officer(user):
        return '/dashboard/officer'
    elif accounts_helpers.is_assessor(user):
        return '/dashboard/tables/assessor'

    return '/dashboard/tables/customer'


class HelpersTest(TestCase):
    def setUp(self):
        self.client = SocialClient()

    def test_create_default_customer(self):
        user = get_or_create_default_customer()
        self.assertIsNotNone(user)
        self.assertTrue(isinstance(user, EmailUser))
        self.assertEqual(TestData.DEFAULT_CUSTOMER['email'], user.email)
        self.assertTrue(accounts_helpers.is_customer(user))
        # test that we can login
        self.client.login(user.email)
        is_client_authenticated(self.client)

    def test_create_default_officer(self):
        user = get_or_create_default_officer()
        self.assertIsNotNone(user)
        self.assertTrue(isinstance(user, EmailUser))
        self.assertEqual(TestData.DEFAULT_OFFICER['email'], user.email)
        self.assertTrue(accounts_helpers.is_officer(user))
        # test that we can login
        self.client.login(user.email)
        is_client_authenticated(self.client)

    def test_create_default_assessor(self):
        user = get_or_create_default_assessor()
        self.assertIsNotNone(user)
        self.assertTrue(isinstance(user, EmailUser))
        self.assertEqual(TestData.DEFAULT_ASSESSOR['email'], user.email)
        self.assertTrue(accounts_helpers.is_assessor(user))
        # test that we can login
        self.client.login(user.email)
        is_client_authenticated(self.client)

    def create_random_user(self):
        user = create_random_user()
        self.assertIsNotNone(user)
        self.assertTrue(isinstance(user, EmailUser))
        self.assertEqual(TestData.DEFAULT_CUSTOMER['email'], user.email)
        # test that we can login
        self.client.login(user.email)
        is_client_authenticated(self.client)

    def create_random_customer(self):
        user = create_random_customer()
        self.assertIsNotNone(user)
        self.assertTrue(isinstance(user, EmailUser))
        self.assertEqual(TestData.DEFAULT_CUSTOMER['email'], user.email)
        self.assertTrue(accounts_helpers.is_customer(user))
        # test that we can login
        self.client.login(user.email)
        is_client_authenticated(self.client)


class TestClient(TestCase):
    def test_login_logout_login(self):
        user = get_or_create_default_customer()
        client = SocialClient()
        self.assertFalse(is_client_authenticated(client))
        client.login(user.email)
        self.assertTrue(is_client_authenticated(client))
        client.logout()
        self.assertFalse(is_client_authenticated(client))
        client.login(user.email)
        self.assertTrue(is_client_authenticated(client))
        self.assertEqual(smart_text(user.pk), client.session.get('_auth_user_id'))
        client.logout()
        officer = get_or_create_default_officer()
        client.login(officer.email)
        self.assertTrue(is_client_authenticated(client))
        self.assertEqual(smart_text(officer.pk), client.session.get('_auth_user_id'))
        client.logout()
        client.login(user.email)
        self.assertTrue(is_client_authenticated(client))
        self.assertEqual(smart_text(user.pk), client.session.get('_auth_user_id'))<|MERGE_RESOLUTION|>--- conflicted
+++ resolved
@@ -1,24 +1,15 @@
 from __future__ import unicode_literals
 
 import os
-<<<<<<< HEAD
 import datetime
-=======
 import re
->>>>>>> f5c10b6e
 
 from django.contrib.auth.models import Group
 from django.core import mail
 from django.core.urlresolvers import reverse
 from django.test import Client, TestCase
-<<<<<<< HEAD
-from django.contrib.auth.models import Group
-from django_dynamic_fixture import get as get_ddf
-from social_django.models import UserSocialAuth
-=======
 from django.utils.encoding import smart_text
 from django_dynamic_fixture import G
->>>>>>> f5c10b6e
 
 from ledger.accounts.models import EmailUser, Profile, Address, Country
 from wildlifelicensing.apps.main import helpers as accounts_helpers
@@ -112,32 +103,21 @@
 
 
 def create_random_user():
-<<<<<<< HEAD
-    user = get_ddf(EmailUser, dob=datetime.date(1970, 1, 1))
-    user.save()
-    return user
-=======
     return G(EmailUser, dob='1970-01-01')
->>>>>>> f5c10b6e
 
 
 def create_random_customer():
     return create_random_user()
 
 
-<<<<<<< HEAD
-def get_or_create_default_customer():
+def get_or_create_default_customer(include_default_profile=False):
     user, created = get_or_create_user(TestData.DEFAULT_CUSTOMER)
-=======
-def get_or_create_default_customer(include_default_profile=False):
-    user, created = get_or_create_user(TestData.DEFAULT_CUSTOMER['email'], TestData.DEFAULT_CUSTOMER)
 
     if include_default_profile:
         address = Address.objects.create(user=user, **TestData.DEFAULT_ADDRESS)
         profile = Profile.objects.create(user=user, postal_address=address, **TestData.DEFAULT_PROFILE)
         profile.user = user
 
->>>>>>> f5c10b6e
     return user
 
 
@@ -149,7 +129,7 @@
 
 
 def get_or_create_api_user():
-    user, created = get_or_create_user(TestData.DEFAULT_API_USER['email'], TestData.DEFAULT_API_USER)
+    user, created = get_or_create_user(TestData.DEFAULT_API_USER)
     if created:
         add_to_group(user, 'API')
     return user
