from __future__ import unicode_literals
import re
import os

from django.core import mail
from django.core.urlresolvers import reverse
from django.test import Client, TestCase
from django.contrib.auth.models import Group
<<<<<<< HEAD
from mixer.backend.django import mixer
=======
from django_dynamic_fixture import get as get_ddf
from social.apps.django_app.default.models import UserSocialAuth
>>>>>>> 463ea27a

from ledger.accounts.models import EmailUser, Profile, Address
from wildlifelicensing.apps.main.models import WildlifeLicenceType, WildlifeLicence, AssessorGroup
from wildlifelicensing.apps.main import helpers as accounts_helpers
from django.utils.encoding import smart_text


class TestData(object):
    TEST_ID_PATH = os.path.join('wildlifelicensing', 'apps', 'main', 'test_data', 'test_id.jpg')

    DEFAULT_CUSTOMER = {
        'email': 'customer@test.com',
        'first_name': 'Homer',
        'last_name': 'Cust',
        'dob': '1989-08-12',
    }
    DEFAULT_PROFILE = {
        'email': 'customer@test.com',
    }
    DEFAULT_ADDRESS = {
        'line1': '1 Test Street',
        'locality': 'Testland',
        'postcode': '7777',
    }
    DEFAULT_OFFICER = {
        'email': 'officer@test.com',
        'first_name': 'Offy',
        'last_name': 'Sir',
        'dob': '1979-12-13',
    }
    DEFAULT_ASSESSOR = {
        'email': 'assessor@test.com',
        'first_name': 'Assess',
        'last_name': 'Ore',
        'dob': '1979-10-05',
    }
    DEFAULT_ASSESSOR_GROUP = {
        'name': 'ass group',
        'email': 'assessor@test.com',
    }


class SocialClient(Client):
    """
    A django Client for authenticating with the social auth password-less framework.
    """

    def login(self, email):
        # important clear the mail box before
        clear_mailbox()
        self.post(reverse('social:complete', kwargs={'backend': "email"}), {'email': email})
        if len(mail.outbox) == 0:
            raise Exception("Email not received")
        else:
            login_url = re.search('(?P<url>https?://[^\s]+)', mail.outbox[0].body).group('url')
            response = self.get(login_url, follow=True)
        return response

    def logout(self):
        self.get(reverse('accounts:logout'))


def is_client_authenticated(client):
    return '_auth_user_id' in client.session


def belongs_to(user, group_name):
    return accounts_helpers.belongs_to(user, group_name)


def add_to_group(user, group_name):
    if not belongs_to(user, group_name):
        group = Group.objects.get_or_create(name=group_name)[0]
        user.groups.add(group)
        user.save()
    return user


def get_or_create_user(email, defaults):
    user, created = EmailUser.objects.get_or_create(defaults=defaults, email=email)
    return user, created


def create_random_user():
    return get_ddf(EmailUser, dob='1970-01-01')


def create_random_customer():
    return create_random_user()


def get_or_create_default_customer(include_default_profile=False):
    user = get_or_create_user(TestData.DEFAULT_CUSTOMER['email'], TestData.DEFAULT_CUSTOMER)[0]

    if include_default_profile:
        address = Address.objects.create(**TestData.DEFAULT_ADDRESS)
        profile = Profile.objects.create(user=user, postal_address=address, **TestData.DEFAULT_PROFILE)
        profile.user = user

    return user


def get_or_create_default_officer():
    user, created = get_or_create_user(TestData.DEFAULT_OFFICER['email'], TestData.DEFAULT_OFFICER)
    if created:
        add_to_group(user, 'Officers')
    return user


def get_or_create_licence_type(product_code='regulation-17'):
    return WildlifeLicenceType.objects.get_or_create(product_code=product_code)[0]


def create_licence(holder, issuer, product_code='regulation-17'):
    licence_type = get_or_create_licence_type(product_code)
    return WildlifeLicence.objects.create(licence_type=licence_type, holder=holder, issuer=issuer, profile=holder.profile_set.first())


def get_or_create_default_assessor():
    user, created = get_or_create_user(TestData.DEFAULT_ASSESSOR['email'], TestData.DEFAULT_ASSESSOR)
    if created:
        add_to_group(user, 'Assessors')
    return user


def get_or_create_default_assessor_group():
    return AssessorGroup.objects.get_or_create(defaults=TestData.DEFAULT_ASSESSOR_GROUP,
                                               name=TestData.DEFAULT_ASSESSOR_GROUP['name'])[0]


def add_assessor_to_assessor_group(assessor, group):
    group.members.add(assessor)
    group.save()


def is_login_page(response):
    if hasattr(response, 'content'):
        content = response.content
    else:
        content = smart_text(response)
    return content.find(b'<div id="wl-login-container">') > 0


def get_emails():
    return mail.outbox


def get_email():
    emails = get_emails()
    return emails[0] if len(emails) > 0 else None


def is_email():
    return len(get_emails()) > 0


def clear_mailbox():
    mail.outbox = []


def upload_id(user):
    with open(TestData.TEST_ID_PATH, 'rb') as fp:
        post_params = {
            'identification': True,
            'identification_file': fp
        }
        client = SocialClient()
        client.login(user.email)
        response = client.post(reverse('wl_main:identification'), post_params, follow=True)
        client.logout()
        return response


def clear_id_file(user):
    if user.identification:
        os.remove(user.identification.path)


def clear_all_id_files():
    for user in EmailUser.objects.all():
        clear_id_file(user)


class HelpersTest(TestCase):
    def setUp(self):
        self.client = SocialClient()

    def test_create_default_customer(self):
        user = get_or_create_default_customer()
        self.assertIsNotNone(user)
        self.assertTrue(isinstance(user, EmailUser))
        self.assertEqual(TestData.DEFAULT_CUSTOMER['email'], user.email)
        self.assertTrue(accounts_helpers.is_customer(user))
        # test that we can login
        self.client.login(user.email)
        is_client_authenticated(self.client)

    def test_create_default_officer(self):
        user = get_or_create_default_officer()
        self.assertIsNotNone(user)
        self.assertTrue(isinstance(user, EmailUser))
        self.assertEqual(TestData.DEFAULT_OFFICER['email'], user.email)
        self.assertTrue(accounts_helpers.is_officer(user))
        # test that we can login
        self.client.login(user.email)
        is_client_authenticated(self.client)

    def test_create_default_assessor(self):
        user = get_or_create_default_assessor()
        self.assertIsNotNone(user)
        self.assertTrue(isinstance(user, EmailUser))
        self.assertEqual(TestData.DEFAULT_ASSESSOR['email'], user.email)
        self.assertTrue(accounts_helpers.is_assessor(user))
        # test that we can login
        self.client.login(user.email)
        is_client_authenticated(self.client)

    def create_random_user(self):
        user = create_random_user()
        self.assertIsNotNone(user)
        self.assertTrue(isinstance(user, EmailUser))
        self.assertEqual(TestData.DEFAULT_CUSTOMER['email'], user.email)
        # test that we can login
        self.client.login(user.email)
        is_client_authenticated(self.client)

    def create_random_customer(self):
        user = create_random_customer()
        self.assertIsNotNone(user)
        self.assertTrue(isinstance(user, EmailUser))
        self.assertEqual(TestData.DEFAULT_CUSTOMER['email'], user.email)
        self.assertTrue(accounts_helpers.is_customer(user))
        # test that we can login
        self.client.login(user.email)
        is_client_authenticated(self.client)


class TestClient(TestCase):
    def test_login_logout_login(self):
        user = get_or_create_default_customer()
        client = SocialClient()
        self.assertFalse(is_client_authenticated(client))
        client.login(user.email)
        self.assertTrue(is_client_authenticated(client))
        client.logout()
        self.assertFalse(is_client_authenticated(client))
        client.login(user.email)
        self.assertTrue(is_client_authenticated(client))
        self.assertEqual(smart_text(user.pk), client.session.get('_auth_user_id'))
        client.logout()
        officer = get_or_create_default_officer()
        client.login(officer.email)
        self.assertTrue(is_client_authenticated(client))
        self.assertEqual(smart_text(officer.pk), client.session.get('_auth_user_id'))
        client.logout()
        client.login(user.email)
        self.assertTrue(is_client_authenticated(client))
        self.assertEqual(smart_text(user.pk), client.session.get('_auth_user_id'))<|MERGE_RESOLUTION|>--- conflicted
+++ resolved
@@ -6,12 +6,9 @@
 from django.core.urlresolvers import reverse
 from django.test import Client, TestCase
 from django.contrib.auth.models import Group
-<<<<<<< HEAD
+from django_dynamic_fixture import get as get_ddf
 from mixer.backend.django import mixer
-=======
-from django_dynamic_fixture import get as get_ddf
 from social.apps.django_app.default.models import UserSocialAuth
->>>>>>> 463ea27a
 
 from ledger.accounts.models import EmailUser, Profile, Address
 from wildlifelicensing.apps.main.models import WildlifeLicenceType, WildlifeLicence, AssessorGroup
@@ -84,7 +81,7 @@
 
 def add_to_group(user, group_name):
     if not belongs_to(user, group_name):
-        group = Group.objects.get_or_create(name=group_name)[0]
+        group, created = Group.objects.get_or_create(name=group_name)
         user.groups.add(group)
         user.save()
     return user
