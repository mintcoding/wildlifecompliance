--- conflicted
+++ resolved
@@ -1,117 +1,113 @@
-{% extends 'wl/base.html' %}
-
-{% load static %}
-
-{% load bootstrap3 %}
-
-{% load dict_helpers %}
-
-{% block extra_css %}
-    <link rel="stylesheet"
-          href="//static.dpaw.wa.gov.au/static/libs/datatables/1.10.10/css/dataTables.bootstrap.css">
-    <link href="//static.dpaw.wa.gov.au/static/libs/select2/3.5.3/select2.min.css" rel="stylesheet"/>
-    <link href="//static.dpaw.wa.gov.au/static/libs/select2-bootstrap-css/1.4.6/select2-bootstrap.css"
-          rel="stylesheet"/>
-{% endblock %}
-
-{% block requirements %}
-    require(["{% static 'wl/js/return_table.js' %}"], function (returnTable) {
-        returnTable.initTables();
-    });
-{% endblock %}
-
-{% block breadcrumbs %}
-    <div class="container">
-        <div class="row">
-            <div class="col-md-12">
-                <ol class="breadcrumb wl-breadcrumbs">
-                    <li><a href="{% url 'home' %}">Home</a></li>
-                    <li class="active">Enter Return Data</li>
-                </ol>
-            </div>
-        </div>
-    </div>
-{% endblock %}
-
-{% block content %}
-    <div class="container bottom-buffer">
-        <div class="row">
-            <div class="col-md-12">
-                <div class="top-buffer">
-                    <h2 class="inline">{{ return.licence.licence_type.name }}</h2>
-                    <h3>Enter Return Data</h3>
-                    <p>
-                        Please enter the return data for the relevant period as specified in your licence conditions. The data can be entered directly in the
-                        table(s) below or uploaded from the appropriate Excel spreadsheet template. If you upload an Excel template, this will pre-fill the 
-                        corresponding tables. When finished, click "Lodge" to lodge the return.
-                    </p>
-                    <p>
-                        At any point you can save the return data as a draft by clicking the Save Draft button at the bottom-left, allowing you to complete the
-                        return at a later time.
-                    </p>
-                    <hr>
-                </div>
-            </div>
-        </div>
-        <div class="row">
-            <div class="col-md-12">
-                <form method="post" enctype="multipart/form-data">
-                    {% csrf_token %}
-                    {% bootstrap_form upload_spreadsheet_form %}
-                    <button type="submit" class="btn btn-primary pull-right" name="upload">Upload File</button>
-                </form>
-            </div>
-        </div>
-        <hr>
-        <form method="POST">
-            {% csrf_token %}
-            {% for table in tables %}
-                <div class="row top-buffer">
-                    <div class="col-md-12">
-<<<<<<< HEAD
-                        <h4>{{ table.name }}</h4>
-=======
-                        <h3>{{ table.title }}</h3>
->>>>>>> b36dbe20
-                        <table class="return-table table table-striped table-bordered dataTable">
-                            <thead>
-                                <tr>
-                                    {% for header in table.headers %}
-                                        <th>{{ header }}</th>
-                                    {% endfor %}
-                                </tr>
-                            </thead>
-                            <tbody>
-                                {% if table.data %}
-                                    {% for row in table.data %}
-                                        <tr>
-                                            {% for header in table.headers %}
-                                                <td>
-                                                    <input name="{{ table.name }}::{{ header }}" value="{{ row|get_item:header }}"></input>
-                                                </td>
-                                            {% endfor %}
-                                        </tr>
-                                    {% endfor %}
-                                {% else %}
-                                    {% for i in '01234' %}
-                                        <tr>
-                                            {% for header in table.headers %}
-                                                <td>
-                                                    <input name="{{ table.name }}::{{ header }}"></input>
-                                                </td>
-                                            {% endfor %}
-                                        </tr>
-                                    {% endfor %}
-                                {% endif %}
-                            </tbody>
-                        </table>
-                        <a class="add-return-row">Add Row</a>
-                    </div>
-                </div>
-            {% endfor %}
-            <button type="submit" class="btn btn-primary pull-right" name="lodge">Lodge</button>
-            <button type="submit" class="btn btn-info pull-right" style="margin-right: 20px;" name="draft_continue">Save Draft and Continue Editing</button>
-            <button type="submit" class="btn btn-info pull-right" style="margin-right: 20px;" name="draft">Save Draft</button>
-        </form>
-    </div>
+{% extends 'wl/base.html' %}
+
+{% load static %}
+
+{% load bootstrap3 %}
+
+{% load dict_helpers %}
+
+{% block extra_css %}
+    <link rel="stylesheet"
+          href="//static.dpaw.wa.gov.au/static/libs/datatables/1.10.10/css/dataTables.bootstrap.css">
+    <link href="//static.dpaw.wa.gov.au/static/libs/select2/3.5.3/select2.min.css" rel="stylesheet"/>
+    <link href="//static.dpaw.wa.gov.au/static/libs/select2-bootstrap-css/1.4.6/select2-bootstrap.css"
+          rel="stylesheet"/>
+{% endblock %}
+
+{% block requirements %}
+    require(["{% static 'wl/js/return_table.js' %}"], function (returnTable) {
+        returnTable.initTables();
+    });
+{% endblock %}
+
+{% block breadcrumbs %}
+    <div class="container">
+        <div class="row">
+            <div class="col-md-12">
+                <ol class="breadcrumb wl-breadcrumbs">
+                    <li><a href="{% url 'home' %}">Home</a></li>
+                    <li class="active">Enter Return Data</li>
+                </ol>
+            </div>
+        </div>
+    </div>
+{% endblock %}
+
+{% block content %}
+    <div class="container bottom-buffer">
+        <div class="row">
+            <div class="col-md-12">
+                <div class="top-buffer">
+                    <h2 class="inline">{{ return.licence.licence_type.name }}</h2>
+                    <h3>Enter Return Data</h3>
+                    <p>
+                        Please enter the return data for the relevant period as specified in your licence conditions. The data can be entered directly in the
+                        table(s) below or uploaded from the appropriate Excel spreadsheet template. If you upload an Excel template, this will pre-fill the 
+                        corresponding tables. When finished, click "Lodge" to lodge the return.
+                    </p>
+                    <p>
+                        At any point you can save the return data as a draft by clicking the Save Draft button at the bottom-left, allowing you to complete the
+                        return at a later time.
+                    </p>
+                    <hr>
+                </div>
+            </div>
+        </div>
+        <div class="row">
+            <div class="col-md-12">
+                <form method="post" enctype="multipart/form-data">
+                    {% csrf_token %}
+                    {% bootstrap_form upload_spreadsheet_form %}
+                    <button type="submit" class="btn btn-primary pull-right" name="upload">Upload File</button>
+                </form>
+            </div>
+        </div>
+        <hr>
+        <form method="POST">
+            {% csrf_token %}
+            {% for table in tables %}
+                <div class="row top-buffer">
+                    <div class="col-md-12">
+                        <h3>{{ table.title }}</h3>
+                        <table class="return-table table table-striped table-bordered dataTable">
+                            <thead>
+                                <tr>
+                                    {% for header in table.headers %}
+                                        <th>{{ header }}</th>
+                                    {% endfor %}
+                                </tr>
+                            </thead>
+                            <tbody>
+                                {% if table.data %}
+                                    {% for row in table.data %}
+                                        <tr>
+                                            {% for header in table.headers %}
+                                                <td>
+                                                    <input name="{{ table.name }}::{{ header }}" value="{{ row|get_item:header }}"></input>
+                                                </td>
+                                            {% endfor %}
+                                        </tr>
+                                    {% endfor %}
+                                {% else %}
+                                    {% for i in '01234' %}
+                                        <tr>
+                                            {% for header in table.headers %}
+                                                <td>
+                                                    <input name="{{ table.name }}::{{ header }}"></input>
+                                                </td>
+                                            {% endfor %}
+                                        </tr>
+                                    {% endfor %}
+                                {% endif %}
+                            </tbody>
+                        </table>
+                        <a class="add-return-row">Add Row</a>
+                    </div>
+                </div>
+            {% endfor %}
+            <button type="submit" class="btn btn-primary pull-right" name="lodge">Lodge</button>
+            <button type="submit" class="btn btn-info pull-right" style="margin-right: 20px;" name="draft_continue">Save Draft and Continue Editing</button>
+            <button type="submit" class="btn btn-info pull-right" style="margin-right: 20px;" name="draft">Save Draft</button>
+        </form>
+    </div>
 {% endblock %}