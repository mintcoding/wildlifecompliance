import os
import shutil
import tempfile

from datetime import date

from django.views.generic.base import TemplateView
from django.shortcuts import render, get_object_or_404, redirect
from django.conf import settings
from django.contrib import messages
from django.core.files.storage import default_storage
from django.core.files.base import ContentFile

from jsontableschema.model import SchemaModel

from wildlifelicensing.apps.main.mixins import OfficerRequiredMixin, OfficerOrCustomerRequiredMixin
from wildlifelicensing.apps.returns.models import Return, ReturnTable, ReturnRow
from wildlifelicensing.apps.returns import excel
from wildlifelicensing.apps.returns.forms import UploadSpreadsheetForm
from wildlifelicensing.apps.returns.utils_schema import Schema
from wildlifelicensing.apps.returns.signals import return_submitted
from wildlifelicensing.apps.returns.mixins import UserCanEditReturnMixin
from wildlifelicensing.apps.main.helpers import is_officer

LICENCE_TYPE_NUM_CHARS = 2
LODGEMENT_NUMBER_NUM_CHARS = 6

RETURNS_APP_PATH = os.path.join(os.path.dirname(__file__), 'excel_templates')


def _is_post_data_valid(ret, tables_info, post_data):
    for table in tables_info:
        table_rows = _get_table_rows_from_post(table.get('name'), post_data)
        if len(table_rows) == 0:
            return False
        schema = Schema(ret.return_type.get_schema_by_name(table.get('name')))
        if not schema.is_all_valid(table_rows):
            return False
    return True


def _get_validated_rows_from_post(ret, table_name, post_data):
    rows = _get_table_rows_from_post(table_name, post_data)
    schema = Schema(ret.return_type.get_schema_by_name(table_name))
    return list(schema.rows_validator(rows))


def _get_table_rows_from_post(table_name, post_data):
    table_namespace = table_name + '::'
    by_column = dict([(key.replace(table_namespace, ''), post_data.getlist(key)) for key in post_data.keys() if
                      key.startswith(table_namespace)])
    # by_column is of format {'col_header':[row1_val, row2_val,...],...}
    num_rows = len(by_column.values()[0])
    rows = []
    for row_num in range(num_rows):
        row_data = {}
        for key, value in by_column.items():
            row_data[key] = value[row_num]
        # filter empty rows.
        is_empty = True
        for value in row_data.values():
            if len(value.strip()) > 0:
                is_empty = False
                break
        if not is_empty:
            rows.append(row_data)
    return rows


def _create_return_data_from_post_data(ret, tables_info, post_data):
    for table in tables_info:
        table_namespace = table.get('name') + '::'

        table_data = dict([(key.replace(table_namespace, ''), post_data.getlist(key)) for key in post_data.keys() if
                           key.startswith(table_namespace)])

        return_table, created = ReturnTable.objects.get_or_create(name=table.get('name'), ret=ret)

        # delete any existing rows as they will all be recreated
        return_table.returnrow_set.all().delete()

        num_rows = len(table_data.values()[0])

        return_rows = []
        for row_num in range(num_rows):
            row_data = {}
            for key, value in table_data.items():
                row_data[key] = value[row_num]

            return_rows.append(ReturnRow(return_table=return_table, data=row_data))

        ReturnRow.objects.bulk_create(return_rows)


class EnterReturnView(UserCanEditReturnMixin, TemplateView):
    template_name = 'wl/enter_return.html'
    login_url = '/'

    def get_context_data(self, **kwargs):
        ret = get_object_or_404(Return, pk=self.args[0])

        kwargs['return'] = ret

        kwargs['tables'] = []

        for resource in ret.return_type.resources:
            resource_name = resource.get('name')
            schema = Schema(resource.get('schema'))
            table = {'name': resource_name, 'title': resource.get('title', resource.get('name')),
                     'headers': schema.headers}

            try:
                return_table = ret.returntable_set.get(name=resource_name)
                rows = [return_row.data for return_row in return_table.returnrow_set.all()]
                validated_rows = list(schema.rows_validator(rows))
                table['data'] = validated_rows
            except ReturnTable.DoesNotExist:
                pass

            kwargs['tables'].append(table)

        kwargs['upload_spreadsheet_form'] = UploadSpreadsheetForm()

        return super(EnterReturnView, self).get_context_data(**kwargs)

    def post(self, request, *args, **kwargs):
        context = self.get_context_data()
        ret = context['return']

        if 'upload' in request.POST:
            form = UploadSpreadsheetForm(request.POST, request.FILES)

            if form.is_valid():
                temp_file_dir = tempfile.mkdtemp(dir=settings.MEDIA_ROOT)
                try:
                    data = form.cleaned_data.get('spreadsheet_file')
                    path = default_storage.save(os.path.join(temp_file_dir, str(data)), ContentFile(data.read()))

                    workbook = excel.load_workbook_content(path)

                    for table in context['tables']:
                        worksheet = excel.get_sheet(workbook, table.get('title'))
                        if worksheet is not None:
                            table_data = excel.TableData(worksheet)
                            schema = Schema(ret.return_type.get_schema_by_name(table.get('name')))
                            validated_rows = list(schema.rows_validator(table_data.rows_by_col_header_it()))
                            table['data'] = validated_rows
                        else:
                            messages.warning(request, 'Missing worksheet ' + table.get('name'))
                finally:
                    shutil.rmtree(temp_file_dir)
        elif 'draft' in request.POST or 'draft_continue' in request.POST:
            _create_return_data_from_post_data(ret, context['tables'], request.POST)

            if is_officer(request.user):
                ret.proxy_customer = request.user

            ret.status = 'draft'
            ret.save()

            messages.warning(request, 'Return saved as draft.')

            # redirect or reshow page depending on whether save or save/continue was clicked
            if 'draft' in request.POST:
                return redirect('home')
            else:
                for table in context['tables']:
                    return_table = ReturnTable.objects.get(ret=ret, name=table.get('name'))
                    table['data'] = [return_row.data for return_row in return_table.returnrow_set.all()]

        elif 'lodge' in request.POST:
            if _is_post_data_valid(ret, context['tables'], request.POST):

                _create_return_data_from_post_data(ret, context['tables'], request.POST)

                ret.lodgement_number = '%s-%s' % (str(ret.licence.licence_type.pk).zfill(LICENCE_TYPE_NUM_CHARS),
                                                  str(ret.pk).zfill(LODGEMENT_NUMBER_NUM_CHARS))

                ret.lodgement_date = date.today()

                if is_officer(request.user):
                    ret.proxy_customer = request.user

                ret.status = 'submitted'
                ret.save()

                return_submitted.send(sender=self.__class__, ret=ret)

                messages.success(request, 'Return successfully submitted.')

                return redirect('home')
            else:
                for table in context['tables']:
                    table['data'] = _get_validated_rows_from_post(ret, table.get('name'), request.POST)
                    if len(table['data']) == 0:
                        messages.warning(request, "You must enter data for {}".format(table.get('name')))

        return render(request, self.template_name, context)


class CurateReturnView(OfficerRequiredMixin, TemplateView):
    template_name = 'wl/curate_return.html'
    login_url = '/'

    def get_context_data(self, **kwargs):
        ret = get_object_or_404(Return, pk=self.args[0])

        kwargs['return'] = ret

        kwargs['tables'] = []

        for resource in ret.return_type.resources:
            resource_name = resource.get('name')
            schema = Schema(resource.get('schema'))
            table = {'name': resource_name, 'title': resource.get('title', resource.get('name')),
                     'headers': schema.headers}

            try:
                return_table = ret.returntable_set.get(name=resource_name)
                rows = [return_row.data for return_row in return_table.returnrow_set.all()]
                validated_rows = list(schema.rows_validator(rows))
                table['data'] = validated_rows
            except ReturnTable.DoesNotExist:
                pass

            kwargs['tables'].append(table)

        kwargs['upload_spreadsheet_form'] = UploadSpreadsheetForm()

        return super(CurateReturnView, self).get_context_data(**kwargs)

    def post(self, request, *args, **kwargs):
        context = self.get_context_data()
        ret = get_object_or_404(Return, pk=self.args[0])

        if 'accept' in request.POST:
            if _is_post_data_valid(ret, context['tables'], request.POST):
                _create_return_data_from_post_data(ret, context['tables'], request.POST)

                ret.status = 'accepted'
                ret.save()

                messages.success(request, 'Return was accepted.')
                return redirect('home')
            else:
                for table in context['tables']:
                    table['data'] = _get_validated_rows_from_post(ret, table.get('name'), request.POST)

                return render(request, self.template_name, context)
        else:
<<<<<<< HEAD
            ret.status = 'declined'
            ret.save()
=======
            for table in context['tables']:
                table['data'] = _get_validated_rows_from_post(ret, table.get('name'), request.POST)
                if len(table['data']) == 0:
                    messages.warning(request, "You must enter data for {}".format(table.get('name')))
>>>>>>> 3226a430

            messages.warning(request, 'Return was declined.')
            return redirect('home')


class ViewReturnReadonlyView(OfficerOrCustomerRequiredMixin, TemplateView):
    template_name = 'wl/view_return_read_only.html'
    login_url = '/'

    def get_context_data(self, **kwargs):
        ret = get_object_or_404(Return, pk=self.args[0])

        kwargs['return'] = ret

        kwargs['tables'] = []

        for schema_name in ret.return_type.get_resources_names():
            schema = SchemaModel(ret.return_type.get_schema_by_name(schema_name))
            table = {'name': schema_name, 'headers': schema.headers}

            try:
                return_table = ret.returntable_set.get(name=schema_name)
                table['data'] = [return_row.data for return_row in return_table.returnrow_set.all()]
            except ReturnTable.DoesNotExist:
                pass

            kwargs['tables'].append(table)

        return super(ViewReturnReadonlyView, self).get_context_data(**kwargs)<|MERGE_RESOLUTION|>--- conflicted
+++ resolved
@@ -92,7 +92,7 @@
         ReturnRow.objects.bulk_create(return_rows)
 
 
-class EnterReturnView(UserCanEditReturnMixin, TemplateView):
+class EnterReturnView(OfficerOrCustomerRequiredMixin, TemplateView):
     template_name = 'wl/enter_return.html'
     login_url = '/'
 
@@ -242,24 +242,20 @@
 
                 messages.success(request, 'Return was accepted.')
                 return redirect('home')
-            else:
-                for table in context['tables']:
-                    table['data'] = _get_validated_rows_from_post(ret, table.get('name'), request.POST)
-
-                return render(request, self.template_name, context)
+		    else:
+		        for table in context['tables']:
+		            table['data'] = _get_validated_rows_from_post(ret, table.get('name'), request.POST)
+		            if len(table['data']) == 0:
+		                messages.warning(request, "You must enter data for {}".format(table.get('name')))
+
+		        return render(request, self.template_name, context)
         else:
-<<<<<<< HEAD
             ret.status = 'declined'
             ret.save()
-=======
-            for table in context['tables']:
-                table['data'] = _get_validated_rows_from_post(ret, table.get('name'), request.POST)
-                if len(table['data']) == 0:
-                    messages.warning(request, "You must enter data for {}".format(table.get('name')))
->>>>>>> 3226a430
 
             messages.warning(request, 'Return was declined.')
             return redirect('home')
+
 
 
 class ViewReturnReadonlyView(OfficerOrCustomerRequiredMixin, TemplateView):
