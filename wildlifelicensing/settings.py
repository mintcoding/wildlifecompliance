import os

from ledger.settings import *

<<<<<<< HEAD
BOOTSTRAP3 = {
    'jquery_url': 'https://static.dpaw.wa.gov.au/static/libs/jquery/2.2.0/jquery.min.js',
    'base_url': 'https://static.dpaw.wa.gov.au/static/libs/twitter-bootstrap/3.3.6/',
    'css_url': None,
    'theme_url': None,
    'javascript_url': None,
    'include_jquery': False,
}
=======
ROOT_URLCONF = 'wildlifelicensing.urls'
>>>>>>> 31fc92a1

INSTALLED_APPS += [
    'compressor',
    'bootstrap3',
    'require',
]

PROJECT_APPS = [
    'wildlifelicensing.apps.accounts',
    'wildlifelicensing.apps.applicants',
    'wildlifelicensing.apps.officers',
]

INSTALLED_APPS = PROJECT_APPS + INSTALLED_APPS

TEMPLATES[0]['DIRS'] = [os.path.join(BASE_DIR, 'wildlifelicensing', 'templates')]

STATICFILES_FINDERS = (
    'django.contrib.staticfiles.finders.FileSystemFinder',
    'django.contrib.staticfiles.finders.AppDirectoriesFinder',
    'compressor.finders.CompressorFinder',
)

COMPRESS_PRECOMPILERS = (
    ('text/less', 'lessc {infile} {outfile}'),
)

STATICFILES_STORAGE = 'require.storage.OptimizedStaticFilesStorage'

STATICFILES_DIRS = [
    os.path.join(os.path.join(BASE_DIR, 'wildlifelicensing', 'static')),
]

LOGIN_URL = '/'
LOGIN_REDIRECT_URL = '/'

EMAIL_HOST = 'alerts.corporateict.domain'
EMAIL_PORT = 25


# The baseUrl to pass to the r.js optimizer, relative to STATIC_ROOT.
REQUIRE_BASE_URL = "js"

# The name of a build profile to use for your project, relative to REQUIRE_BASE_URL.
# A sensible value would be 'app.build.js'. Leave blank to use the built-in default build profile.
# Set to False to disable running the default profile (e.g. if only using it to build Standalone
# Modules)
REQUIRE_BUILD_PROFILE = 'app.build.js'

# The name of the require.js script used by your project, relative to REQUIRE_BASE_URL.
REQUIRE_JS = "require.js"

# A dictionary of standalone modules to build with almond.js.
# See the section on Standalone Modules, below.
REQUIRE_STANDALONE_MODULES = {}

# Whether to run django-require in debug mode.
REQUIRE_DEBUG = DEBUG

# A tuple of files to exclude from the compilation result of r.js.
REQUIRE_EXCLUDE = ("build.txt",)

# The execution environment in which to run r.js: auto, node or rhino.
# auto will auto-detect the environment and make use of node if available and rhino if not.
# It can also be a path to a custom class that subclasses
# require.environments.Environment and defines some "args" function that
# returns a list with the command arguments to execute.
REQUIRE_ENVIRONMENT = "auto"<|MERGE_RESOLUTION|>--- conflicted
+++ resolved
@@ -2,18 +2,7 @@
 
 from ledger.settings import *
 
-<<<<<<< HEAD
-BOOTSTRAP3 = {
-    'jquery_url': 'https://static.dpaw.wa.gov.au/static/libs/jquery/2.2.0/jquery.min.js',
-    'base_url': 'https://static.dpaw.wa.gov.au/static/libs/twitter-bootstrap/3.3.6/',
-    'css_url': None,
-    'theme_url': None,
-    'javascript_url': None,
-    'include_jquery': False,
-}
-=======
 ROOT_URLCONF = 'wildlifelicensing.urls'
->>>>>>> 31fc92a1
 
 INSTALLED_APPS += [
     'compressor',
