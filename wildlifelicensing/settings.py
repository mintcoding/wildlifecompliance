import os

from ledger.settings import *

ROOT_URLCONF = 'wildlifelicensing.urls'

INSTALLED_APPS += [
    'compressor',
    'bootstrap3',
    'require',
    'jsonify',
]

PROJECT_APPS = [
    'wildlifelicensing.apps.main',
    'wildlifelicensing.apps.accounts',
<<<<<<< HEAD
    'wildlifelicensing.apps.customers',
    'wildlifelicensing.apps.officers',
    'wildlifelicensing.apps.applications',
=======
    'wildlifelicensing.apps.applications',
    'wildlifelicensing.apps.dashboard',
>>>>>>> 1f3fcdba
]

INSTALLED_APPS = PROJECT_APPS + INSTALLED_APPS

TEMPLATES[0]['DIRS'] = [os.path.join(BASE_DIR, 'wildlifelicensing', 'templates')]

STATICFILES_FINDERS = (
    'django.contrib.staticfiles.finders.FileSystemFinder',
    'django.contrib.staticfiles.finders.AppDirectoriesFinder',
    'compressor.finders.CompressorFinder',
)

COMPRESS_PRECOMPILERS = (
    ('text/less', 'lessc {infile} {outfile}'),
)

STATICFILES_STORAGE = 'require.storage.OptimizedStaticFilesStorage'

STATIC_ROOT = os.path.join(BASE_DIR, 'static')

STATICFILES_DIRS = [
    os.path.join(os.path.join(BASE_DIR, 'wildlifelicensing', 'static')),
]

LOGIN_URL = '/'
LOGIN_REDIRECT_URL = '/'

EMAIL_HOST = 'alerts.corporateict.domain'
EMAIL_PORT = 25

USE_L10N = False
DATE_INPUT_FORMATS = ('%d-%m-%Y', '%d/%m/%Y')

BOOTSTRAP3 = {
    'jquery_url': 'https://static.dpaw.wa.gov.au/static/libs/jquery/2.2.0/jquery.min',
    'base_url': 'https://static.dpaw.wa.gov.au/static/libs/twitter-bootstrap/3.3.6/',
    'css_url': None,
    'theme_url': None,
    'javascript_url': None,
    'javascript_in_head': False,
    'include_jquery': False,
    'required_css_class': 'wl-required-form-field',
    'set_placeholder': False,
}

# The baseUrl to pass to the r.js optimizer, relative to STATIC_ROOT.
REQUIRE_BASE_URL = "js"

# The name of a build profile to use for your project, relative to REQUIRE_BASE_URL.
# A sensible value would be 'app.build.js'. Leave blank to use the built-in default build profile.
# Set to False to disable running the default profile (e.g. if only using it to build Standalone
# Modules)
REQUIRE_BUILD_PROFILE = 'app.build.js'

# The name of the require.js script used by your project, relative to REQUIRE_BASE_URL.
REQUIRE_JS = "require.js"

# A dictionary of standalone modules to build with almond.js.
# See the section on Standalone Modules, below.
REQUIRE_STANDALONE_MODULES = {}

# Whether to run django-require in debug mode.
REQUIRE_DEBUG = DEBUG

# A tuple of files to exclude from the compilation result of r.js.
REQUIRE_EXCLUDE = ("build.txt",)

# The execution environment in which to run r.js: auto, node or rhino.
# auto will auto-detect the environment and make use of node if available and rhino if not.
# It can also be a path to a custom class that subclasses
# require.environments.Environment and defines some "args" function that
# returns a list with the command arguments to execute.
REQUIRE_ENVIRONMENT = "auto"

# Social auth settings
SOCIAL_AUTH_EMAIL_FORM_URL = '/'
SOCIAL_AUTH_EMAIL_VALIDATION_FUNCTION = 'wildlifelicensing.apps.accounts.mail.send_validation'
SOCIAL_AUTH_EMAIL_VALIDATION_URL = '/accounts/validation-sent/'
SOCIAL_AUTH_PASSWORDLESS = True
SOCIAL_AUTH_LOGIN_REDIRECT_URL = '/'
SOCIAL_AUTH_USERNAME_IS_FULL_EMAIL = True
SOCIAL_AUTH_NEW_USER_REDIRECT_URL = '/accounts/create'<|MERGE_RESOLUTION|>--- conflicted
+++ resolved
@@ -14,14 +14,8 @@
 PROJECT_APPS = [
     'wildlifelicensing.apps.main',
     'wildlifelicensing.apps.accounts',
-<<<<<<< HEAD
-    'wildlifelicensing.apps.customers',
-    'wildlifelicensing.apps.officers',
-    'wildlifelicensing.apps.applications',
-=======
     'wildlifelicensing.apps.applications',
     'wildlifelicensing.apps.dashboard',
->>>>>>> 1f3fcdba
 ]
 
 INSTALLED_APPS = PROJECT_APPS + INSTALLED_APPS
