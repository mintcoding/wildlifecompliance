require.config({
    baseUrl: '/static/wl',
    paths: {
        'jQuery': 'https://static.dpaw.wa.gov.au/static/libs/jquery/2.2.0/jquery.min',
        'bootstrap': 'https://static.dpaw.wa.gov.au/static/libs/twitter-bootstrap/3.3.6/js/bootstrap.min',
        'bootstrap-datetimepicker': 'https://static.dpaw.wa.gov.au/static/libs/bootstrap-datetimepicker/4.7.14/js/bootstrap-datetimepicker.min',
        'bootstrap-typeahead': 'https://static.dpaw.wa.gov.au/static/libs/bootstrap-3-typeahead/4.0.0/bootstrap3-typeahead.min',
        'handlebars': 'https://static.dpaw.wa.gov.au/static/libs/handlebars.js/4.0.5/handlebars.amd.min',
        'moment': 'https://static.dpaw.wa.gov.au/static/libs/moment.js/2.9.0/moment.min',
        'parsley': 'https://static.dpaw.wa.gov.au/static/libs/parsley.js/2.3.5/parsley.min',
<<<<<<< HEAD
        'datatables.net': 'http://static.dpaw.wa.gov.au/static/libs/datatables/1.10.10/js/jquery.dataTables.min',
        'datatables.bootstrap': 'http://static.dpaw.wa.gov.au/static/libs/datatables/1.10.10/js/dataTables.bootstrap.min',
        'lodash':'http://static.dpaw.wa.gov.au/static/libs/lodash.js/4.5.1/lodash.min',
        'bootstrap.select': 'http://static.dpaw.wa.gov.au/static/libs/bootstrap-select/1.9.4/js/bootstrap-select.min',
        'bootstrap.treeView': 'http://static.dpaw.wa.gov.au/static/libs/bootstrap-treeview/1.2.0/bootstrap-treeview.min',
        'datatables.yadcf': 'js/jquery.dataTables.yadcf'
=======
        'datatables.net': 'https://static.dpaw.wa.gov.au/static/libs/datatables/1.10.10/js/jquery.dataTables.min',
        'datatables.bootstrap': 'https://static.dpaw.wa.gov.au/static/libs/datatables/1.10.10/js/dataTables.bootstrap.min',
        'lodash':'https://static.dpaw.wa.gov.au/static/libs/lodash.js/4.5.1/lodash.min',
        'bootstrap.select': 'https://static.dpaw.wa.gov.au/static/libs/bootstrap-select/1.9.4/js/bootstrap-select.min',
        'bootstrap.treeView': 'https://static.dpaw.wa.gov.au/static/libs/bootstrap-treeview/1.2.0/bootstrap-treeview.min'
>>>>>>> 6b1692c5
    },
    shim: {
        'jQuery': {
            exports: '$'
        },
        'bootstrap': {
            deps: ['jQuery']
        },
        'bootstrap-datetimepicker': {
            deps: ['jQuery', 'bootstrap', 'moment']
        },
        'bootstrap-typeahead': {
            deps: ['jQuery', 'bootstrap']
        },
        'parsley': {
            deps: ['jQuery']
        },
        'datatables.net': {
            deps: ['jQuery']
        },
        'datatables.bootstrap': {
            deps: ['jQuery']
        },
        'bootstrap.select': {
            deps: ['jQuery']
        },
        'bootstrap.treeView': {
            deps: ['bootstrap']
        },
        'datatables.yadcf': {
            deps: ['jQuery']
        }
    }
});<|MERGE_RESOLUTION|>--- conflicted
+++ resolved
@@ -8,20 +8,11 @@
         'handlebars': 'https://static.dpaw.wa.gov.au/static/libs/handlebars.js/4.0.5/handlebars.amd.min',
         'moment': 'https://static.dpaw.wa.gov.au/static/libs/moment.js/2.9.0/moment.min',
         'parsley': 'https://static.dpaw.wa.gov.au/static/libs/parsley.js/2.3.5/parsley.min',
-<<<<<<< HEAD
-        'datatables.net': 'http://static.dpaw.wa.gov.au/static/libs/datatables/1.10.10/js/jquery.dataTables.min',
-        'datatables.bootstrap': 'http://static.dpaw.wa.gov.au/static/libs/datatables/1.10.10/js/dataTables.bootstrap.min',
-        'lodash':'http://static.dpaw.wa.gov.au/static/libs/lodash.js/4.5.1/lodash.min',
-        'bootstrap.select': 'http://static.dpaw.wa.gov.au/static/libs/bootstrap-select/1.9.4/js/bootstrap-select.min',
-        'bootstrap.treeView': 'http://static.dpaw.wa.gov.au/static/libs/bootstrap-treeview/1.2.0/bootstrap-treeview.min',
-        'datatables.yadcf': 'js/jquery.dataTables.yadcf'
-=======
         'datatables.net': 'https://static.dpaw.wa.gov.au/static/libs/datatables/1.10.10/js/jquery.dataTables.min',
         'datatables.bootstrap': 'https://static.dpaw.wa.gov.au/static/libs/datatables/1.10.10/js/dataTables.bootstrap.min',
         'lodash':'https://static.dpaw.wa.gov.au/static/libs/lodash.js/4.5.1/lodash.min',
         'bootstrap.select': 'https://static.dpaw.wa.gov.au/static/libs/bootstrap-select/1.9.4/js/bootstrap-select.min',
         'bootstrap.treeView': 'https://static.dpaw.wa.gov.au/static/libs/bootstrap-treeview/1.2.0/bootstrap-treeview.min'
->>>>>>> 6b1692c5
     },
     shim: {
         'jQuery': {
@@ -50,9 +41,6 @@
         },
         'bootstrap.treeView': {
             deps: ['bootstrap']
-        },
-        'datatables.yadcf': {
-            deps: ['jQuery']
         }
     }
 });