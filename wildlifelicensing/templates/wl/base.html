--- conflicted
+++ resolved
@@ -51,13 +51,8 @@
                         <div id="navbar" class="navbar-collapse collapse">
                             <ul class="nav navbar-nav">
                                 {% block left_menu_items %}
-<<<<<<< HEAD
                                     <li><a href="{% url 'dashboard:home' %}">Dashboard</a></li>
-                                    <li><a href="{% url 'applications:applications' %}">Applications</a></li>
-=======
-                                    <li><a href="{% url 'dashboard:quick' %}">Dashboard</a></li>
                                     <li><a href="{% url 'applications:select_licence_type' %}">Applications</a></li>
->>>>>>> 34c01f69
                                 {% endblock %}
                             </ul>
                             <ul class="nav navbar-nav navbar-right">
